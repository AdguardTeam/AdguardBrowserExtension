--- conflicted
+++ resolved
@@ -22,13 +22,10 @@
             "filter-categories-api": ["./Extension/src/background/api/filters/categories/categories-mv2.ts"],
             "settings-api": ["./Extension/src/background/api/settings/settings-mv2.ts"],
             "filter-update-service": ["./Extension/src/background/services/filter-update/filter-update-mv2.ts"],
-<<<<<<< HEAD
             "browser-action-api": ["./Extension/src/background/api/ui/browser-action-mv2.ts"],
-=======
             "context-menu-api": ["./Extension/src/background/api/ui/context-menu/context-menu-mv2.ts"],
             "icons-cache": ["./Extension/src/common/api/extension/icons-cache/icons-cache-mv2.ts"],
             "icons-api": ["./Extension/src/background/api/ui/icons/icons-mv2.ts"],
->>>>>>> ce13a8d5
         }
     }
 }