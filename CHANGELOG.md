--- conflicted
+++ resolved
@@ -5,7 +5,6 @@
 The format is based on [Keep a Changelog](https://keepachangelog.com/en/1.0.0/),
 and this project adheres to [Semantic Versioning](https://semver.org/spec/v2.0.0.html).
 
-<<<<<<< HEAD
 ## Unreleased
 
 ### Fixed
@@ -32,10 +31,6 @@
 - Updated [@adguard/tswebextension] to v2.3.0-alpha.1.
 
 ## [4.4.30] - 2024-10-02
-=======
-<!-- TODO: add release date -->
-## [4.4.30]
->>>>>>> 57ab6a2f
 
 ### Changed
 
@@ -43,11 +38,7 @@
 - Updated [@adguard/logger] to v1.0.2.
 - Updated [@adguard/scriptlets] to v1.12.1.
 - Updated [@adguard/tsurlfilter] to v3.0.5.
-<<<<<<< HEAD
-- Updated [@adguard/tswebextension] to v2.0.1.
-=======
 - Updated [@adguard/tswebextension] to v2.0.3.
->>>>>>> 57ab6a2f
 
 ### Fixed
 
@@ -58,7 +49,6 @@
 [#2912]: https://github.com/AdguardTeam/AdguardBrowserExtension/issues/2912
 [#2947]: https://github.com/AdguardTeam/AdguardBrowserExtension/issues/2947
 
-<<<<<<< HEAD
 ## [5.0.112] - 2024-09-27
 
 ### Changed
@@ -68,8 +58,6 @@
 [5.0.112]: https://github.com/AdguardTeam/AdguardBrowserExtension/releases/tag/v5.0.112
 [#2969]: https://github.com/AdguardTeam/AdguardBrowserExtension/issues/2969
 
-=======
->>>>>>> 57ab6a2f
 
 ## [5.0.97] - 2024-09-23
 
