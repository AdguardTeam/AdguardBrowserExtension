--- conflicted
+++ resolved
@@ -5,8 +5,7 @@
 The format is based on [Keep a Changelog](https://keepachangelog.com/en/1.0.0/),
 and this project adheres to [Semantic Versioning](https://semver.org/spec/v2.0.0.html).
 
-<<<<<<< HEAD
-## Unreleased <!-- release/v5.2 -->
+## Unreleased <!-- version 5.2 -->
 
 ### Added
 
@@ -31,10 +30,7 @@
 [#3012]: https://github.com/AdguardTeam/AdguardBrowserExtension/issues/3012
 [#2908]: https://github.com/AdguardTeam/AdguardBrowserExtension/issues/2908
 
-## Unreleased <!-- v5.0 -->
-=======
-## Unreleased <!-- version 5.1 -->
->>>>>>> 47476a01
+## Unreleased <!-- version 5.0 -->
 
 ### Added
 
