--- conflicted
+++ resolved
@@ -15,16 +15,13 @@
 [#3002]: https://github.com/AdguardTeam/AdguardBrowserExtension/issues/3002
 [#3004]: https://github.com/AdguardTeam/AdguardBrowserExtension/issues/3004
 
-<<<<<<< HEAD
 <!-- TODO: add release date and local link for the version -->
-## 5.0.181
+## 5.0.182
 
 ### Removed
 
 - AdGuard Quick Fixes filter.
 
-=======
->>>>>>> be44c052
 ## [5.0.178] - 2024-12-24
 
 ### Changed
