--- conflicted
+++ resolved
@@ -5,48 +5,26 @@
 The format is based on [Keep a Changelog](https://keepachangelog.com/en/1.0.0/),
 and this project adheres to [Semantic Versioning](https://semver.org/spec/v2.0.0.html).
 
-<<<<<<< HEAD
 ## Unreleased <!-- release/v5.3 -->
 
 ### Fixed
 
-- Network rules with `$important` modifier are applied even if protection is disabled [#3227]
+- Network rules with `$important` modifier are applied even if protection is disabled [#3227].
 
 [#3227]: https://github.com/AdguardTeam/AdguardBrowserExtension/issues/3227
 
-=======
->>>>>>> 64aa8afb
 ## Unreleased <!-- release/v5.2 -->
 
 ### Added
 
-<<<<<<< HEAD
-- Support for Chrome's User Scripts API that allows more reliable script
-  injection in MV3 if developer mode is enabled.
-=======
 - Support for Chrome's User Scripts API that allows more reliable script injection in MV3.
 - Support for custom filters is back again due to User Scripts API usage.
->>>>>>> 64aa8afb
 - Send last filters update time during issue reporting [#3055].
 - Ability to exit editor by pressing `Escape` keyboard button [#2333].
 - Blocking page for requests blocked by `$document` rules in MV3.
 - Compatibility of `$header` modifier with `$match-case`
   and `$third-party` modifiers in MV2 [#2942].
 - `zip` and `crx` artifacts for the extension builds [#3163], [#2488].
-<<<<<<< HEAD
-- AdGuard Quick Fixes filter and support for custom filters are back again.
-
-### Changed
-
-- Updated blocking pages for MV2 — Safebrowsing and blocked by `$document` rules.
-- Improved accessibility for visually impaired users [#3035], [#2315], [#2332].
-<!-- FIXME: check versions later -->
-- Updated [@adguard/agtree] to v3.1.5.
-- Updated [@adguard/scriptlets] to v2.2.1.
-- Updated [@adguard/tsurlfilter] to v3.4.x.
-- Updated [@adguard/tswebextension] to v3.2.x.
-- Updated [@adguard/logger] to v2.0.0.
-=======
 
 ### Changed
 
@@ -59,7 +37,6 @@
 - Updated [@adguard/scriptlets] to v2.2.7.
 - Updated [@adguard/tsurlfilter] to v3.4.0.
 - Updated [@adguard/tswebextension] to v3.2.1.
->>>>>>> 64aa8afb
 
 ### Removed
 
@@ -82,12 +59,9 @@
 - Total blocked popup string translated incorrectly [#3204].
 - `$replace` rules may break some websites [#3122].
 - Increase file size limit to 10MB for `$replace` rules in Firefox [#3192].
-<<<<<<< HEAD
-=======
 - Allow to specify attributes without value in selector for HTML filtering rules [tsurlfilter#147].
 - Missing space in the description of AdGuard German filter in the `de` locale [#3216].
 - OOM errors may occur when applying too many patches in a row in MV2 [#3230].
->>>>>>> 64aa8afb
 
 [#2305]: https://github.com/AdguardTeam/AdguardBrowserExtension/issues/2305
 [#2315]: https://github.com/AdguardTeam/AdguardBrowserExtension/issues/2315
@@ -109,11 +83,6 @@
 [#3145]: https://github.com/AdguardTeam/AdguardBrowserExtension/issues/3145
 [#3157]: https://github.com/AdguardTeam/AdguardBrowserExtension/issues/3157
 [#3158]: https://github.com/AdguardTeam/AdguardBrowserExtension/issues/3158
-<<<<<<< HEAD
-[#3163]: https://github.com/AdguardTeam/AdguardBrowserExtension/issues/3163
-[#3164]: https://github.com/AdguardTeam/AdguardBrowserExtension/issues/3164
-[#3204]: https://github.com/AdguardTeam/AdguardBrowserExtension/issues/3204
-=======
 [#3216]: https://github.com/AdguardTeam/AdguardBrowserExtension/issues/3216
 [#3163]: https://github.com/AdguardTeam/AdguardBrowserExtension/issues/3163
 [#3164]: https://github.com/AdguardTeam/AdguardBrowserExtension/issues/3164
@@ -133,7 +102,6 @@
 
 [5.1.102]: https://github.com/AdguardTeam/AdguardBrowserExtension/compare/v5.1.94...v5.1.102
 [#3230]: https://github.com/AdguardTeam/AdguardBrowserExtension/issues/3230
->>>>>>> 64aa8afb
 
 ## [5.1.94] - 2025-05-29
 
