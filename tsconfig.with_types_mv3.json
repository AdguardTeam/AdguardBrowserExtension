--- conflicted
+++ resolved
@@ -25,13 +25,10 @@
             "filter-categories-api": ["./Extension/src/background/api/filters/categories/categories-mv3.ts"],
             "settings-api": ["./Extension/src/background/api/settings/settings-mv3.ts"],
             "filter-update-service": ["./Extension/src/background/services/filter-update/filter-update-mv3.ts"],
-<<<<<<< HEAD
             "browser-action-api": ["./Extension/src/background/api/ui/browser-action-mv3.ts"],
-=======
             "context-menu-api": ["./Extension/src/background/api/ui/context-menu/context-menu-mv3.ts"],
             "icons-cache": ["./Extension/src/common/api/extension/icons-cache/icons-cache-mv3.ts"],
             "icons-api": ["./Extension/src/background/api/ui/icons/icons-mv3.ts"],
->>>>>>> ce13a8d5
         }
     }
 }