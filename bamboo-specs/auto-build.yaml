--- conflicted
+++ resolved
@@ -269,22 +269,14 @@
                   # Download latest beta and release versions of the extension
                   # from the Chrome Web Store to check that new versions
                   # are eligible for "skip review" feature.
-<<<<<<< HEAD
-                  pnpm tsx tools/skip-review/download-latest-extension beta
-=======
                   # TODO: uncomment after halloween release. AG-47227
                   # pnpm tsx tools/skip-review/download-latest-extension beta
->>>>>>> 784249c8
                   pnpm tsx tools/skip-review/download-latest-extension release
 
                   # Check that beta and release updates contain only safe
                   # changes in rulesets and only in rule_resources files.
-<<<<<<< HEAD
-                  pnpm tsx tools/skip-review/check-changes-for-cws ./tmp/extension-beta-latest ./build/beta/chrome-mv3
-=======
                   # TODO: uncomment after halloween release. AG-47227
                   # pnpm tsx tools/skip-review/check-changes-for-cws ./tmp/extension-beta-latest ./build/beta/chrome-mv3
->>>>>>> 784249c8
                   pnpm tsx tools/skip-review/check-changes-for-cws ./tmp/extension-release-latest ./build/release/chrome-mv3
 
                   # Move zip artifacts to the artifacts directory, because we will
