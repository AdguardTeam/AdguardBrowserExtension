---
version: 2
plan:
  project-key: ADGEXT
  key: AUTOBUILD
  name: browser extension - auto-build
variables:
  # Playwright is needed for integration tests after build.
  dockerPlaywright: adguard/playwright-runner:22.14--1.51.1--0
  # Node.js is needed for build and tests.
  dockerNode: adguard/extension-builder:22.17--0.2--0
  # Stable branch name for auto-update only filters.
  stableBranchName: stable/v5.2

# Since auto-build is being run only for a stable branch now (specified in
# `bamboo.stableBranchName`) we should skip the build stage for other branches.
stages:
  - DoNothing:
      manual: false
      final: false
      jobs:
        - DoNothing

DoNothing:
  key: NOTHING
  other:
    clean-working-dir: true
  docker:
    image: ${bamboo.dockerNode}
    volumes:
      ${system.PNPM_DIR}: "${bamboo.cachePnpm}"
  tasks:
    - checkout:
        force-clean-build: true
    - script:
        interpreter: SHELL
        scripts:
          - |-
            set -e
            set -x

            BRANCH="${bamboo.planRepository.branchName}"

            echo "Build and deployment is not supported on branch ${BRANCH}, skipping"
  # Since the artifact is being published from a non-master branch, it should
  # still be available in the master branch.
  artifacts: &artifacts
    - name: chrome-mv3-beta.zip
      location: artifacts
      pattern: chrome-mv3-beta.zip
      shared: true
      required: true
    - name: chrome-mv3-release.zip
      location: artifacts
      pattern: chrome-mv3-release.zip
      shared: true
      required: true
  requirements: &requirements
    - adg-docker: 'true'
    - extension: 'true'

branches:
  create: manually
  delete: never
  link-to-jira: true

notifications:
  - recipients:
      - webhook:
          name: Build webhook
          url: http://prod.jirahub.service.eu.consul/v1/webhook/bamboo
    events:
      - plan-status-changed

labels: []
other:
  concurrent-build-plugin: system-default

# Run plan only for 'stable/test' branch.
# Override is needed to skip the build stage for other branches,
# because even if branches are not supposed to be run for PRs (due to 'create: manually' above),
# build was triggered by 'cron' anyway.
# FIXME: Uncomment in AG-44839
# branch-overrides:
#   -
    # Note: it should be equal with `bamboo.stableBranchName`
<<<<<<< HEAD
    stable/v5.2:
      stages:
        - Tests:
            manual: false
            final: false
            jobs:
              - Lint
              - Unit tests
              - Locales check
        - Update filters and build:
            manual: false
            final: false
            jobs:
              - Update filters and build
        - Integration tests:
            manual: false
            final: false
            jobs:
              - Integration tests

      Lint:
        key: LINT
        other:
          clean-working-dir: true
        docker:
          image: ${bamboo.dockerNode}
          volumes:
            ${system.PNPM_DIR}: "${bamboo.cachePnpm}"
        tasks:
          - checkout:
              force-clean-build: true
          - script:
              interpreter: SHELL
              scripts:
                - |-
                  set -x
                  set -e
                  ls -la

                  # Fix mixed logs.
                  exec 2>&1

                  # Set cache directory
                  pnpm config set store-dir ${bamboo.cachePnpm}

                  pnpm install ${bamboo.varsPnpm}

                  ./bamboo-specs/scripts/timeout-wrapper.sh 120s pnpm lint
        final-tasks:
          - script:
              interpreter: SHELL
              scripts:
                - ./bamboo-specs/scripts/cleanup.sh
        requirements:
          - adg-docker: 'true'

      Unit tests:
        key: UNITTESTS
        other:
          clean-working-dir: true
        docker:
          image: ${bamboo.dockerNode}
          volumes:
            ${system.PNPM_DIR}: "${bamboo.cachePnpm}"
        tasks:
          - checkout:
              force-clean-build: true
          - script:
              interpreter: SHELL
              scripts:
                - |-
                  set -x
                  set -e
                  ls -la

                  # Fix mixed logs.
                  exec 2>&1

                  # Set cache directory
                  pnpm config set store-dir ${bamboo.cachePnpm}

                  pnpm install ${bamboo.varsPnpm}

                  ./bamboo-specs/scripts/timeout-wrapper.sh 300s pnpm test:ci
        final-tasks:
          - test-parser:
              type: junit
              # mv3 postfix because we run auto-builds only for mv3 branch.
              test-results: 'tests-reports/unit-tests-mv3.xml'
          - script:
              interpreter: SHELL
              scripts:
                - ./bamboo-specs/scripts/cleanup.sh
        requirements:
          - adg-docker: 'true'

      Locales check:
        key: LOCALESCHECK
        other:
          clean-working-dir: true
        docker:
          image: ${bamboo.dockerNode}
          volumes:
            ${system.PNPM_DIR}: "${bamboo.cachePnpm}"
        tasks:
          - checkout:
              force-clean-build: true
          - script:
              interpreter: SHELL
              scripts:
                - |-
                  set -x
                  set -e
                  ls -la

                  # Fix mixed logs.
                  exec 2>&1

                  # Set cache directory
                  pnpm config set store-dir ${bamboo.cachePnpm}

                  pnpm install ${bamboo.varsPnpm}

                  pnpm locales validate --min
        final-tasks:
          - script:
              interpreter: SHELL
              scripts:
                - ./bamboo-specs/scripts/cleanup.sh
        requirements:
          - adg-docker: 'true'


      Update filters and build:
        key: UPDATEFILTERSANDBUILD
        other:
          clean-working-dir: true
        docker:
          image: ${bamboo.dockerNode}
          volumes:
            ${system.PNPM_DIR}: "${bamboo.cachePnpm}"
        tasks:
          - checkout:
              force-clean-build: true
          - script:
              interpreter: SHELL
              scripts:
                - |-
                  set -x
                  set -e

                  # Fix mixed logs
                  exec 2>&1
                  ls -la

                  # Validate that current branch is valid for build.
                  if [ "${bamboo.planRepository.branchName}" != "${bamboo.stableBranchName}" ]; then
                      # Throw error if current branch is not ${bamboo.stableBranchName},
                      # because we do not deploy new releases not from stable branch.
                      echo "auto-build is not supported on branch ${bamboo.stableBranchName}"
                      exit 1;
                  fi

                  # Set cache directory
                  pnpm config set store-dir ${bamboo.cachePnpm}

                  pnpm install ${bamboo.varsPnpm}

                  # Update patch version because resources was changed.
                  pnpm increment

                  # Update filters before build.
                  # --skip-local-resources is used to skip updating local resources,
                  # because to use "skip review" feature in the Chrome Web Store
                  # we need to ensure that changes are made only in rulesets
                  # json files.
                  OPENAI_API_KEY=${bamboo.openAiExtensionBuildTokenPassword} pnpm resources:mv3 --skip-local-resources

                  # Extract unsafe rules from the filters and save them to the
                  # metadata for each rulesets to use "skip review" feature
                  # in the Chrome Web Store with limitation of the number of
                  # unsafe rules to 4900, since quota for session rules is 5000
                  # and we need to leave some space for other rules,
                  # e.g. general $stealth rules from Tracking Protection filter.
                  pnpm resources:mv3:extract-unsafe-rules chromium-mv3 --limit 4900

                  # Create artifacts directory if it doesn't exist.
                  mkdir -p artifacts

                  # Build release and beta versions of the extension.
                  pnpm beta chrome-mv3
                  pnpm release chrome-mv3

                  # Download latest beta and release versions of the extension
                  # from the Chrome Web Store to check that they are eligible for
                  # "skip review" feature.
                  pnpm tsx tools/skip-review/download-latest-extension beta
                  pnpm tsx tools/skip-review/download-latest-extension release

                  # Check that beta and release updates contain only safe
                  # changes in rulesets and only in rule_resources files.
                  pnpm tsx tools/skip-review/check-changes-for-cws ./tmp/extension-beta-latest ./build/beta/chrome-mv3
                  pnpm tsx tools/skip-review/check-changes-for-cws ./tmp/extension-release-latest ./build/release/chrome-mv3

                  # Move zip artifacts to the artifacts directory, because we will
                  # publish zip versions of the extension.
                  mv build/beta/chrome-mv3.zip artifacts/chrome-mv3-beta.zip
                  mv build/release/chrome-mv3.zip artifacts/chrome-mv3-release.zip
          - inject-variables:
              # Doesn't matter which channel we use, because version is the same
              # for both channels.
              file: build/release/build.txt
              scope: RESULT
              namespace: inject
          - any-task:
              plugin-key: com.atlassian.bamboo.plugins.vcs:task.vcs.commit
              configuration:
                selectedRepository: defaultRepository
                commitMessage: 'skipci: Filters update & increment patch version'
          - any-task:
              plugin-key: com.atlassian.bamboo.plugins.vcs:task.vcs.tagging
              configuration:
                selectedRepository: defaultRepository
                tagName: autobuild-v${bamboo.inject.version}
        final-tasks:
          - script:
              interpreter: SHELL
              scripts:
                - ./bamboo-specs/scripts/cleanup.sh
        artifacts: *artifacts
        requirements: *requirements

      Integration tests:
        key: INTEGRATIONTESTS
        other:
          clean-working-dir: true
        docker:
          image: ${bamboo.dockerPlaywright}
          volumes:
            ${system.PNPM_DIR}: "${bamboo.cachePnpm}"
        tasks:
          - artifact-download:
              artifacts:
                - name: chrome-mv3-release.zip
          - artifact-download:
              artifacts:
                - name: chrome-mv3-beta.zip
          - script:
              interpreter: SHELL
              scripts:
                - |-
                  # Call the common script for both release and beta.
                  ./bamboo-specs/scripts/timeout-wrapper.sh 300s bash ./bamboo-specs/scripts/integration-tests.sh release
                  ./bamboo-specs/scripts/timeout-wrapper.sh 300s bash ./bamboo-specs/scripts/integration-tests.sh beta
        final-tasks:
          - test-parser:
              type: junit
              test-results: 'tests-reports/integration-tests-*.xml'
          - script:
              interpreter: SHELL
              scripts:
                - ./bamboo-specs/scripts/cleanup.sh
        requirements:
          - adg-docker: 'true'

      # run auto-build each hour after 30 minutes of the hour to collect all
      # changes made by filter list maintainers during the last hour update.
      triggers:
        - cron:
            expression: 0 30 * ? * *
            description: Run auto-build every hour at 30 minutes past the hour.
=======
    # stable/v5.2:
    #   stages:
    #     - Tests:
    #         manual: false
    #         final: false
    #         jobs:
    #           - Lint
    #           - Unit tests
    #           - Locales check
    #     - Update filters and build:
    #         manual: false
    #         final: false
    #         jobs:
    #           - Update filters and build
    #     - Integration tests:
    #         manual: false
    #         final: false
    #         jobs:
    #           - Integration tests

    #   Lint:
    #     key: LINT
    #     other:
    #       clean-working-dir: true
    #     docker:
    #       image: ${bamboo.dockerNode}
    #       volumes:
    #         ${system.PNPM_DIR}: "${bamboo.cachePnpm}"
    #     tasks:
    #       - checkout:
    #           force-clean-build: true
    #       - script:
    #           interpreter: SHELL
    #           scripts:
    #             - |-
    #               set -x
    #               set -e
    #               ls -la

    #               # Fix mixed logs.
    #               exec 2>&1

    #               # Set cache directory
    #               pnpm config set store-dir ${bamboo.cachePnpm}

    #               pnpm install ${bamboo.varsPnpm}

    #               ./bamboo-specs/scripts/timeout-wrapper.sh 120s pnpm lint
    #     final-tasks:
    #       - script:
    #           interpreter: SHELL
    #           scripts:
    #             - ./bamboo-specs/scripts/cleanup.sh
    #     requirements:
    #       - adg-docker: 'true'

    #   Unit tests:
    #     key: UNITTESTS
    #     other:
    #       clean-working-dir: true
    #     docker:
    #       image: ${bamboo.dockerNode}
    #       volumes:
    #         ${system.PNPM_DIR}: "${bamboo.cachePnpm}"
    #     tasks:
    #       - checkout:
    #           force-clean-build: true
    #       - script:
    #           interpreter: SHELL
    #           scripts:
    #             - |-
    #               set -x
    #               set -e
    #               ls -la

    #               # Fix mixed logs.
    #               exec 2>&1

    #               # Set cache directory
    #               pnpm config set store-dir ${bamboo.cachePnpm}

    #               pnpm install ${bamboo.varsPnpm}

    #               ./bamboo-specs/scripts/timeout-wrapper.sh 300s pnpm test:ci
    #     final-tasks:
    #       - test-parser:
    #           type: junit
    #           # mv3 postfix because we run auto-builds only for mv3 branch.
    #           test-results: 'tests-reports/unit-tests-mv3.xml'
    #       - script:
    #           interpreter: SHELL
    #           scripts:
    #             - ./bamboo-specs/scripts/cleanup.sh
    #     requirements:
    #       - adg-docker: 'true'

    #   Locales check:
    #     key: LOCALESCHECK
    #     other:
    #       clean-working-dir: true
    #     docker:
    #       image: ${bamboo.dockerNode}
    #       volumes:
    #         ${system.PNPM_DIR}: "${bamboo.cachePnpm}"
    #     tasks:
    #       - checkout:
    #           force-clean-build: true
    #       - script:
    #           interpreter: SHELL
    #           scripts:
    #             - |-
    #               set -x
    #               set -e
    #               ls -la

    #               # Fix mixed logs.
    #               exec 2>&1

    #               # Set cache directory
    #               pnpm config set store-dir ${bamboo.cachePnpm}

    #               pnpm install ${bamboo.varsPnpm}

    #               pnpm locales validate --min
    #     final-tasks:
    #       - script:
    #           interpreter: SHELL
    #           scripts:
    #             - ./bamboo-specs/scripts/cleanup.sh
    #     requirements:
    #       - adg-docker: 'true'


    #   Update filters and build:
    #     key: UPDATEFILTERSANDBUILD
    #     other:
    #       clean-working-dir: true
    #     docker:
    #       image: ${bamboo.dockerNode}
    #       volumes:
    #         ${system.PNPM_DIR}: "${bamboo.cachePnpm}"
    #     tasks:
    #       - checkout:
    #           force-clean-build: true
    #       - script:
    #           interpreter: SHELL
    #           scripts:
    #             - |-
    #               set -x
    #               set -e

    #               # Fix mixed logs
    #               exec 2>&1
    #               ls -la

    #               # Validate that current branch is valid for build.
    #               if [ "${bamboo.planRepository.branchName}" != "${bamboo.stableBranchName}" ]; then
    #                   # Throw error if current branch is not ${bamboo.stableBranchName},
    #                   # because we do not deploy new releases not from stable branch.
    #                   echo "auto-build is not supported on branch ${bamboo.stableBranchName}"
    #                   exit 1;
    #               fi

    #               # Set cache directory
    #               pnpm config set store-dir ${bamboo.cachePnpm}

    #               pnpm install ${bamboo.varsPnpm}

    #               # Update patch version because resources was changed.
    #               pnpm increment

    #               # Update filters before build.
    #               # --skip-local-resources is used to skip updating local resources,
    #               # because to use "skip review" feature in the Chrome Web Store
    #               # we need to ensure that changes are made only in rulesets
    #               # json files.
    #               OPENAI_API_KEY=${bamboo.openAiExtensionBuildTokenPassword} pnpm resources:mv3 --skip-local-resources

    #               # Extract unsafe rules from the filters and save them to the
    #               # metadata for each rulesets to use "skip review" feature
    #               # in the Chrome Web Store with limitation of the number of
    #               # unsafe rules to 4900, since quota for session rules is 5000
    #               # and we need to leave some space for other rules,
    #               # e.g. general $stealth rules from Tracking Protection filter.
    #               pnpm resources:mv3:extract-unsafe-rules --limit 4900

    #               # Create artifacts directory if it doesn't exist.
    #               mkdir -p artifacts

    #               # Build release and beta versions of the extension.
    #               pnpm beta chrome-mv3
    #               pnpm release chrome-mv3

    #               # Download latest beta and release versions of the extension
    #               # from the Chrome Web Store to check that they are eligible for
    #               # "skip review" feature.
    #               pnpm tsx tools/skip-review/download-latest-extension beta
    #               pnpm tsx tools/skip-review/download-latest-extension release

    #               # Check that beta and release updates contain only safe
    #               # changes in rulesets and only in rule_resources files.
    #               pnpm tsx tools/skip-review/check-changes-for-cws ./tmp/extension-beta-latest ./build/beta/chrome-mv3
    #               pnpm tsx tools/skip-review/check-changes-for-cws ./tmp/extension-release-latest ./build/release/chrome-mv3

    #               # Move zip artifacts to the artifacts directory, because we will
    #               # publish zip versions of the extension.
    #               mv build/beta/chrome-mv3.zip artifacts/chrome-mv3-beta.zip
    #               mv build/release/chrome-mv3.zip artifacts/chrome-mv3-release.zip
    #       - inject-variables:
    #           # Doesn't matter which channel we use, because version is the same
    #           # for both channels.
    #           file: build/release/build.txt
    #           scope: RESULT
    #           namespace: inject
    #       - any-task:
    #           plugin-key: com.atlassian.bamboo.plugins.vcs:task.vcs.commit
    #           configuration:
    #             selectedRepository: defaultRepository
    #             commitMessage: 'skipci: Filters update & increment patch version'
    #       - any-task:
    #           plugin-key: com.atlassian.bamboo.plugins.vcs:task.vcs.tagging
    #           configuration:
    #             selectedRepository: defaultRepository
    #             tagName: autobuild-v${bamboo.inject.version}
    #     final-tasks:
    #       - script:
    #           interpreter: SHELL
    #           scripts:
    #             - ./bamboo-specs/scripts/cleanup.sh
    #     artifacts: *artifacts
    #     requirements: *requirements

    #   Integration tests:
    #     key: INTEGRATIONTESTS
    #     other:
    #       clean-working-dir: true
    #     docker:
    #       image: ${bamboo.dockerPlaywright}
    #       volumes:
    #         ${system.PNPM_DIR}: "${bamboo.cachePnpm}"
    #     tasks:
    #       - artifact-download:
    #           artifacts:
    #             - name: chrome-mv3-release.zip
    #       - artifact-download:
    #           artifacts:
    #             - name: chrome-mv3-beta.zip
    #       - script:
    #           interpreter: SHELL
    #           scripts:
    #             - |-
    #               # Call the common script for both release and beta.
    #               ./bamboo-specs/scripts/timeout-wrapper.sh 300s bash ./bamboo-specs/scripts/integration-tests.sh release
    #               ./bamboo-specs/scripts/timeout-wrapper.sh 300s bash ./bamboo-specs/scripts/integration-tests.sh beta
    #     final-tasks:
    #       - test-parser:
    #           type: junit
    #           test-results: 'tests-reports/integration-tests-*.xml'
    #       - script:
    #           interpreter: SHELL
    #           scripts:
    #             - ./bamboo-specs/scripts/cleanup.sh
    #     requirements:
    #       - adg-docker: 'true'

    #   # run auto-build each hour after 30 minutes of the hour to collect all
    #   # changes made by filter list maintainers during the last hour update.
    #   triggers:
    #     - cron:
    #         expression: 0 30 * ? * *
    #         description: Run auto-build every hour at 30 minutes past the hour.
>>>>>>> 8bcb4671
<|MERGE_RESOLUTION|>--- conflicted
+++ resolved
@@ -84,279 +84,6 @@
 # branch-overrides:
 #   -
     # Note: it should be equal with `bamboo.stableBranchName`
-<<<<<<< HEAD
-    stable/v5.2:
-      stages:
-        - Tests:
-            manual: false
-            final: false
-            jobs:
-              - Lint
-              - Unit tests
-              - Locales check
-        - Update filters and build:
-            manual: false
-            final: false
-            jobs:
-              - Update filters and build
-        - Integration tests:
-            manual: false
-            final: false
-            jobs:
-              - Integration tests
-
-      Lint:
-        key: LINT
-        other:
-          clean-working-dir: true
-        docker:
-          image: ${bamboo.dockerNode}
-          volumes:
-            ${system.PNPM_DIR}: "${bamboo.cachePnpm}"
-        tasks:
-          - checkout:
-              force-clean-build: true
-          - script:
-              interpreter: SHELL
-              scripts:
-                - |-
-                  set -x
-                  set -e
-                  ls -la
-
-                  # Fix mixed logs.
-                  exec 2>&1
-
-                  # Set cache directory
-                  pnpm config set store-dir ${bamboo.cachePnpm}
-
-                  pnpm install ${bamboo.varsPnpm}
-
-                  ./bamboo-specs/scripts/timeout-wrapper.sh 120s pnpm lint
-        final-tasks:
-          - script:
-              interpreter: SHELL
-              scripts:
-                - ./bamboo-specs/scripts/cleanup.sh
-        requirements:
-          - adg-docker: 'true'
-
-      Unit tests:
-        key: UNITTESTS
-        other:
-          clean-working-dir: true
-        docker:
-          image: ${bamboo.dockerNode}
-          volumes:
-            ${system.PNPM_DIR}: "${bamboo.cachePnpm}"
-        tasks:
-          - checkout:
-              force-clean-build: true
-          - script:
-              interpreter: SHELL
-              scripts:
-                - |-
-                  set -x
-                  set -e
-                  ls -la
-
-                  # Fix mixed logs.
-                  exec 2>&1
-
-                  # Set cache directory
-                  pnpm config set store-dir ${bamboo.cachePnpm}
-
-                  pnpm install ${bamboo.varsPnpm}
-
-                  ./bamboo-specs/scripts/timeout-wrapper.sh 300s pnpm test:ci
-        final-tasks:
-          - test-parser:
-              type: junit
-              # mv3 postfix because we run auto-builds only for mv3 branch.
-              test-results: 'tests-reports/unit-tests-mv3.xml'
-          - script:
-              interpreter: SHELL
-              scripts:
-                - ./bamboo-specs/scripts/cleanup.sh
-        requirements:
-          - adg-docker: 'true'
-
-      Locales check:
-        key: LOCALESCHECK
-        other:
-          clean-working-dir: true
-        docker:
-          image: ${bamboo.dockerNode}
-          volumes:
-            ${system.PNPM_DIR}: "${bamboo.cachePnpm}"
-        tasks:
-          - checkout:
-              force-clean-build: true
-          - script:
-              interpreter: SHELL
-              scripts:
-                - |-
-                  set -x
-                  set -e
-                  ls -la
-
-                  # Fix mixed logs.
-                  exec 2>&1
-
-                  # Set cache directory
-                  pnpm config set store-dir ${bamboo.cachePnpm}
-
-                  pnpm install ${bamboo.varsPnpm}
-
-                  pnpm locales validate --min
-        final-tasks:
-          - script:
-              interpreter: SHELL
-              scripts:
-                - ./bamboo-specs/scripts/cleanup.sh
-        requirements:
-          - adg-docker: 'true'
-
-
-      Update filters and build:
-        key: UPDATEFILTERSANDBUILD
-        other:
-          clean-working-dir: true
-        docker:
-          image: ${bamboo.dockerNode}
-          volumes:
-            ${system.PNPM_DIR}: "${bamboo.cachePnpm}"
-        tasks:
-          - checkout:
-              force-clean-build: true
-          - script:
-              interpreter: SHELL
-              scripts:
-                - |-
-                  set -x
-                  set -e
-
-                  # Fix mixed logs
-                  exec 2>&1
-                  ls -la
-
-                  # Validate that current branch is valid for build.
-                  if [ "${bamboo.planRepository.branchName}" != "${bamboo.stableBranchName}" ]; then
-                      # Throw error if current branch is not ${bamboo.stableBranchName},
-                      # because we do not deploy new releases not from stable branch.
-                      echo "auto-build is not supported on branch ${bamboo.stableBranchName}"
-                      exit 1;
-                  fi
-
-                  # Set cache directory
-                  pnpm config set store-dir ${bamboo.cachePnpm}
-
-                  pnpm install ${bamboo.varsPnpm}
-
-                  # Update patch version because resources was changed.
-                  pnpm increment
-
-                  # Update filters before build.
-                  # --skip-local-resources is used to skip updating local resources,
-                  # because to use "skip review" feature in the Chrome Web Store
-                  # we need to ensure that changes are made only in rulesets
-                  # json files.
-                  OPENAI_API_KEY=${bamboo.openAiExtensionBuildTokenPassword} pnpm resources:mv3 --skip-local-resources
-
-                  # Extract unsafe rules from the filters and save them to the
-                  # metadata for each rulesets to use "skip review" feature
-                  # in the Chrome Web Store with limitation of the number of
-                  # unsafe rules to 4900, since quota for session rules is 5000
-                  # and we need to leave some space for other rules,
-                  # e.g. general $stealth rules from Tracking Protection filter.
-                  pnpm resources:mv3:extract-unsafe-rules chromium-mv3 --limit 4900
-
-                  # Create artifacts directory if it doesn't exist.
-                  mkdir -p artifacts
-
-                  # Build release and beta versions of the extension.
-                  pnpm beta chrome-mv3
-                  pnpm release chrome-mv3
-
-                  # Download latest beta and release versions of the extension
-                  # from the Chrome Web Store to check that they are eligible for
-                  # "skip review" feature.
-                  pnpm tsx tools/skip-review/download-latest-extension beta
-                  pnpm tsx tools/skip-review/download-latest-extension release
-
-                  # Check that beta and release updates contain only safe
-                  # changes in rulesets and only in rule_resources files.
-                  pnpm tsx tools/skip-review/check-changes-for-cws ./tmp/extension-beta-latest ./build/beta/chrome-mv3
-                  pnpm tsx tools/skip-review/check-changes-for-cws ./tmp/extension-release-latest ./build/release/chrome-mv3
-
-                  # Move zip artifacts to the artifacts directory, because we will
-                  # publish zip versions of the extension.
-                  mv build/beta/chrome-mv3.zip artifacts/chrome-mv3-beta.zip
-                  mv build/release/chrome-mv3.zip artifacts/chrome-mv3-release.zip
-          - inject-variables:
-              # Doesn't matter which channel we use, because version is the same
-              # for both channels.
-              file: build/release/build.txt
-              scope: RESULT
-              namespace: inject
-          - any-task:
-              plugin-key: com.atlassian.bamboo.plugins.vcs:task.vcs.commit
-              configuration:
-                selectedRepository: defaultRepository
-                commitMessage: 'skipci: Filters update & increment patch version'
-          - any-task:
-              plugin-key: com.atlassian.bamboo.plugins.vcs:task.vcs.tagging
-              configuration:
-                selectedRepository: defaultRepository
-                tagName: autobuild-v${bamboo.inject.version}
-        final-tasks:
-          - script:
-              interpreter: SHELL
-              scripts:
-                - ./bamboo-specs/scripts/cleanup.sh
-        artifacts: *artifacts
-        requirements: *requirements
-
-      Integration tests:
-        key: INTEGRATIONTESTS
-        other:
-          clean-working-dir: true
-        docker:
-          image: ${bamboo.dockerPlaywright}
-          volumes:
-            ${system.PNPM_DIR}: "${bamboo.cachePnpm}"
-        tasks:
-          - artifact-download:
-              artifacts:
-                - name: chrome-mv3-release.zip
-          - artifact-download:
-              artifacts:
-                - name: chrome-mv3-beta.zip
-          - script:
-              interpreter: SHELL
-              scripts:
-                - |-
-                  # Call the common script for both release and beta.
-                  ./bamboo-specs/scripts/timeout-wrapper.sh 300s bash ./bamboo-specs/scripts/integration-tests.sh release
-                  ./bamboo-specs/scripts/timeout-wrapper.sh 300s bash ./bamboo-specs/scripts/integration-tests.sh beta
-        final-tasks:
-          - test-parser:
-              type: junit
-              test-results: 'tests-reports/integration-tests-*.xml'
-          - script:
-              interpreter: SHELL
-              scripts:
-                - ./bamboo-specs/scripts/cleanup.sh
-        requirements:
-          - adg-docker: 'true'
-
-      # run auto-build each hour after 30 minutes of the hour to collect all
-      # changes made by filter list maintainers during the last hour update.
-      triggers:
-        - cron:
-            expression: 0 30 * ? * *
-            description: Run auto-build every hour at 30 minutes past the hour.
-=======
     # stable/v5.2:
     #   stages:
     #     - Tests:
@@ -541,7 +268,7 @@
     #               # unsafe rules to 4900, since quota for session rules is 5000
     #               # and we need to leave some space for other rules,
     #               # e.g. general $stealth rules from Tracking Protection filter.
-    #               pnpm resources:mv3:extract-unsafe-rules --limit 4900
+    #               pnpm resources:mv3:extract-unsafe-rules chromium-mv3 --limit 4900
 
     #               # Create artifacts directory if it doesn't exist.
     #               mkdir -p artifacts
@@ -627,5 +354,4 @@
     #   triggers:
     #     - cron:
     #         expression: 0 30 * ? * *
-    #         description: Run auto-build every hour at 30 minutes past the hour.
->>>>>>> 8bcb4671
+    #         description: Run auto-build every hour at 30 minutes past the hour.