--- conflicted
+++ resolved
@@ -269,14 +269,8 @@
                   # Download latest beta and release versions of the extension
                   # from the Chrome Web Store to check that new versions
                   # are eligible for "skip review" feature.
-<<<<<<< HEAD
-                  # TODO: uncomment after halloween release. AG-47227
-                  # pnpm tsx tools/skip-review/download-latest-extension-mv3 beta
-                  pnpm tsx tools/skip-review/download-latest-extension-mv3 release
-=======
                   pnpm tsx tools/skip-review/download-latest-extension beta
                   pnpm tsx tools/skip-review/download-latest-extension release
->>>>>>> 80e65ec3
 
                   # Check that beta and release updates contain only safe
                   # changes in rulesets and only in rule_resources files.
