--- conflicted
+++ resolved
@@ -269,17 +269,6 @@
                   # Download latest beta and release versions of the extension
                   # from the Chrome Web Store to check that new versions
                   # are eligible for "skip review" feature.
-<<<<<<< HEAD
-                  # TODO: uncomment after halloween release. AG-47227
-                  # pnpm tsx tools/skip-review/download-latest-extension beta
-                  # pnpm tsx tools/skip-review/download-latest-extension release
-
-                  # Check that beta and release updates contain only safe
-                  # changes in rulesets and only in rule_resources files.
-                  # TODO: uncomment after halloween release. AG-47227
-                  # pnpm tsx tools/skip-review/check-changes-for-cws ./tmp/extension-beta-latest ./build/beta/chrome-mv3
-                  # pnpm tsx tools/skip-review/check-changes-for-cws ./tmp/extension-release-latest ./build/release/chrome-mv3
-=======
                   pnpm tsx tools/skip-review/download-latest-extension beta
                   pnpm tsx tools/skip-review/download-latest-extension release
 
@@ -287,7 +276,6 @@
                   # changes in rulesets and only in rule_resources files.
                   pnpm tsx tools/skip-review/check-changes-for-cws ./tmp/extension-beta-latest ./build/beta/chrome-mv3
                   pnpm tsx tools/skip-review/check-changes-for-cws ./tmp/extension-release-latest ./build/release/chrome-mv3
->>>>>>> 80e65ec3
 
                   # Move zip artifacts to the artifacts directory, because we will
                   # publish zip versions of the extension.
