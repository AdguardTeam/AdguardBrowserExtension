--- conflicted
+++ resolved
@@ -44,25 +44,25 @@
 > The only source of income we have is selling premium versions of our software, and we intend to keep it that way.
 
 - [Installation](#installation)
-    - [Chrome and Chromium-based browsers](#chrome-and-chromium-based-browsers)
-    - [Firefox](#firefox)
-    - [Opera](#opera)
-    - [Microsoft Edge](#microsoft-edge)
-    - [Contribution](#contribution)
-    - [Translating AdGuard](#translating-adguard)
-    - [Testing AdGuard](#testing-adguard)
-    - [Reporting issues](#reporting-issues)
-    - [Other options](#other-options)
-    - [Development](#development)
-    - [Requirements](#requirements)
-    - [How to build](#how-to-build)
-        - [Tests and dev build](#tests-and-dev-build)
-        - [Linking with the developer build of tsurlfilter/tswebextension](#linking-with-the-developer-build-of-tsurlfiltertswebextension)
-        - [Building the beta and release versions](#building-the-beta-and-release-versions)
-        - [Special building instructions for Firefox reviewers](#special-building-instructions-for-firefox-reviewers)
-        - [Analyzing bundle size](#analyzing-bundle-size)
-    - [Linter](#linter)
-    - [Update localizations](#update-localizations)
+  - [Chrome and Chromium-based browsers](#chrome-and-chromium-based-browsers)
+  - [Firefox](#firefox)
+  - [Opera](#opera)
+  - [Microsoft Edge](#microsoft-edge)
+- [Contribution](#contribution)
+  - [Translating AdGuard](#translating-adguard)
+  - [Testing AdGuard](#testing-adguard)
+  - [Reporting issues](#reporting-issues)
+  - [Other options](#other-options)
+- [Development](#development)
+  - [Requirements](#requirements)
+  - [How to build](#how-to-build)
+    - [Tests and dev build](#tests-and-dev-build)
+    - [Linking with the developer build of tsurlfilter/tswebextension](#linking-with-the-developer-build-of-tsurlfiltertswebextension)
+    - [Building the beta and release versions](#building-the-beta-and-release-versions)
+    - [Special building instructions for Firefox reviewers](#special-building-instructions-for-firefox-reviewers)
+    - [Analyzing bundle size](#analyzing-bundle-size)
+  - [Linter](#linter)
+  - [Update localizations](#update-localizations)
 - [Minimum supported browser versions](#minimum-supported-browser-versions)
 
 <a id="installation"></a>
@@ -288,19 +288,12 @@
 
 #### Special building instructions for Firefox reviewers
 
-<<<<<<< HEAD
 1. Ensure you have installed Node.js and pnpm.
+
 1. To build the **BETA** version, run:
-    ```
+
+    ```shell
     pnpm beta firefox-standalone
-=======
-1. Ensure you have installed Node.js and Yarn.
-
-1. To build the **BETA** version, run:
-
-    ```shell
-    yarn beta firefox-standalone
->>>>>>> 871c0934
     ```
 
 1. Navigate to the build directory:
