--- conflicted
+++ resolved
@@ -69,13 +69,9 @@
         'enabled-filters': __IS_MV3__
             // 14 - AdGuard Annoyances filter has been splitted into 5 other filters:
             // Cookie Notices, Popups, Mobile App Banners, Other Annoyances and Widgets
-<<<<<<< HEAD
-            ? [1, 2, 3, 4, 6, 11, 16, 17, 24, 224, 1001, 1002]
-=======
             ? [1, 2, 3, 4, 6, 11, 16, 17, 224, 1001, 1002]
             // TODO: revert if Quick Fixes filter is back
             // ? [1, 2, 3, 4, 6, 11, 16, 17, 24, 224, 1001, 1002]
->>>>>>> 64aa8afb
             : [1, 2, 3, 4, 6, 11, 16, 17, 18, 19, 20, 21, 22, 224, 1001, 1002],
         'enabled-groups': [0, 1, 2, 3, 4, 5, 6, 7],
         'custom-filters': [{
