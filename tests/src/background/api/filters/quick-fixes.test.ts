--- conflicted
+++ resolved
@@ -1,134 +1,3 @@
-<<<<<<< HEAD
-import { type Storage } from 'webextension-polyfill';
-import {
-    vi,
-    describe,
-    it,
-    beforeEach,
-    afterEach,
-    expect,
-} from 'vitest';
-
-import { FiltersDownloader } from '@adguard/filters-downloader/browser';
-
-import { App } from 'app';
-
-import { fakeFilterV1 } from '../../../../helpers/fixtures/fake_filter_v1';
-import { QuickFixesRulesApi } from '../../../../../Extension/src/background/api';
-import { RawFiltersStorage } from '../../../../../Extension/src/background/storages/raw-filters';
-import { metadataStorage } from '../../../../../Extension/src/background/storages';
-import { mockLocalStorage } from '../../../../helpers/mocks/storage';
-import { type Metadata } from '../../../../../Extension/src/background/schema';
-import { fakeFilterV2 } from '../../../../helpers/fixtures/fake_filter_v2';
-import { FiltersStoragesAdapter } from '../../../../../Extension/src/background/storages/filters-adapter';
-
-vi.mock('../../../../../Extension/src/background/engine');
-vi.mock('../../../../../Extension/src/background/api/ui/icons');
-vi.mock('../../../../../Extension/src/background/storages/notification');
-
-describe.skipIf(!__IS_MV3__)('Quick Fixes API should', () => {
-    let storage: Storage.StorageArea;
-
-    const definedExpressions = {
-        'adguard': true,
-        'adguard_ext_chromium': true,
-        'adguard_ext_edge': false,
-        'adguard_ext_firefox': false,
-        'adguard_ext_opera': false,
-        'adguard_ext_safari': false,
-    };
-
-    beforeEach(async () => {
-        storage = mockLocalStorage();
-        await App.init();
-    });
-
-    afterEach(async () => {
-        await storage.clear();
-    });
-
-    const updatedTimeWithHourOffset = new Date().toISOString()
-        .slice(0, -5)
-        .concat('+00:00');
-
-    it('check for updates of Quick Fixes filter from remote and partially update metadata', async () => {
-        const filterId = 24;
-
-        let mock = vi.spyOn(FiltersDownloader, 'downloadWithRaw')
-            .mockImplementation(() => Promise.resolve({
-                filter: fakeFilterV1.split('\n'),
-                rawFilter: fakeFilterV1,
-            }));
-
-        // Read metadata from local storage.
-        const metadata: Metadata = JSON.parse(JSON.stringify(metadataStorage.getData()));
-
-        // First load and enable Quick Fixes.
-        await QuickFixesRulesApi.loadAndEnableQuickFixesRules();
-
-        // Check that filter has been updated.
-        expect(FiltersDownloader.downloadWithRaw).nthCalledWith(
-            1,
-            `https://filters.adtidy.org/extension/chromium-mv3/filters/${filterId}.txt`,
-            {
-                force: true,
-                definedExpressions,
-                validateChecksum: true,
-                validateChecksumStrict: true,
-            },
-        );
-        expect(await FiltersStoragesAdapter.getRawFilterList(filterId)).toEqual(fakeFilterV1);
-        expect(await RawFiltersStorage.get(filterId)).toEqual(fakeFilterV1);
-
-        // Check that metadata was changed only for the Quick Fixes filter.
-        const filterMetatada = metadata.filters.find((f) => f.filterId === filterId)!;
-        Object.assign(filterMetatada, {
-            // Values from fake filter metadata.
-            diffPath: '',
-            expires: 345600,
-            homepage: '',
-            timeUpdated: '2023-02-01T00:00:00+00:00',
-            version: '1.0.0.0',
-        });
-        expect(metadataStorage.getData()).toStrictEqual(metadata);
-
-        // Update mocked filter.
-        mock.mockRestore();
-        mock = vi.spyOn(FiltersDownloader, 'downloadWithRaw')
-            .mockImplementation(() => Promise.resolve({
-                filter: fakeFilterV2.split('\n'),
-                rawFilter: fakeFilterV2,
-            }));
-
-        // Update Quick Fixes filter.
-        await QuickFixesRulesApi.updateQuickFixesFilter();
-
-        // Check that filter has been updated.
-        expect(FiltersDownloader.downloadWithRaw).nthCalledWith(
-            1,
-            `https://filters.adtidy.org/extension/chromium-mv3/filters/${filterId}.txt`,
-            {
-                force: true,
-                definedExpressions,
-                validateChecksum: true,
-                validateChecksumStrict: true,
-            },
-        );
-        expect(await FiltersStoragesAdapter.getRawFilterList(filterId)).toEqual(fakeFilterV2);
-        expect(await RawFiltersStorage.get(filterId)).toEqual(fakeFilterV2);
-
-        // Check that metadata was changed only for the Quick Fixes filter.
-        Object.assign(filterMetatada, {
-            timeUpdated: updatedTimeWithHourOffset,
-            version: '2.0.0.0',
-        });
-
-        expect(metadataStorage.getData()).toStrictEqual(metadata);
-
-        mock.mockRestore();
-    });
-});
-=======
 import { test } from 'vitest';
 // TODO: revert if Quick Fixes is back
 
@@ -264,5 +133,4 @@
 
 //         mock.mockRestore();
 //     });
-// });
->>>>>>> 64aa8afb
+// });