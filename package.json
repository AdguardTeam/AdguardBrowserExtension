--- conflicted
+++ resolved
@@ -1,10 +1,6 @@
 {
     "name": "browser-extension",
-<<<<<<< HEAD
     "version": "5.3.0",
-=======
-    "version": "5.2.53",
->>>>>>> 8bcb4671
     "description": "AdGuard Extension",
     "type": "module",
     "scripts": {
@@ -23,12 +19,8 @@
         "test:integration": "rimraf tmp && mkdir -p tests-reports && tsx tools/browser-test/index.ts",
         "locales": "tsx tools/locales.js",
         "resources": "tsx tools/resources.ts",
-<<<<<<< HEAD
-        "resources:mv3": "pnpm remove @adguard/dnr-rulesets && pnpm add -D @adguard/dnr-rulesets && tsx tools/resources-mv3.ts",
-=======
         "resources:mv3": "pnpm remove @adguard/dnr-rulesets && pnpm add -D @adguard/dnr-rulesets@~3.2 && tsx tools/resources-mv3.ts && pnpm resources:mv3:extract-unsafe-rules",
         "resources:mv3:extract-unsafe-rules": "pnpm exec dnr-rulesets exclude-unsafe-rules ./Extension/filters/chromium-mv3/declarative",
->>>>>>> 8bcb4671
         "resources:blocking-pages": "tsx tools/resources/download-blocking-pages.ts",
         "lint": "eslint --cache --max-warnings=0 --ext .jsx,.js,.tsx,.ts . && pnpm check-types",
         "increment": "pnpm version patch --no-git-tag-version",
@@ -143,13 +135,8 @@
         "@adguard/scriptlets": "2.2.8",
         "@adguard/text-encoding": "^0.8.3",
         "@adguard/translate": "1.0.2",
-<<<<<<< HEAD
         "@adguard/tsurlfilter": "https://github.com/AdguardTeam/tsurlfilter/raw/cc9161c615145928a44c20a9372cadf58ba0ba68/packages/tsurlfilter/tsurlfilter.tgz",
         "@adguard/tswebextension": "https://github.com/AdguardTeam/tsurlfilter/raw/cc9161c615145928a44c20a9372cadf58ba0ba68/packages/tswebextension/tswebextension.tgz",
-=======
-        "@adguard/tsurlfilter": "^3.4.5",
-        "@adguard/tswebextension": "^3.2.7",
->>>>>>> 8bcb4671
         "@date-fns/utc": "^2.1.0",
         "@xstate/react": "4.1.3",
         "ace-builds": "1.17.0",
