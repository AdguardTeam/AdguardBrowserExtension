{
    "name": "browser-extension",
<<<<<<< HEAD
    "version": "5.2.112+65.build.20251017190034",
=======
    "version": "5.2.112+79.build.20251020090038",
>>>>>>> 784249c8
    "description": "AdGuard Extension",
    "type": "module",
    "scripts": {
        "dev": "cross-env BUILD_ENV=dev tsx tools/bundle.ts",
        "dev:watch": "cross-env BUILD_ENV=dev tsx watch tools/bundle.ts chrome",
        "dev:watch:ff": "cross-env BUILD_ENV=dev tsx watch tools/bundle.ts firefox-amo",
        "beta": "cross-env BUILD_ENV=beta tsx tools/bundle.ts",
        "release": "cross-env BUILD_ENV=release tsx tools/bundle.ts",
        "check-bundle-size": "tsx tools/bundle-size/check.ts",
        "update-bundle-size": "tsx tools/bundle-size/update.ts",
        "adguard-api": "cross-env BUILD_ENV=dev tsx tools/bundle.ts adguard-api",
        "test": "vitest run",
        "test:mv2": "vitest run --project mv2",
        "test:mv3": "vitest run --project mv3",
        "test:ci": "pnpm run test:mv2 --reporter default --reporter junit --outputFile=./tests-reports/unit-tests-mv2.xml && pnpm run test:mv3 --reporter default --reporter junit --outputFile=./tests-reports/unit-tests-mv3.xml",
        "test:integration": "rimraf tmp && mkdir -p tests-reports && tsx tools/browser-test/index.ts",
        "locales": "tsx tools/locales.js",
        "resources": "tsx tools/resources.ts",
        "resources:mv3": "pnpm remove @adguard/dnr-rulesets && pnpm add -D @adguard/dnr-rulesets@~3.2 && tsx tools/resources/update-local-test-script-rules.ts && tsx tools/resources-mv3.ts",
        "resources:mv3:extract-unsafe-rules": "pnpm exec dnr-rulesets exclude-unsafe-rules ./Extension/filters/chromium-mv3/declarative",
        "resources:blocking-pages": "tsx tools/resources/download-blocking-pages.ts",
        "lint": "eslint --cache --max-warnings=0 --ext .jsx,.js,.tsx,.ts . && pnpm check-types",
        "increment": "tsx tools/increment.ts",
        "prepare": "husky install",
        "lint-staged": "lint-staged",
        "check-types": "tsc --project tsconfig.with_types_mv2.json --noEmit && tsc --project tsconfig.with_types_mv3.json --noEmit",
        "disclaimer": "pnpm lint | tsx tools/insert-disclaimer.js",
        "debug-filters:load": "pnpm exec dnr-rulesets load --latest-filters ./build/dev/chrome-mv3/filters",
        "debug-filters:convert": "pnpm exec tsurlfilter convert --debug ./build/dev/chrome-mv3/filters /web-accessible-resources/redirects ./build/dev/chrome-mv3/filters/declarative",
        "debug-filters:watch": "pnpm debug-filters:extract && pnpm exec dnr-rulesets watch --debug ./build/dev/chrome-mv3/manifest.json /web-accessible-resources/redirects",
        "debug-filters:extract": "pnpm exec tsurlfilter extract-filters ./build/dev/chrome-mv3/filters/declarative ./build/dev/chrome-mv3/filters"
    },
    "repository": {
        "type": "git",
        "url": "ssh://git@github.com:AdguardTeam/AdguardBrowserExtension.git"
    },
    "author": "adguard@adguard.com",
    "license": "GPL-3.0",
    "devDependencies": {
        "@adguard/dnr-rulesets": "~3.2",
        "@adguard/eslint-plugin-logger-context": "^1.0.1",
        "@adguard/re2-wasm": "1.2.0",
        "@types/chrome": "0.0.268",
        "@types/crypto-js": "4.1.1",
        "@types/css.escape": "1.5.0",
        "@types/fs-extra": "11.0.4",
        "@types/lodash-es": "4.17.11",
        "@types/node-forge": "1.3.11",
        "@types/punycode": "2.1.4",
        "@types/react": "17.0.83",
        "@types/react-dom": "17.0.25",
        "@types/react-modal": "3.16.3",
        "@types/semver": "^7.7.1",
        "@types/sinon": "17.0.3",
        "@types/sinon-chrome": "2.2.15",
        "@types/ua-parser-js": "0.7.37",
        "@types/unzipper": "0.10.10",
        "@types/webextension-polyfill": "0.12.1",
        "@types/zip-webpack-plugin": "3.0.6",
        "@typescript-eslint/eslint-plugin": "7.18.0",
        "@typescript-eslint/parser": "7.18.0",
        "axios": "1.6.2",
        "chalk": "4.1.2",
        "clean-webpack-plugin": "4.0.0",
        "commander": "12.1.0",
        "copy-webpack-plugin": "12.0.2",
        "cross-env": "7.0.3",
        "crx": "5.0.1",
        "css-loader": "6.7.3",
        "css.escape": "1.5.1",
        "dotenv": "16.4.1",
        "escape-string-regexp": "4.0.0",
        "eslint": "8.57.1",
        "eslint-config-airbnb": "19.0.4",
        "eslint-config-airbnb-typescript": "18.0.0",
        "eslint-import-resolver-typescript": "3.5.5",
        "eslint-plugin-import": "2.27.5",
        "eslint-plugin-import-newlines": "1.3.1",
        "eslint-plugin-jsdoc": "50.3.0",
        "eslint-plugin-jsx-a11y": "6.7.1",
        "eslint-plugin-react": "7.32.2",
        "eslint-plugin-react-hooks": "4.6.0",
        "fake-indexeddb": "6.0.0",
        "fast-deep-equal": "^3.1.3",
        "form-data": "4.0.0",
        "fs-extra": "10.1.0",
        "html-webpack-plugin": "5.6.3",
        "husky": "7.0.4",
        "jsdom": "25.0.1",
        "junit-report-builder": "5.1.1",
        "lint-staged": "13.2.1",
        "lodash": "4.17.21",
        "node-forge": "1.3.1",
        "openai": "4.26.0",
        "playwright": "1.53.2",
        "postcss": "8.4.49",
        "postcss-loader": "8.1.1",
        "postcss-nested": "7.0.2",
        "postcss-preset-env": "10.1.2",
        "postcss-svg": "3.0.0",
        "preprocess-loader": "0.3.0",
        "rimraf": "5.0.10",
        "semver": "^7.7.2",
        "sinon": "19.0.2",
        "sinon-chrome": "3.0.1",
        "source-map-loader": "3.0.2",
        "style-loader": "3.3.2",
        "superjson": "2.2.1",
        "swc-loader": "0.2.3",
        "terser": "5.37.0",
        "ts-node": "10.9.1",
        "tsx": "4.19.2",
        "typescript": "5.6.3",
        "unzipper": "0.12.3",
        "vite-tsconfig-paths": "5.1.4",
        "vitest": "3.2.4",
        "wait-for-expect": "3.0.2",
        "webpack": "5.97.1",
        "webpack-bundle-analyzer": "4.10.2",
        "webpack-merge": "5.10.0",
        "zip-webpack-plugin": "4.0.3"
    },
    "dependencies": {
        "@adguard/agtree": "3.2.3",
        "@adguard/filters-downloader": "2.4.2",
        "@adguard/logger": "^2.0.0",
        "@adguard/scriptlets": "2.2.10",
        "@adguard/text-encoding": "^0.8.3",
        "@adguard/translate": "1.0.2",
        "@adguard/tsurlfilter": "3.4.6",
        "@adguard/tswebextension": "3.2.13",
        "@date-fns/utc": "^2.1.0",
        "@xstate/react": "4.1.3",
        "ace-builds": "1.17.0",
        "assert": "2.0.0",
        "buffer": "6.0.3",
        "c3": "0.4.15",
        "classnames": "2.3.2",
        "core-js": "3.40.0",
        "crypto-browserify": "3.12.0",
        "crypto-js": "4.2.0",
        "date-fns": "2.29.3",
        "idb": "8.0.2",
        "js-beautify": "1.14.7",
        "lodash-es": "4.17.21",
        "lru-cache": "11.0.2",
        "mobx": "6.9.0",
        "mobx-react": "7.6.0",
        "nanobar": "0.4.2",
        "nanoid": "3.3.6",
        "prop-types": "15.8.1",
        "punycode": "2.3.1",
        "react": "17.0.2",
        "react-ace": "10.1.0",
        "react-dom": "17.0.2",
        "react-modal": "3.16.1",
        "react-resize-detector": "6.7.8",
        "react-router-dom": "6.28.1",
        "react-virtualized-auto-sizer": "1.0.14",
        "react-window": "1.8.8",
        "stream-browserify": "3.0.0",
        "tldts": "5.7.112",
        "ua-parser-js": "1.0.36",
        "vm-browserify": "1.1.2",
        "webextension-polyfill": "0.12.0",
        "xstate": "5.19.0",
        "zod": "3.24.4",
        "zod-validation-error": "3.4.0"
    }
}<|MERGE_RESOLUTION|>--- conflicted
+++ resolved
@@ -1,10 +1,6 @@
 {
     "name": "browser-extension",
-<<<<<<< HEAD
-    "version": "5.2.112+65.build.20251017190034",
-=======
     "version": "5.2.112+79.build.20251020090038",
->>>>>>> 784249c8
     "description": "AdGuard Extension",
     "type": "module",
     "scripts": {
