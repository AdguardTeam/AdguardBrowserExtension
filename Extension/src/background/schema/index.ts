/**
 * @file
 * This file is part of AdGuard Browser Extension (https://github.com/AdguardTeam/AdguardBrowserExtension).
 *
 * AdGuard Browser Extension is free software: you can redistribute it and/or modify
 * it under the terms of the GNU General Public License as published by
 * the Free Software Foundation, either version 3 of the License, or
 * (at your option) any later version.
 *
 * AdGuard Browser Extension is distributed in the hope that it will be useful,
 * but WITHOUT ANY WARRANTY; without even the implied warranty of
 * MERCHANTABILITY or FITNESS FOR A PARTICULAR PURPOSE.
 * See the GNU General Public License for more details.
 *
 * You should have received a copy of the GNU General Public License
 * along with AdGuard Browser Extension. If not, see <http://www.gnu.org/licenses/>.
 */
<<<<<<< HEAD
export * from './configuration';
export * from './preprocessor';
export * from './metadata';
export * from './i18n-metadata';
export * from './filter-version';
export * from './filter-state';
export * from './group-state';
export * from './trusted-domains';
export * from './page-stats';
export * from './hit-stats';
export * from './custom-filter-metadata';
export * from './local-script-rules';
export * from './notification';
export * from './safebrowsing';
export * from './annoyances-consent';
=======

export {
    PROTOCOL_VERSION,
    RootOption,
    configValidator,
    type Config,
    GeneralSettingsOption,
    generalSettingsConfigValidator,
    type GeneralSettingsConfig,
    ExtensionSpecificSettingsOption,
    extensionSpecificSettingsConfigValidator,
    type ExtensionSpecificSettingsConfig,
    CustomFilterOption,
    customFiltersConfigValidator,
    UserFilterOption,
    userFilterValidator,
    type UserFilterConfig,
    AllowlistOption,
    allowlistValidator,
    type AllowlistConfig,
    FiltersOption,
    filtersConfigValidator,
    type FiltersConfig,
    StealthOption,
    stealthConfigValidator,
    type StealthConfig,
} from './configuration';

export { SchemaPreprocessor } from './preprocessor';

export {
    metadataValidator,
    type Metadata,
    baseMetadataValidator,
    regularFilterMetadataValidator,
    type RegularFilterMetadata,
    tagMetadataValidator,
    type TagMetadata,
    groupMetadataValidator,
    type GroupMetadata,
} from './metadata';

export {
    i18nMetadataValidator,
    type I18nMetadata,
    type FiltersI18n,
    type GroupsI18n,
    type TagsI18n,
    regularFilterI18nMetadataValidator,
    type RegularFilterI18nMetadata,
    tagI18nMetadataValidator,
    type TagI18nMetadata,
    groupI18nMetadataValidator,
    type GroupI18nMetadata,
} from './i18n-metadata';

export {
    filterVersionStorageDataValidator,
    type FilterVersionStorageData,
    type FilterVersionData,
} from './filter-version';

export { filterStateStorageDataValidator, type FilterStateData, type FilterStateStorageData } from './filter-state';

export { groupStateStorageDataValidator, type GroupStateStorageData, type GroupStateData } from './group-state';

export { type TrustedDomainData } from './trusted-domains';

export {
    pageStatsValidator,
    type PageStats,
    type PageStatsData,
    type PageStatsDataItem,
} from './page-stats';

export { hitStatsStorageDataValidator, type HitStatsStorageData, type HitStats } from './hit-stats';

export {
    customFilterMetadataStorageDataValidator,
    type CustomFilterMetadata,
    type CustomFilterMetadataStorageData,
} from './custom-filter-metadata';

export { localScriptRulesValidator, type LocalScriptRules } from './local-script-rules';

export { notificationTextRecordValidator, type NotificationTextRecord } from './notification';

export { safebrowsingStorageDataValidator, type SafebrowsingCacheData } from './safebrowsing';

export { annoyancesConsentStorageDataValidator, type AnnoyancesConsentStorageData } from './annoyances-consent';
>>>>>>> 64aa8afb

export {
    appearanceValidator,
    settingsValidator,
    type Settings,
    SettingOption,
} from './settings';<|MERGE_RESOLUTION|>--- conflicted
+++ resolved
@@ -15,23 +15,6 @@
  * You should have received a copy of the GNU General Public License
  * along with AdGuard Browser Extension. If not, see <http://www.gnu.org/licenses/>.
  */
-<<<<<<< HEAD
-export * from './configuration';
-export * from './preprocessor';
-export * from './metadata';
-export * from './i18n-metadata';
-export * from './filter-version';
-export * from './filter-state';
-export * from './group-state';
-export * from './trusted-domains';
-export * from './page-stats';
-export * from './hit-stats';
-export * from './custom-filter-metadata';
-export * from './local-script-rules';
-export * from './notification';
-export * from './safebrowsing';
-export * from './annoyances-consent';
-=======
 
 export {
     PROTOCOL_VERSION,
@@ -122,7 +105,6 @@
 export { safebrowsingStorageDataValidator, type SafebrowsingCacheData } from './safebrowsing';
 
 export { annoyancesConsentStorageDataValidator, type AnnoyancesConsentStorageData } from './annoyances-consent';
->>>>>>> 64aa8afb
 
 export {
     appearanceValidator,
