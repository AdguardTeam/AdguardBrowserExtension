--- conflicted
+++ resolved
@@ -218,22 +218,9 @@
      */
     private static async migrateFromV11toV12(): Promise<void> {
         if (__IS_MV3__) {
-<<<<<<< HEAD
-            // We cannot load and enable filter here, because filter's API is not
-            // initialized yet. So we just set the filter state to enabled
-            // and loaded.
-            // After that it will be renew from the local copy of filters
-            // - which will create all needed filter's objects in memory to correct
-            // work.
-            await UpdateApi.addQuickFixesFilter();
-            return;
-        }
-
-=======
             // await UpdateApi.removeQuickFixesFilter();
             return;
         }
->>>>>>> 64aa8afb
         const settings = await browserStorage.get(ADGUARD_SETTINGS_KEY);
 
         if (!UpdateApi.isObject(settings)) {
@@ -1148,21 +1135,6 @@
         ).parse(JSON.parse(filtersStateData));
 
         // Little hack to mark filter as enabled before it is actually loaded.
-<<<<<<< HEAD
-        Object.assign(filtersState, {
-            [AntiBannerFiltersId.QuickFixesFilterId]: {
-                // Enabled by default.
-                enabled: true,
-                // Installed is false, because otherwise this filter state
-                // will be marked as "obsoleted" (because this filter not
-                // exists in metadata yet) and will be removed from the memory.
-                installed: false,
-                // Mark as loaded to update filter from local resources and
-                // create filter object in memory.
-                loaded: true,
-            },
-        });
-=======
         // Object.assign(filtersState, {
         //     [AntiBannerFiltersId.QuickFixesFilterId]: {
         //         // Enabled by default.
@@ -1176,7 +1148,6 @@
         //         loaded: true,
         //     },
         // });
->>>>>>> 64aa8afb
 
         settings['filters-state'] = JSON.stringify(filtersState);
 
