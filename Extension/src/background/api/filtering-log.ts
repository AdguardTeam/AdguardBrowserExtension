/**
 * @file
 * This file is part of AdGuard Browser Extension (https://github.com/AdguardTeam/AdguardBrowserExtension).
 *
 * AdGuard Browser Extension is free software: you can redistribute it and/or modify
 * it under the terms of the GNU General Public License as published by
 * the Free Software Foundation, either version 3 of the License, or
 * (at your option) any later version.
 *
 * AdGuard Browser Extension is distributed in the hope that it will be useful,
 * but WITHOUT ANY WARRANTY; without even the implied warranty of
 * MERCHANTABILITY or FITNESS FOR A PARTICULAR PURPOSE.
 * See the GNU General Public License for more details.
 *
 * You should have received a copy of the GNU General Public License
 * along with AdGuard Browser Extension. If not, see <http://www.gnu.org/licenses/>.
 */
import { Tabs } from 'webextension-polyfill';

import { RuleParser } from '@adguard/agtree';
import { RULE_INDEX_NONE } from '@adguard/tsurlfilter';

import {
    BACKGROUND_TAB_ID,
    ContentType,
    CookieEvent,
    isExtensionUrl,
    StealthActionEvent,
    getRuleSourceText,
    getRuleSourceIndex,
    PreprocessedFilterList,
    type DeclarativeRuleInfo,
} from 'tswebextension';

import { logger } from '../../common/logger';
import { translator } from '../../common/translators/translator';
import { listeners } from '../notifier';
import { engine } from '../engine';
import { FiltersStorage, settingsStorage } from '../storages';
import { SettingOption } from '../schema';
import { TabsApi } from '../../common/api/extension/tabs';
import { AntiBannerFiltersId } from '../../common/constants';

export type FilteringEventRuleData = {
    filterId: number,
    ruleIndex: number,
    isImportant?: boolean,
    documentLevelRule?: boolean,
    isStealthModeRule?: boolean,
    allowlistRule?: boolean,
    allowlistStealthRule?: boolean,
    cspRule?: boolean,
    permissionsRule?: boolean,
    modifierValue?: string,
    cookieRule?: boolean,
    contentRule?: boolean,
    cssRule?: boolean,
    scriptRule?: boolean,
} & Partial<RuleText>;

/**
 * This is raw filtering log event type which we added or update when received
 * some filtering log event type from tswebextension.
 */
export type FilteringLogEvent = {
    eventId: string,
    requestUrl?: string,
    requestDomain?: string,
    frameUrl?: string,
    frameDomain?: string,
    requestType?: ContentType,
    timestamp?: number,
    requestThirdParty?: boolean,
    method?: string,
    statusCode?: number,
    requestRule?: FilteringEventRuleData,
    removeParam?: boolean,
    removeHeader?: boolean,
    headerName?: string,
    element?: string,
    script?: boolean,
    cookieName?: string,
    cookieValue?: string,
    isModifyingCookieRule?: boolean,
    cspReportBlocked?: boolean,
    replaceRules?: FilteringEventRuleData[],
    stealthAllowlistRules?: FilteringEventRuleData[],
    stealthActions?: StealthActionEvent['data']['stealthActions'],
    declarativeRuleInfo?: DeclarativeRuleInfo,
};

/**
 * This is {@link FilteringLogEvent} type extended with added rules source texts.
 */
export type UIFilteringLogEvent = FilteringLogEvent
    & RuleText
    & { filterName?: string | null };

export type FilteringLogTabInfo = {
    tabId: number,
    title: string,
    isExtensionTab: boolean,
    filteringEvents: FilteringLogEvent[],
};

/**
 * Interface for representing applied rule text and original rule text.
 */
interface RuleText {
    /**
     * Applied rule text. Will be extracted from @see {@link FilteringLogEvent.requestRule}.
     *
     * NOTE:
     * In MV3 it will be not "exactly applied", but "assumed applied" rule text,
     * because exactly applied rule can be received only in unpacked extension with
     * listener to matched declarative rules, from which we can extract source
     * text rules.
     */
    appliedRuleText?: string;

    /**
     * Original rule text. Present if the applied rule is a converted rule.
     * If not present, the applied rule text is the same as the original rule text.
     *
     * NOTE:
     * In MV3 it will be not "exactly  applied", but "assumed applied" rule text,
     * because exactly applied rule can be received only in unpacked extension with
     * listener to matched declarative rules, from which we can extract source
     * text rules.
     */
    originalRuleText?: string;
}

/**
 * Cached filter data.
 */
type CachedFilterData = Pick<PreprocessedFilterList, 'rawFilterList' | 'conversionMap' | 'sourceMap'>;

/**
 * The filtering log collects all available information about requests
 * and the rules applied to them.
 */
export class FilteringLogApi {
    private static readonly REQUESTS_SIZE_PER_TAB = 1000;

    /**
     * Filter lists that are generated dynamically by TSWebExtension.
     * We don't store them in the storage, so we need to get rule AST nodes and generate rule text manually.
     */
    private static readonly DYNAMIC_FILTER_LISTS = new Set([
        AntiBannerFiltersId.StealthModeFilterId,
        AntiBannerFiltersId.AllowlistFilterId,
    ]);

    private preserveLogEnabled = false;

    private openedFilteringLogsPages = 0;

    private tabsInfoMap = new Map<number, FilteringLogTabInfo>([
        [BACKGROUND_TAB_ID, {
            tabId: BACKGROUND_TAB_ID,
            title: translator.getMessage('background_tab_title'),
            isExtensionTab: false,
            filteringEvents: [],
        }],
    ]);

    /**
     * Cache for filters data.
     *
     * The key is the filter list id and the value is the filter data.
     * This cache is used to avoid unnecessary requests to the storage while filtering log is opened.
     * After closing the filtering log, the cache is purged to free up memory.
     */
    private filtersCache = new Map<number, CachedFilterData>();

    /**
     * Map of filter sync attempts. The key is the filter list id and the value is the last attempt time.
     * In some rare edge cases (but maybe never), the filters cache may be become outdated,
     * so we need to sync the filter again.
     * We only try this sync if we encounter an error while getting rule text.
     */
    private filterSyncAttempts = new Map<number, number>();

    /**
     * Interval for sync attempts in milliseconds.
     * We should try to sync the filter only once per 10 seconds.
     */
    private static readonly SYNC_ATTEMPTS_INTERVAL_MS = 10000;

    /**
     * Flag to invert allowlist mode.
     */
    private allowlistInverted = false;

    /**
     * Purges filters cache.
     *
     * @param filterIds Filter ids to remove from cache. If not provided, the whole cache will be purged.
     */
    private purgeFiltersCache(filterIds?: number[]): void {
        if (filterIds) {
            filterIds.forEach((filterId) => this.filtersCache.delete(filterId));

            logger.info(`Filtering log filters cache purged for filter ids: ${filterIds.join(', ')}`);
            return;
        }

        this.filtersCache.clear();

        logger.info('Filtering log filters cache purged');
    }

    /**
     * Purges filter sync attempts.
     *
     * @param filterIds Filter ids to remove from cache. If not provided, the whole cache will be purged.
     */
    private purgeFilterSyncAttempts(filterIds?: number[]): void {
        if (filterIds) {
            filterIds.forEach((filterId) => this.filterSyncAttempts.delete(filterId));
            return;
        }

        this.filterSyncAttempts.clear();
    }

    /**
     * Called when the engine is updated.
     *
     * @param allowlistInverted Whether allowlist mode is inverted.
     */
    public onEngineUpdated(allowlistInverted: boolean): void {
        this.allowlistInverted = allowlistInverted;

        if (!this.isOpen()) {
            return;
        }

        // We need to purge the filters cache, because the filters data may be changed after the engine update
        this.purgeFiltersCache();
        this.purgeFilterSyncAttempts();
    }

    /**
     * Helper method to get filter data.
     * It handles a cache internally to speed up requests for the same filter next time.
     *
     * @param filterId Filter id.
     * @returns Filter data or undefined if the filter is not found.
     */
    private async getFilterData(filterId: number): Promise<CachedFilterData | undefined> {
        if (this.filtersCache.has(filterId)) {
            return this.filtersCache.get(filterId);
        }

        try {
            const [rawFilterList, conversionMap, sourceMap] = await Promise.all([
                FiltersStorage.getRawPreprocessedFilterList(filterId),
                FiltersStorage.getConversionMap(filterId),
                FiltersStorage.getSourceMap(filterId),
            ]);

            // Raw filter list and source map are required to get rule texts
            if (!rawFilterList || !sourceMap) {
                return undefined;
            }

            const filterData: CachedFilterData = {
                rawFilterList,
                conversionMap,
                sourceMap,
            };

            this.filtersCache.set(filterId, filterData);

            return filterData;
        } catch (e) {
            logger.error(`Failed to get filter data for filter id ${filterId}`, e);
        }

        return undefined;
    }

    /**
     * Tries to sync the cached filter data with the storage.
     *
     * @param filterId Filter id.
     * @returns Returns false if the filter was synced within the last
     * {@link FilteringLogApi.SYNC_ATTEMPTS_INTERVAL_MS} milliseconds.
     * Otherwise, returns true.
     */
    private attemptToSyncFilter(filterId: number): boolean {
        const lastAttemptTime = this.filterSyncAttempts.get(filterId) || 0;

        if (Date.now() - lastAttemptTime < FilteringLogApi.SYNC_ATTEMPTS_INTERVAL_MS) {
            return false;
        }

        // Delete filter from the cache to force a new request next time
        this.purgeFiltersCache([filterId]);

        this.filterSyncAttempts.set(filterId, Date.now());

        return true;
    }

    /**
     * Gets rule text for the specified filter id and rule index.
     * If the rule is not found, returns null.
     * It handles a cache internally to speed up requests for the same filter next time.
     *
     * @param filterId Filter id.
     * @param ruleIndex Rule index.
     *
     * @returns Rule text or null if the rule is not found.
     */
    public async getRuleText(filterId: number, ruleIndex: number): Promise<RuleText | null> {
        // Special case: when inverted allowlist mode is enabled, we generate rules dynamically without rule index,
        // and we don't need to show them, so we return null.
        // https://github.com/AdguardTeam/AdguardBrowserExtension/issues/2883
        if (
            this.allowlistInverted
            && filterId === AntiBannerFiltersId.AllowlistFilterId
            && ruleIndex === RULE_INDEX_NONE
        ) {
            return null;
        }

        // Note: Stealth and Allowlist are special filters, they're generated dynamically by TSWebExtension internally.
        // We don't store them in the storage, so we need to get rule AST nodes and generate rule text manually.
        if (FilteringLogApi.DYNAMIC_FILTER_LISTS.has(filterId)) {
            const ruleNode = engine.api.retrieveDynamicRuleNode(filterId, ruleIndex);

            if (!ruleNode) {
                logger.error(`Failed to get rule node for filter id ${filterId} and rule index ${ruleIndex}`);
                return null;
            }

            const ruleText = RuleParser.generate(ruleNode);

            if (!ruleText) {
                logger.error(`Failed to get rule text for filter id ${filterId} and rule index ${ruleIndex}`);
                return null;
            }

            return {
                appliedRuleText: ruleText,
            };
        }

        const filterData = await this.getFilterData(filterId);

        if (!filterData) {
            logger.error(`Failed to get filter data for filter id ${filterId}`);
            return null;
        }

        const { rawFilterList, conversionMap, sourceMap } = filterData;

        // Get line start index in the source file by rule start index in the byte array
        const lineStartIndex = getRuleSourceIndex(ruleIndex, sourceMap);

        if (lineStartIndex === -1) {
            const baseMessage = `Failed to get line start index for filter id ${filterId} and rule index ${ruleIndex}`;

            // If the rule is not found, try to sync the filter and try again
            if (this.attemptToSyncFilter(filterId)) {
                logger.warn(`${baseMessage}, trying to sync the filter`);
                return this.getRuleText(filterId, ruleIndex);
            }

            logger.error(baseMessage);
            return null;
        }

        const appliedRuleText = getRuleSourceText(lineStartIndex, rawFilterList);

        if (!appliedRuleText) {
            const baseMessage = `Failed to get rule text for filter id ${filterId} and rule index ${ruleIndex}`;

            // If the rule is not found, try to sync the filter and try again
            if (this.attemptToSyncFilter(filterId)) {
                logger.warn(`${baseMessage}, trying to sync the filter`);
                return this.getRuleText(filterId, ruleIndex);
            }

            logger.error(baseMessage);
            return null;
        }

        const result: RuleText = {
            appliedRuleText,
        };

        if (conversionMap && conversionMap[lineStartIndex]) {
            result.originalRuleText = conversionMap[lineStartIndex];
        }

        return result;
    }

    /**
     * Checks if filtering log page is opened.
     *
     * @returns True, if filtering log page is opened, else false.
     */
    public isOpen(): boolean {
        return this.openedFilteringLogsPages > 0;
    }

    /**
     * Checks if preserve log is enabled.
     *
     * @returns True, if preserve log is enabled, else false.
     */
    public isPreserveLogEnabled(): boolean {
        return this.preserveLogEnabled;
    }

    /**
     * Sets preserve log state.
     *
     * @param enabled Is preserve log enabled.
     */
    public setPreserveLogState(enabled: boolean): void {
        this.preserveLogEnabled = enabled;
    }

    /**
     * We collect filtering events if opened at least one page of log.
     */
    public onOpenFilteringLogPage(): void {
        this.openedFilteringLogsPages += 1;

        try {
            engine.api.setDebugScriptlets(true);
        } catch (e) {
            logger.error('Failed to enable `verbose scriptlets logging` option', e);
        }

        try {
            engine.api.setCollectHitStats(true);
        } catch (e) {
            logger.error('Failed to enable `collect hit stats` option', e);
        }
    }

    /**
     * Cleanups when last page of log closes.
     */
    public onCloseFilteringLogPage(): void {
        this.openedFilteringLogsPages = Math.max(this.openedFilteringLogsPages - 1, 0);
        if (this.openedFilteringLogsPages === 0) {
            // Purge filters cache to free up memory
            this.purgeFiltersCache();
            this.purgeFilterSyncAttempts();

            // Clear events
            this.tabsInfoMap.forEach((tabInfo) => {
                tabInfo.filteringEvents = [];
            });

            try {
                engine.api.setDebugScriptlets(false);
            } catch (e) {
                logger.error('Failed to disable `verbose scriptlets logging` option', e);
            }

            if (settingsStorage.get(SettingOption.DisableCollectHits)) {
                try {
                    engine.api.setCollectHitStats(false);
                } catch (e) {
                    logger.error('Failed to disable `collect hit stats` option', e);
                }
            }
        }
    }

    /**
     * Creates tab info.
     *
     * @param tab {@link browser.Tabs.Tab} Data.
     * @param isSyntheticTab Is tab is used to send initial requests from new tab in chrome.
     */
    public createTabInfo(tab: Tabs.Tab, isSyntheticTab = false): void {
        const { id, title, url } = tab;

        if (!id || !url || !title) {
            return;
        }

        // Background tab can't be added
        // Synthetic tabs are used to send initial requests from new tab in chrome
        if (id === BACKGROUND_TAB_ID || isSyntheticTab) {
            return;
        }

        const tabInfo: FilteringLogTabInfo = {
            tabId: id,
            title,
            isExtensionTab: isExtensionUrl(url),
            filteringEvents: [],
        };

        this.tabsInfoMap.set(id, tabInfo);

        listeners.notifyListeners(listeners.TabAdded, tabInfo);
    }

    /**
     * Updates tab title and url.
     *
     * @param tab {@link browser.Tabs.Tab} Data.
     */
    public updateTabInfo(tab: Tabs.Tab): void {
        const { id, title, url } = tab;

        if (!id || !url || !title) {
            return;
        }

        // Background tab can't be updated
        if (id === BACKGROUND_TAB_ID) {
            return;
        }

        const tabInfo = this.getFilteringInfoByTabId(id);

        if (!tabInfo) {
            this.createTabInfo(tab);
            return;
        }

        tabInfo.title = title;
        tabInfo.isExtensionTab = isExtensionUrl(url);

        listeners.notifyListeners(listeners.TabUpdate, tabInfo);
    }

    /**
     * Removes tab info.
     *
     * @param id Tab id.
     */
    public removeTabInfo(id: number): void {
        // Background tab can't be removed
        if (id === BACKGROUND_TAB_ID) {
            return;
        }

        const tabInfo = this.tabsInfoMap.get(id);

        if (tabInfo) {
            listeners.notifyListeners(listeners.TabClose, tabInfo);
        }

        this.tabsInfoMap.delete(id);
    }

    /**
     * Returns filtering info for tab.
     *
     * @param tabId Tab id.
     *
     * @returns Tab data for filtering log window.
     */
    public getFilteringInfoByTabId(tabId: number): FilteringLogTabInfo | undefined {
        return this.tabsInfoMap.get(tabId);
    }

    /**
     * Synchronizes currently opened tabs with out state.
     *
<<<<<<< HEAD
     * @returns Array of {@link FilteringLogTabInfo} for all opened tabs.
=======
     * @returns Array of {@link FilteringLogTabInfo} with data about opened tabs.
>>>>>>> 57ab6a2f
     */
    public async synchronizeOpenTabs(): Promise<FilteringLogTabInfo[]> {
        const tabs = await TabsApi.getAll();

        // As Object.keys() returns strings we convert them to integers,
        // because tabId is integer in extension API
        const tabIdsToRemove = Object.keys(this.tabsInfoMap).map((id) => Number(id));

        for (let i = 0; i < tabs.length; i += 1) {
            const openTab = tabs[i];

            if (!openTab?.id) {
                continue;
            }

            const tabInfo = this.tabsInfoMap.get(openTab.id);

            if (!tabInfo) {
                this.createTabInfo(openTab);
            } else {
                // update tab
                this.updateTabInfo(openTab);
            }
            const index = tabIdsToRemove.indexOf(openTab.id);
            if (index >= 0) {
                tabIdsToRemove.splice(index, 1);
            }
        }

        for (let j = 0; j < tabIdsToRemove.length; j += 1) {
            const tabIdToRemove = tabIdsToRemove[j];

            if (tabIdToRemove) {
                this.removeTabInfo(tabIdToRemove);
            }
        }

        return Array.from(this.tabsInfoMap.values());
    }

    /**
     * Remove log requests for tab.
     *
     * @param tabId Tab id.
     * @param ignorePreserveLog Is {@link preserveLogEnabled} flag ignored.
     */
    public clearEventsByTabId(tabId: number, ignorePreserveLog = false): void {
        const tabInfo = this.tabsInfoMap.get(tabId);

        const preserveLog = ignorePreserveLog ? false : this.preserveLogEnabled;

        if (tabInfo && !preserveLog) {
            tabInfo.filteringEvents = [];
            listeners.notifyListeners(listeners.TabReset, tabInfo);
        }
    }

    /**
     * Adds a filter log event (for example when applying a csp rule, enforcing a script, sending a request)
     * with data related to that event.
     *
     * @param tabId Tab id.
     * @param data {@link FilteringLogEvent} Event data.
     */
    public async addEventData(tabId: number, data: FilteringLogEvent): Promise<void> {
        const tabInfo = this.getFilteringInfoByTabId(tabId);
        if (!tabInfo || !this.isOpen()) {
            return;
        }

        // Get rule text based on filter id and rule index
        if (data.requestRule) {
            const { filterId, ruleIndex } = data.requestRule;
            const ruleTextData = await this.getRuleText(filterId, ruleIndex);
            if (ruleTextData) {
                data.requestRule = Object.assign(data.requestRule, ruleTextData);
            }
        }

        tabInfo.filteringEvents.push(data);

        if (tabInfo.filteringEvents.length > FilteringLogApi.REQUESTS_SIZE_PER_TAB) {
            // don't remove first item, cause it's request to main frame
            tabInfo.filteringEvents.splice(1, 1);
        }

        // TODO: Looks like not using. Maybe lost listener in refactoring.
        listeners.notifyListeners(listeners.LogEventAdded, tabInfo, data);
    }

    /**
     * Updates the event data for an already recorded event.
     *
     * @param tabId Tab id.
     * @param eventId Event id.
     * @param data Event data.
     */
    public async updateEventData(
        tabId: number,
        eventId: string,
        data: Partial<FilteringLogEvent>,
    ): Promise<void> {
        const tabInfo = this.getFilteringInfoByTabId(tabId);
        if (!tabInfo || !this.isOpen()) {
            return;
        }

        const { filteringEvents } = tabInfo;

        let event = filteringEvents.find((e) => e.eventId === eventId);

        if (!event) {
            logger.debug('Not found event in filtering log to update: ', eventId);
            return;
        }

        // To not overwrite appliedRuleText check if it is already exists.
        if (data.requestRule && !event.requestRule?.appliedRuleText) {
            const { filterId, ruleIndex } = data.requestRule;
            const ruleTextData = await this.getRuleText(filterId, ruleIndex);
            if (ruleTextData) {
                data.requestRule = Object.assign(data.requestRule, ruleTextData);
            }
        }

        if (data.replaceRules) {
            data.replaceRules = await Promise.all(
                data.replaceRules.map(async (rule) => {
                    const { filterId, ruleIndex } = rule;
                    const ruleTextData = await this.getRuleText(filterId, ruleIndex);
                    if (ruleTextData) {
                        return Object.assign(rule, ruleTextData);
                    }
                    return rule;
                }),
            );
        }

        event = Object.assign(event, data);

        // TODO: Looks like not using. Maybe lost listener in refactoring.
        listeners.notifyListeners(listeners.LogEventAdded, tabInfo, event);
    }

    /**
     * Updates the event data for an already recorded event.
     *
     * @param tabId Tab id.
     * @param eventId Event id.
     * @param declarativeRuleInfo Applied declarative rule in JSON and it`s source rule and filter id.
     */
    public async attachDeclarativeRuleToEventData(
        tabId: number,
        eventId: string,
        declarativeRuleInfo: DeclarativeRuleInfo,
    ): Promise<void> {
        const tabInfo = this.getFilteringInfoByTabId(tabId);
        if (!tabInfo || !this.isOpen()) {
            return;
        }

        const { filteringEvents } = tabInfo;

        const event = filteringEvents.find((e) => e.eventId === eventId);

        if (!event) {
            logger.debug('Not found event in filtering log to update: ', eventId);
            return;
        }

        event.declarativeRuleInfo = declarativeRuleInfo;
    }

    /**
     * Checks if a cookie event exists or not.
     *
     * @param cookieEvent Cookie event.
     * @param cookieEvent.data Cookie event data.
     * @returns True if a cookie with the same frame domain, name and value
     * has already been written, and false otherwise.
     */
    public isExistingCookieEvent({ data }: CookieEvent): boolean {
        const {
            tabId,
            cookieName,
            cookieValue,
            frameDomain,
        } = data;

        const tabInfo = this.getFilteringInfoByTabId(tabId);
        const filteringEvents = tabInfo?.filteringEvents;

        if (!filteringEvents) {
            return false;
        }

        return filteringEvents.some((event) => {
            return event.frameDomain === frameDomain
                && event.cookieName === cookieName
                && event.cookieValue === cookieValue;
        });
    }
}

export const filteringLogApi = new FilteringLogApi();<|MERGE_RESOLUTION|>--- conflicted
+++ resolved
@@ -572,11 +572,7 @@
     /**
      * Synchronizes currently opened tabs with out state.
      *
-<<<<<<< HEAD
-     * @returns Array of {@link FilteringLogTabInfo} for all opened tabs.
-=======
      * @returns Array of {@link FilteringLogTabInfo} with data about opened tabs.
->>>>>>> 57ab6a2f
      */
     public async synchronizeOpenTabs(): Promise<FilteringLogTabInfo[]> {
         const tabs = await TabsApi.getAll();
