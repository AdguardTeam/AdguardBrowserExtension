/**
 * @file
 * This file is part of AdGuard Browser Extension (https://github.com/AdguardTeam/AdguardBrowserExtension).
 *
 * AdGuard Browser Extension is free software: you can redistribute it and/or modify
 * it under the terms of the GNU General Public License as published by
 * the Free Software Foundation, either version 3 of the License, or
 * (at your option) any later version.
 *
 * AdGuard Browser Extension is distributed in the hope that it will be useful,
 * but WITHOUT ANY WARRANTY; without even the implied warranty of
 * MERCHANTABILITY or FITNESS FOR A PARTICULAR PURPOSE.
 * See the GNU General Public License for more details.
 *
 * You should have received a copy of the GNU General Public License
 * along with AdGuard Browser Extension. If not, see <http://www.gnu.org/licenses/>.
 */
import { type SettingsConfig as SettingsConfigMV3 } from '@adguard/tswebextension/mv3';
import { type SettingsConfig as SettingsConfigMV2 } from '@adguard/tswebextension';

import { logger } from '../../../common/logger';
import { type AppearanceTheme, defaultSettings } from '../../../common/settings';
import {
    type AllowlistConfig,
    AllowlistOption,
    configValidator,
    type ExtensionSpecificSettingsConfig,
    ExtensionSpecificSettingsOption,
    type FiltersConfig,
    FiltersOption,
    type GeneralSettingsConfig,
    GeneralSettingsOption,
    RootOption,
    PROTOCOL_VERSION,
    type StealthConfig,
    StealthOption,
    type UserFilterConfig,
    UserFilterOption,
    SettingOption,
    type Settings,
    settingsValidator,
    type Config,
} from '../../schema';
import {
    filterStateStorage,
    groupStateStorage,
    settingsStorage,
    browserStorage,
} from '../../storages';
import {
    CommonFilterApi,
    CustomFilterApi,
    FiltersApi,
    UserRulesApi,
    AllowlistApi,
    annoyancesConsent,
    QuickFixesRulesApi,
} from '../filters';
import {
    ADGUARD_SETTINGS_KEY,
    AntiBannerFiltersId,
    NotifierType,
    SEPARATE_ANNOYANCE_FILTER_IDS,
} from '../../../common/constants';
import { settingsEvents } from '../../events';
import { notifier } from '../../notifier';
import { Unknown } from '../../../common/unknown';
import { messenger } from '../../../pages/services/messenger';
import { Prefs } from '../../prefs';
import {
    ASSISTANT_INJECT_OUTPUT,
    BLOCKING_BLOCKED_OUTPUT,
    GPC_SCRIPT_OUTPUT,
    HIDE_DOCUMENT_REFERRER_OUTPUT,
} from '../../../../../constants';
import { DocumentBlockApi } from '../document-block';
import { filteringLogApi } from '../filtering-log';
import { network } from '../network';
import { getZodErrorMessage } from '../../../common/error';
import { CommonFilterUtils } from '../../../common/common-filter-utils';

import { SettingsMigrations } from './migrations';

export type SettingsData = {
    names: typeof SettingOption;
    defaultValues: Settings;
    values: Settings;
};

/**
 * SettingsApi is a facade class for encapsulating the work with extension
 * settings: getting, installing, gathering tswebextension configuration from
 * current settings, importing and exporting.
 */
export class SettingsApi {
    /**
     * Initializes settings: checks the settings from the repository and resets
     * them to defaults if the data are not valid.
     */
    public static async init(): Promise<void> {
        try {
            const data = await browserStorage.get(ADGUARD_SETTINGS_KEY);
            const settings = settingsValidator.parse(data);
            settingsStorage.setCache(settings);
        } catch (e) {
            logger.error('[ext.SettingsApi.init]: cannot init settings from storage:', getZodErrorMessage(e));
            logger.info('[ext.SettingsApi.init]: reverting settings to default values');
            const settings = { ...defaultSettings };

            // Update settings in the cache and in the storage
            settingsStorage.setData(settings);
        }
    }

    /**
     * Set setting to storage and publish setting event.
     *
     * @param key Setting option key.
     * @param value Settings option value.
     */
    public static async setSetting<T extends SettingOption>(key: T, value: Settings[T]): Promise<void> {
        settingsStorage.set(key, value);

        await settingsEvents.publishEvent(key, value);

        // legacy event mediator for frontend
        notifier.notifyListeners(NotifierType.SettingUpdated, {
            propertyName: key,
            propertyValue: value,
        });
    }

    /**
     * Returns setting from setting storage.
     *
     * @param key Setting option key.
     *
     * @returns Settings option value.
     */
    public static getSetting<T extends SettingOption>(key: T): Settings[T] {
        return settingsStorage.get(key);
    }

    /**
     * Returns settings data.
     *
     * @returns Object of {@link SettingsData}.
     */
    public static getData(): SettingsData {
        return {
            names: SettingOption,
            defaultValues: defaultSettings,
            values: settingsStorage.getData(),
        };
    }

    /**
     * Collects {@link SettingsConfig} for tswebextension from current extension settings.
     *
     * @param isMV3 Is the extension in MV3 mode.
     *
     * @returns Collected {@link SettingsConfig} for tswebextension.
     */
    public static getTsWebExtConfiguration<T extends boolean>(
        isMV3: T,
    ): T extends true ? SettingsConfigMV3 : SettingsConfigMV2 {
        // pass the locale explicitly as a part of the url
        const documentBlockingPageUrl = `${Prefs.baseUrl}${BLOCKING_BLOCKED_OUTPUT}.html?_locale=${Prefs.language}`;

        return {
            assistantUrl: `/${ASSISTANT_INJECT_OUTPUT}.js`,
            documentBlockingPageUrl,
            ...(isMV3 && {
                gpcScriptUrl: `/${GPC_SCRIPT_OUTPUT}.js`,
                hideDocumentReferrerScriptUrl: `/${HIDE_DOCUMENT_REFERRER_OUTPUT}.js`,
            }),
            collectStats: !settingsStorage.get(SettingOption.DisableCollectHits) || filteringLogApi.isOpen(),
            debugScriptlets: !isMV3 && filteringLogApi.isOpen(),
            allowlistInverted: !settingsStorage.get(SettingOption.DefaultAllowlistMode),
            allowlistEnabled: settingsStorage.get(SettingOption.AllowlistEnabled),
            stealthModeEnabled: !settingsStorage.get(SettingOption.DisableStealthMode),
            filteringEnabled: !settingsStorage.get(SettingOption.DisableFiltering),
            stealth: {
                blockChromeClientData: settingsStorage.get(SettingOption.RemoveXClientData),
                // TODO: revert when will be found a better way to add exclusions for $stealth=referrer
                // AG-34765
                // Setting to false so that it will remove already added session rules.
                hideReferrer: isMV3 ? false : settingsStorage.get(SettingOption.HideReferrer),
                // TODO: revert when will be found a better way to add exclusions for $stealth=searchqueries
                hideSearchQueries: isMV3 ? false : settingsStorage.get(SettingOption.HideSearchQueries),
                sendDoNotTrack: settingsStorage.get(SettingOption.SendDoNotTrack),
                blockWebRTC: settingsStorage.get(SettingOption.BlockWebRTC),
                selfDestructThirdPartyCookies: settingsStorage.get(SettingOption.SelfDestructThirdPartyCookies),
                selfDestructThirdPartyCookiesTime: settingsStorage.get(SettingOption.SelfDestructThirdPartyCookiesTime),
                selfDestructFirstPartyCookies: settingsStorage.get(SettingOption.SelfDestructFirstPartyCookies),
                selfDestructFirstPartyCookiesTime: settingsStorage.get(SettingOption.SelfDestructFirstPartyCookiesTime),
            },
        };
    }

    /**
     * Resets to default settings.
     *
     * @param enableUntouchedGroups - Should enable untouched groups related to
     * the default filters or not.
     */
    public static async reset(enableUntouchedGroups: boolean): Promise<void> {
        await UserRulesApi.setUserRules('');

        // Set settings store to defaults
        settingsStorage.setData({
            ...defaultSettings,
        });

        // Re-init filters
        await FiltersApi.init(false);

        // On import should enable only groups from imported file.
        await CommonFilterApi.initDefaultFilters(enableUntouchedGroups);

        // reset trusted domains list
        await DocumentBlockApi.reset();

        // reset list of consented filter ids on reset settings
        await annoyancesConsent.reset();
    }

    /**
     * Imports settings from the configuration string.
     *
     * @param configText Configuration in JSON format.
     *
     * @returns True if the import was successful, or false if not.
     */
    public static async import(configText: string): Promise<boolean> {
        try {
            let json = JSON.parse(configText) as unknown;

            const protocolVersion = Unknown.get(json, RootOption.ProtocolVersion);

            if (typeof protocolVersion !== 'string') {
                throw new Error(`Not found string protocol version for provided settings: "${configText}"`);
            }

            // Try to migrate `unknown` settings to the latest version of settings
            if (protocolVersion !== PROTOCOL_VERSION) {
                json = await SettingsMigrations.migrateSettings(protocolVersion, json);
            }

            const validConfig = configValidator.parse(json);

            // Should not enable default groups.
            await SettingsApi.reset(false);

            SettingsApi.importExtensionSpecificSettings(
                validConfig[RootOption.ExtensionSpecificSettings],
            );

            const stealthOptions = validConfig[RootOption.Stealth];

            if (stealthOptions) {
                await SettingsApi.importStealth(stealthOptions);
            }

            await SettingsApi.importGeneralSettings(validConfig[RootOption.GeneralSettings]);
            await SettingsApi.importFilters(validConfig[RootOption.Filters]);

            return true;
        } catch (e) {
            logger.error('[ext.SettingsApi.import]: cannot import settings:', getZodErrorMessage(e));
            return false;
        }
    }

    /**
     * Exports settings to string with JSON format.
     *
     * @returns Configuration in JSON format.
     */
    public static async export(): Promise<string> {
        const config: Config = {
            [RootOption.ProtocolVersion]: PROTOCOL_VERSION,
            [RootOption.GeneralSettings]: SettingsApi.exportGeneralSettings(),
            [RootOption.ExtensionSpecificSettings]: SettingsApi.exportExtensionSpecificSettings(),
            [RootOption.Filters]: await SettingsApi.exportFilters(),
            [RootOption.Stealth]: SettingsApi.exportStealth(),
        };

        return JSON.stringify(config);
    }

    /**
     * Imports general settings from object of {@link GeneralSettingsConfig}.
     */
    private static async importGeneralSettings({
        [GeneralSettingsOption.AllowAcceptableAds]: allowAcceptableAds,
        [GeneralSettingsOption.ShowBlockedAdsCount]: showBlockedAdsCount,
        [GeneralSettingsOption.AutodetectFilters]: autodetectFilters,
        [GeneralSettingsOption.SafebrowsingEnabled]: safebrowsingEnabled,
        [GeneralSettingsOption.FiltersUpdatePeriod]: filtersUpdatePeriod,
        [GeneralSettingsOption.AppearanceTheme]: appearanceTheme,
    }: GeneralSettingsConfig): Promise<void> {
        // TODO: AllowAcceptableAds

        settingsStorage.set(SettingOption.DisableShowPageStats, !showBlockedAdsCount);
        settingsStorage.set(SettingOption.DisableDetectFilters, !autodetectFilters);
        if (!__IS_MV3__) {
            settingsStorage.set(SettingOption.DisableSafebrowsing, !safebrowsingEnabled);
            settingsStorage.set(SettingOption.FiltersUpdatePeriod, filtersUpdatePeriod);
        }

        if (appearanceTheme) {
            settingsStorage.set(SettingOption.AppearanceTheme, appearanceTheme);

            // Config is already validated in the upper level.
            await messenger.updateFullscreenUserRulesTheme(appearanceTheme as AppearanceTheme);
        }

        if (allowAcceptableAds) {
            try {
                await CommonFilterApi.loadFilterRulesFromBackend(
                    // Since this is called on settings import we update filters without patches.
                    { filterId: AntiBannerFiltersId.SearchAndSelfPromoFilterId, ignorePatches: false },
                    false,
                );
            } catch (e) {
                logger.error(
                    `[ext.SettingsApi.importGeneralSettings]: Failed to load filter with id ${AntiBannerFiltersId.SearchAndSelfPromoFilterId} due to ${e}`,
                );
            }
            filterStateStorage.enableFilters([AntiBannerFiltersId.SearchAndSelfPromoFilterId]);
        } else {
            filterStateStorage.disableFilters([AntiBannerFiltersId.SearchAndSelfPromoFilterId]);
        }
    }

    /**
     * Exports general settings to object of {@link GeneralSettingsConfig}.
     *
     * @returns Object of {@link GeneralSettingsConfig}.
     */
    private static exportGeneralSettings(): GeneralSettingsConfig {
        return {
            [GeneralSettingsOption.AllowAcceptableAds]: (
                !!filterStateStorage.get(AntiBannerFiltersId.SearchAndSelfPromoFilterId)?.enabled
            ),
            [GeneralSettingsOption.ShowBlockedAdsCount]: (
                !settingsStorage.get(SettingOption.DisableShowPageStats)
            ),
            [GeneralSettingsOption.AutodetectFilters]: !settingsStorage.get(SettingOption.DisableDetectFilters),
            [GeneralSettingsOption.SafebrowsingEnabled]: !settingsStorage.get(SettingOption.DisableSafebrowsing),
            [GeneralSettingsOption.FiltersUpdatePeriod]: settingsStorage.get(SettingOption.FiltersUpdatePeriod),
            [GeneralSettingsOption.AppearanceTheme]: settingsStorage.get(SettingOption.AppearanceTheme),
        };
    }

    /**
     * Imports extension specific settings from object of {@link ExtensionSpecificSettingsConfig}.
     */
    private static importExtensionSpecificSettings({
        [ExtensionSpecificSettingsOption.UseOptimizedFilters]: useOptimizedFilters,
        [ExtensionSpecificSettingsOption.CollectHitsCount]: collectHitsCount,
        [ExtensionSpecificSettingsOption.ShowContextMenu]: showContextMenu,
        [ExtensionSpecificSettingsOption.ShowInfoAboutAdguard]: showInfoAboutAdguard,
        [ExtensionSpecificSettingsOption.ShowAppUpdatedInfo]: showAppUpdatedInfo,
        [ExtensionSpecificSettingsOption.HideRateAdguard]: hideRateAdguard,
        [ExtensionSpecificSettingsOption.UserRulesEditorWrap]: userRulesEditorWrap,
    }: ExtensionSpecificSettingsConfig): void {
        settingsStorage.set(SettingOption.UseOptimizedFilters, useOptimizedFilters);
        settingsStorage.set(SettingOption.DisableCollectHits, !collectHitsCount);
        settingsStorage.set(SettingOption.DisableShowContextMenu, !showContextMenu);
        settingsStorage.set(SettingOption.DisableShowAdguardPromoInfo, !showInfoAboutAdguard);
        settingsStorage.set(SettingOption.DisableShowAppUpdatedNotification, !showAppUpdatedInfo);
        settingsStorage.set(SettingOption.HideRateBlock, hideRateAdguard);
        settingsStorage.set(SettingOption.UserRulesEditorWrap, userRulesEditorWrap);
    }

    /**
     * Exports extension specific settings to object of {@link ExtensionSpecificSettingsConfig}.
     *
     * @returns Object of {@link ExtensionSpecificSettingsConfig}.
     */
    private static exportExtensionSpecificSettings(): ExtensionSpecificSettingsConfig {
        return {
            [ExtensionSpecificSettingsOption.UseOptimizedFilters]: (
                settingsStorage.get(SettingOption.UseOptimizedFilters)
            ),
            [ExtensionSpecificSettingsOption.CollectHitsCount]: (
                !settingsStorage.get(SettingOption.DisableCollectHits)
            ),
            [ExtensionSpecificSettingsOption.ShowContextMenu]: (
                !settingsStorage.get(SettingOption.DisableShowContextMenu)
            ),
            [ExtensionSpecificSettingsOption.ShowInfoAboutAdguard]: (
                !settingsStorage.get(SettingOption.DisableShowAdguardPromoInfo)
            ),
            [ExtensionSpecificSettingsOption.ShowAppUpdatedInfo]: (
                !settingsStorage.get(SettingOption.DisableShowAppUpdatedNotification)
            ),
            [ExtensionSpecificSettingsOption.HideRateAdguard]: (
                settingsStorage.get(SettingOption.HideRateBlock)
            ),
            [ExtensionSpecificSettingsOption.UserRulesEditorWrap]: (
                settingsStorage.get(SettingOption.UserRulesEditorWrap)
            ),
        };
    }

    /**
     * Loads built-in filters and enables them.
     *
     * Firstly, tries to load filters from the backend:
     * - if loaded successfully, enables them;
     * - if loading fails, returns the array of filters that were not loaded
     *   to try to load them from the local storage later.
     *
     * @param filterIds Array of built-in filters ids.
     *
     * @returns Array of filters that were not loaded from the backend.
     *
     * @private
     */
    private static async loadBuiltInFiltersRemote(filterIds: number[]): Promise<number[]> {
        const failedFilterIds: number[] = [];
        const filterIdsToEnable: number[] = [];

        const tasks = filterIds.map(async (filterId: number) => {
            try {
                // eslint-disable-next-line no-await-in-loop
                await CommonFilterApi.loadFilterRulesFromBackend({ filterId, ignorePatches: true }, true);
                filterIdsToEnable.push(filterId);
            } catch (e) {
                logger.debug(`[ext.SettingsApi.loadBuiltInFiltersRemote]: filter rules were not loaded from backend for filter: ${filterId}, error:`, getZodErrorMessage(e));
                failedFilterIds.push(filterId);
            }
        });

        await Promise.allSettled(tasks);

        filterStateStorage.enableFilters(filterIdsToEnable);

        return failedFilterIds;
    }

    /**
     * Loads built-in filters from the local storage, and enables them.
     *
     * @param filterIds Ids of filters to load and enable.
     *
     * @private
     */
    private static async loadBuiltInFiltersLocal(filterIds: number[]): Promise<void> {
        const filtersToEnable: number[] = [];

        const tasks = filterIds.map(async (filterId: number) => {
            try {
                await CommonFilterApi.loadFilterRulesFromBackend({ filterId, ignorePatches: true }, false);

                filtersToEnable.push(filterId);
            } catch (e) {
                // error may be thrown if filter is deprecated and its local copy no longer exists
                logger.debug(`[ext.SettingsApi.loadBuiltInFiltersLocal]: filter rules were not loaded from local storage for filter: ${filterId}, error:`, getZodErrorMessage(e));
            }
        });

        await Promise.allSettled(tasks);

        filterStateStorage.enableFilters(filtersToEnable);
    }

    /**
     * Loads built-in filters and enables them **for MV2**.
     * Firstly, tries to load filters from the backend, if it fails, tries to load them from the embedded.
     *
     * @param builtInFilters Array of built-in filters ids.
     *
     * @private
     */
    private static async loadBuiltInFiltersMv2(builtInFilters: number[]): Promise<void> {
        const remoteFailedFilterIds = await SettingsApi.loadBuiltInFiltersRemote(builtInFilters);

        if (remoteFailedFilterIds.length === 0) {
            return;
        }

        const filterIdsToLoadLocal: number[] = [];
        const filterIdsWithNoLocalCopy: number[] = [];

        remoteFailedFilterIds.forEach((filterId) => {
            if (network.isFilterHasLocalCopy(filterId)) {
                filterIdsToLoadLocal.push(filterId);
            } else {
                filterIdsWithNoLocalCopy.push(filterId);
            }
        });

        if (filterIdsWithNoLocalCopy.length > 0) {
            throw new Error(`There is no local copy of filters with ids: ${filterIdsWithNoLocalCopy.join(', ')}`);
        }

        logger.debug(`[ext.SettingsApi.loadBuiltInFiltersMv2]: trying to load from storage filters with ids: ${filterIdsToLoadLocal.join(', ')}`);
        await SettingsApi.loadBuiltInFiltersLocal(filterIdsToLoadLocal);
    }

    /**
     * Loads built-in filters and enables them **for MV3**.
     *
     * Checks whether the filter is supported by MV3.
     * Tries to load them from the storage only.
     *
     * @param builtInFilters Array of built-in filters ids.
     *
     * @private
     */
    private static async loadBuiltInFiltersMv3(builtInFilters: number[]): Promise<void> {
        const filtersToLoad: number[] = [];

        builtInFilters.forEach((filterId) => {
            if (CommonFilterApi.isMv3Supported(filterId)) {
                filtersToLoad.push(filterId);
            } else {
                logger.debug(`[ext.SettingsApi.loadBuiltInFiltersMv3]: MV3 extension does not support filter with id ${filterId}`);
            }
        });

        await SettingsApi.loadBuiltInFiltersLocal(filtersToLoad);
    }

    /**
     * Imports filters settings from object of {@link FiltersConfig}.
     */
    private static async importFilters({
        [FiltersOption.EnabledFilters]: enabledFilters,
        [FiltersOption.EnabledGroups]: enabledGroups,
        [FiltersOption.CustomFilters]: customFilters,
        [FiltersOption.UserFilter]: userFilter,
        [FiltersOption.Allowlist]: allowlist,
    }: FiltersConfig): Promise<void> {
        await SettingsApi.importUserFilter(userFilter);
        SettingsApi.importAllowlist(allowlist);

        const filtersToEnable = enabledFilters.filter((filterId: number) => {
            return CommonFilterUtils.isCommonFilter(filterId);
        });

        if (__IS_MV3__) {
            await SettingsApi.loadBuiltInFiltersMv3(filtersToEnable);

<<<<<<< HEAD
            await QuickFixesRulesApi.loadAndEnableQuickFixesRules();
=======
            // TODO: revert if Quick Fixes filter is back
            // await QuickFixesRulesApi.loadAndEnableQuickFixesRules();
>>>>>>> 64aa8afb
        } else {
            // special handling for large AdGuard Annoyances filter,
            // all other deprecated filters shall be skipped;
            // only for MV2 because it was never available in MV3
            if (filtersToEnable.includes(AntiBannerFiltersId.AnnoyancesCombinedFilterId)) {
                filtersToEnable.push(...SEPARATE_ANNOYANCE_FILTER_IDS);
            }

            await SettingsApi.loadBuiltInFiltersMv2(filtersToEnable);
        }

        await CustomFilterApi.createFilters(customFilters);

        groupStateStorage.enableGroups(enabledGroups);

        logger.info(`[ext.SettingsApi.importFilters]: next groups were enabled: ${enabledGroups}`);

        // Disable groups not listed in the imported list.
        const allGroups = groupStateStorage.getData();
        const allGroupsIds = Object.keys(allGroups).map((id) => Number(id));

        const groupIdsToDisable = allGroupsIds
            .filter((groupId) => !enabledGroups.includes(groupId));

        // Disable all other groups and mark them as untouched.
        groupStateStorage.disableGroups(groupIdsToDisable, false);
    }

    /**
     * Exports filters settings to object of {@link FiltersConfig}.
     *
     * @returns Object of {@link FiltersConfig}.
     */
    private static async exportFilters(): Promise<FiltersConfig> {
        return {
            [FiltersOption.EnabledFilters]: filterStateStorage.getEnabledFilters(),
            [FiltersOption.EnabledGroups]: groupStateStorage.getEnabledGroups(),
            [FiltersOption.CustomFilters]: CustomFilterApi.getFiltersData(),
            [FiltersOption.UserFilter]: await SettingsApi.exportUserFilter(),
            [FiltersOption.Allowlist]: SettingsApi.exportAllowlist(),
        };
    }

    /**
     * Imports user rules from object of {@link UserFilterConfig}.
     */
    private static async importUserFilter({
        [UserFilterOption.Enabled]: enabled,
        [UserFilterOption.Rules]: rulesText,
    }: UserFilterConfig): Promise<void> {
        if (typeof enabled === 'boolean') {
            settingsStorage.set(SettingOption.UserFilterEnabled, enabled);
        } else {
            settingsStorage.set(SettingOption.UserFilterEnabled, true);
        }

        await UserRulesApi.setUserRules(rulesText);
    }

    /**
     * Exports user rules to object of {@link UserFilterConfig}.
     *
     * @returns Object of {@link UserFilterConfig}.
     */
    private static async exportUserFilter(): Promise<UserFilterConfig> {
        return {
            [UserFilterOption.Enabled]: settingsStorage.get(SettingOption.UserFilterEnabled),
            [UserFilterOption.Rules]: (await UserRulesApi.getOriginalUserRules()),
            [UserFilterOption.DisabledRules]: '',
        };
    }

    /**
     * Imports extension allowlist from object of {@link AllowlistConfig}.
     */
    private static importAllowlist({
        [AllowlistOption.Enabled]: enabled,
        [AllowlistOption.Inverted]: inverted,
        [AllowlistOption.Domains]: domains,
        [AllowlistOption.InvertedDomains]: invertedDomains,
    }: AllowlistConfig): void {
        if (typeof enabled === 'boolean') {
            settingsStorage.set(SettingOption.AllowlistEnabled, enabled);
        } else {
            settingsStorage.set(SettingOption.AllowlistEnabled, true);
        }

        if (typeof inverted === 'boolean') {
            settingsStorage.set(SettingOption.DefaultAllowlistMode, !inverted);
        } else {
            settingsStorage.set(SettingOption.DefaultAllowlistMode, true);
        }

        AllowlistApi.setAllowlistDomains(domains);
        AllowlistApi.setInvertedAllowlistDomains(invertedDomains);
    }

    /**
     * Exports extension allowlist to object of {@link AllowlistConfig}.
     *
     * @returns Object of {@link AllowlistConfig}.
     */
    private static exportAllowlist(): AllowlistConfig {
        return {
            [AllowlistOption.Enabled]: settingsStorage.get(SettingOption.AllowlistEnabled),
            [AllowlistOption.Inverted]: !settingsStorage.get(SettingOption.DefaultAllowlistMode),
            [AllowlistOption.Domains]: AllowlistApi.getAllowlistDomains(),
            [AllowlistOption.InvertedDomains]: AllowlistApi.getInvertedAllowlistDomains(),
        };
    }

    /**
     * Imports Tracking protection (formerly Stealth mode) settings from object of {@link StealthConfig}.
     */
    private static async importStealth({
        [StealthOption.DisableStealthMode]: disableStealthMode,
        [StealthOption.HideReferrer]: hideReferrer,
        [StealthOption.HideSearchQueries]: hideSearchQueries,
        [StealthOption.SendDoNotTrack]: sendDoNotTrack,
        [StealthOption.BlockWebRTC]: blockWebRTC,
        [StealthOption.RemoveXClientData]: removeXClientData,
        [StealthOption.SelfDestructThirdPartyCookies]: selfDestructThirdPartyCookies,
        [StealthOption.SelfDestructThirdPartyCookiesTime]: selfDestructThirdPartyCookiesTime,
        [StealthOption.SelfDestructFirstPartyCookies]: selfDestructFirstPartyCookies,
        [StealthOption.SelfDestructFirstPartyCookiesTime]: selfDestructFirstPartyCookiesTime,
        [StealthOption.BlockKnownTrackers]: blockKnownTrackers,
        [StealthOption.StripTrackingParams]: stripTrackingParam,
    }: StealthConfig): Promise<void> {
        /**
         * Set "block webrtc" setting as soon as possible. AG-9980
         * don't set the actual value to avoid requesting permissions.
         */
        if (settingsStorage.get(SettingOption.BlockWebRTC) !== blockWebRTC) {
            settingsStorage.set(SettingOption.BlockWebRTC, blockWebRTC);
        }

        settingsStorage.set(SettingOption.DisableStealthMode, disableStealthMode);
        settingsStorage.set(SettingOption.HideReferrer, hideReferrer);
        settingsStorage.set(SettingOption.HideSearchQueries, hideSearchQueries);
        settingsStorage.set(SettingOption.SendDoNotTrack, sendDoNotTrack);
        settingsStorage.set(SettingOption.RemoveXClientData, removeXClientData);

        settingsStorage.set(SettingOption.SelfDestructThirdPartyCookies, selfDestructThirdPartyCookies);
        if (selfDestructThirdPartyCookiesTime) {
            settingsStorage.set(SettingOption.SelfDestructThirdPartyCookiesTime, selfDestructThirdPartyCookiesTime);
        }

        settingsStorage.set(SettingOption.SelfDestructFirstPartyCookies, selfDestructFirstPartyCookies);
        if (selfDestructFirstPartyCookiesTime) {
            settingsStorage.set(SettingOption.SelfDestructFirstPartyCookiesTime, selfDestructFirstPartyCookiesTime);
        }

        if (stripTrackingParam) {
            const remote = !__IS_MV3__;
            await FiltersApi.loadAndEnableFilters([AntiBannerFiltersId.UrlTrackingFilterId], remote);
        } else {
            filterStateStorage.disableFilters([AntiBannerFiltersId.UrlTrackingFilterId]);
        }

        if (blockKnownTrackers) {
            const remote = !__IS_MV3__;
            await FiltersApi.loadAndEnableFilters([AntiBannerFiltersId.TrackingFilterId], remote);
        } else {
            filterStateStorage.disableFilters([AntiBannerFiltersId.TrackingFilterId]);
        }
    }

    /**
     * Exports Tracking protection (formerly Stealth mode) settings to object of {@link StealthConfig}.
     *
     * @returns Object of {@link StealthConfig}.
     */
    private static exportStealth(): StealthConfig {
        return {
            [StealthOption.DisableStealthMode]: settingsStorage.get(SettingOption.DisableStealthMode),
            [StealthOption.HideReferrer]: settingsStorage.get(SettingOption.HideReferrer),
            [StealthOption.HideSearchQueries]: settingsStorage.get(SettingOption.HideSearchQueries),
            [StealthOption.SendDoNotTrack]: settingsStorage.get(SettingOption.SendDoNotTrack),
            [StealthOption.BlockWebRTC]: settingsStorage.get(SettingOption.BlockWebRTC),
            [StealthOption.RemoveXClientData]: settingsStorage.get(SettingOption.RemoveXClientData),
            [StealthOption.SelfDestructThirdPartyCookies]: (
                settingsStorage.get(SettingOption.SelfDestructThirdPartyCookies)
            ),
            [StealthOption.SelfDestructThirdPartyCookiesTime]: (
                settingsStorage.get(SettingOption.SelfDestructThirdPartyCookiesTime)
            ),
            [StealthOption.SelfDestructFirstPartyCookies]: (
                settingsStorage.get(SettingOption.SelfDestructFirstPartyCookies)
            ),
            [StealthOption.SelfDestructFirstPartyCookiesTime]: (
                settingsStorage.get(SettingOption.SelfDestructFirstPartyCookiesTime)
            ),
            [StealthOption.BlockKnownTrackers]: (
                !!filterStateStorage.get(AntiBannerFiltersId.TrackingFilterId)?.enabled
            ),
            [StealthOption.StripTrackingParams]: (
                !!filterStateStorage.get(AntiBannerFiltersId.UrlTrackingFilterId)?.enabled
            ),
        };
    }
}<|MERGE_RESOLUTION|>--- conflicted
+++ resolved
@@ -546,12 +546,8 @@
         if (__IS_MV3__) {
             await SettingsApi.loadBuiltInFiltersMv3(filtersToEnable);
 
-<<<<<<< HEAD
-            await QuickFixesRulesApi.loadAndEnableQuickFixesRules();
-=======
             // TODO: revert if Quick Fixes filter is back
             // await QuickFixesRulesApi.loadAndEnableQuickFixesRules();
->>>>>>> 64aa8afb
         } else {
             // special handling for large AdGuard Annoyances filter,
             // all other deprecated filters shall be skipped;
