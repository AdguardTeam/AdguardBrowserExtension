/**
 * @file
 * This file is part of AdGuard Browser Extension (https://github.com/AdguardTeam/AdguardBrowserExtension).
 *
 * AdGuard Browser Extension is free software: you can redistribute it and/or modify
 * it under the terms of the GNU General Public License as published by
 * the Free Software Foundation, either version 3 of the License, or
 * (at your option) any later version.
 *
 * AdGuard Browser Extension is distributed in the hope that it will be useful,
 * but WITHOUT ANY WARRANTY; without even the implied warranty of
 * MERCHANTABILITY or FITNESS FOR A PARTICULAR PURPOSE.
 * See the GNU General Public License for more details.
 *
 * You should have received a copy of the GNU General Public License
 * along with AdGuard Browser Extension. If not, see <http://www.gnu.org/licenses/>.
 */
import browser from 'webextension-polyfill';

import {
    FiltersDownloader,
    DefinedExpressions,
    type DownloadResult,
} from '@adguard/filters-downloader/browser';

import { LOCAL_METADATA_FILE_NAME, LOCAL_I18N_METADATA_FILE_NAME } from '../../../../../constants';
import { AntiBannerFiltersId } from '../../../common/constants';
import { logger } from '../../../common/logger';
import { UserAgent } from '../../../common/user-agent';
import {
    type Metadata,
    type I18nMetadata,
    type LocalScriptRules,
    metadataValidator,
    i18nMetadataValidator,
    localScriptRulesValidator,
} from '../../schema';
import { CustomFilterApi, type FilterUpdateOptions } from '../filters';

import { NetworkSettings } from './settings';

export type ExtensionXMLHttpRequest = XMLHttpRequest & { mozBackgroundRequest: boolean };

export type ResponseLikeXMLHttpRequest = Response
    & Pick<ExtensionXMLHttpRequest, 'responseText' | 'mozBackgroundRequest'>;

/**
 * Hit statistics for a single filter.
 * - Keys are rule texts (strings).
 * - Values are the number of times the rule was applied.
 *
 * @example
 * ```
 * {
 *   "||example.com": 3
 * }
 * ```
 */
export type FilterHitStats = {
    [ruleText: string]: number;
};

/**
 * Hit statistics for multiple filters.
 * - Keys are filter IDs.
 * - Values are the hit statistics for each filter.
 */
export type FiltersHitStats = {
    [filterId: number]: FilterHitStats;
};

/**
 * Aggregated hit statistics for all filters.
 * - Contains a `filters` object, where keys are filter IDs and values are hit statistics for each filter.
 */
type HitStats = {
    filters: FiltersHitStats;
};

/**
 * Hit statistics for a single filter.
 * - Keys are rule texts (strings).
 * - Values are the number of times the rule was applied.
 *
 * @example
 * ```
 * {
 *   "||example.com": 3
 * }
 * ```
 */
export type FilterHitStats = {
    [ruleText: string]: number;
};

/**
 * Hit statistics for multiple filters.
 * - Keys are filter IDs.
 * - Values are the hit statistics for each filter.
 */
export type FiltersHitStats = {
    [filterId: number]: FilterHitStats;
};

/**
 * Aggregated hit statistics for all filters.
 * - Contains a `filters` object, where keys are filter IDs and values are hit statistics for each filter.
 */
type HitStats = {
    filters: FiltersHitStats;
};

/**
 * Api for working with our backend server.
 * All requests sent by this class are covered in the privacy policy:
 * http://adguard.com/en/privacy.html#browsers.
 */
export class Network {
    private settings = new NetworkSettings();

    /**
     * FiltersDownloader constants.
     */
    private filterCompilerConditionsConstants: DefinedExpressions = {
        adguard: true,
        adguard_ext_chromium: UserAgent.isChromium,
        adguard_ext_firefox: UserAgent.isFirefox,
        adguard_ext_edge: UserAgent.isEdge,
        adguard_ext_safari: false,
        adguard_ext_opera: UserAgent.isOpera,
    };

    /**
     * Loading subscriptions map.
     */
    private loadingSubscriptions: Record<string, boolean> = {};

    /**
     * Returns promise that resolves when network is initialized.
     * Only needed in MV3 with async initialization.
     *
     * @returns Promise that resolves when network is initialized.
     */
    public waitForNetworkInit(): Promise<void> | null {
        return this.settings.initPromise;
    }

    /**
     * Checks if filter has local copy in the extension resources or not.
     *
     * @param filterId Filter id.
     *
     * @returns True if filter has local copy, false otherwise.
     */
    public isFilterHasLocalCopy(filterId: number): boolean {
        return this.settings.localFilterIds.includes(filterId);
    }

    /**
     * Downloads filter rules by filter ID.
     *
     * @param filterUpdateOptions Filter update detail.
     * @param forceRemote Force download filter rules from remote server.
     * @param useOptimizedFilters Download optimized filters flag.
     * @param rawFilter Raw filter rules.
     *
     * @returns Downloaded filter rules.
     *
     * @throws An error if FiltersDownloader.downloadWithRaw() fails.
     */
    public async downloadFilterRules(
        filterUpdateOptions: FilterUpdateOptions,
        forceRemote: boolean,
        useOptimizedFilters: boolean,
        rawFilter?: string,
    ): Promise<DownloadResult> {
        let url: string;
        const { filterId } = filterUpdateOptions;

        if (
            !__IS_MV3__
            && !forceRemote
            && this.settings.localFilterIds.indexOf(filterId) < 0
        ) {
            // eslint-disable-next-line max-len
            throw new Error(`Cannot locally load filter with id ${filterId} because it is not build in the extension local resources.`);
        }

        let isLocalFilter = false;
        if (__IS_MV3__) {
            url = browser.runtime.getURL(`${this.settings.localFiltersFolder}/filter_${filterId}.txt`);

            // `forceRemote` flag for MV3 built-in filters can be used only for Quick Fixes filter,
            // and custom filters
            const isRemote = forceRemote
                && (filterId === AntiBannerFiltersId.QuickFixesFilterId
                    || CustomFilterApi.isCustomFilter(filterId));

            if (isRemote) {
                if (useOptimizedFilters) {
                    logger.info('Optimized filters are not supported in MV3, full versions will be downloaded');
                }
                url = this.getUrlForDownloadFilterRules(filterId, false);
            }

            isLocalFilter = !isRemote;
        } else if (forceRemote || this.settings.localFilterIds.indexOf(filterId) < 0) {
            url = this.getUrlForDownloadFilterRules(filterId, useOptimizedFilters);
        } else {
            const filterFileName = useOptimizedFilters
                ? `filter_mobile_${filterId}.txt`
                : `filter_${filterId}.txt`;
            url = browser.runtime.getURL(`${this.settings.localFiltersFolder}/${filterFileName}`);
            isLocalFilter = true;
        }

        // local filters do not support patches, that is why we always download them fully
        if (isLocalFilter || filterUpdateOptions.ignorePatches || !rawFilter) {
            const result = await FiltersDownloader.downloadWithRaw(
                url,
                {
                    force: true,
                    definedExpressions: this.filterCompilerConditionsConstants,
                    verbose: logger.isVerbose(),
                    // Disable checksum checking for local filters, because we
                    // apply preprocessing for them, during which some rules may
                    // be changed, and as a result, the filter checksum will
                    // become invalid.
                    validateChecksum: !isLocalFilter,
                    // use true because we know that our filters have checksums
                    validateChecksumStrict: true,
                },
            );
            return result;
        }

        return FiltersDownloader.downloadWithRaw(
            url,
            {
                rawFilter,
                definedExpressions: this.filterCompilerConditionsConstants,
                verbose: logger.isVerbose(),
                validateChecksum: true,
                // use true because we know that our filters have checksums
                validateChecksumStrict: true,
            },
        );
    }

    /**
     * Downloads filter rules by url. Needed for custom filter lists.
     *
     * @param url Subscription url.
     * @param rawFilter Raw filter rules.
     * @param force Boolean flag to download filter fully or by patches.
     *
     * @returns Downloaded filter rules.
     */
    public async downloadFilterRulesBySubscriptionUrl(
        url: string,
        rawFilter?: string,
        force?: boolean,
    ): Promise<DownloadResult | undefined> {
        if (url in this.loadingSubscriptions) {
            return;
        }

        this.loadingSubscriptions[url] = true;

        try {
            // TODO: runtime validation
            const downloadData = await FiltersDownloader.downloadWithRaw(
                url,
                {
                    definedExpressions: this.filterCompilerConditionsConstants,
                    force,
                    rawFilter,
                    verbose: logger.isVerbose(),
                    validateChecksum: true,
                    // use false because we know that custom filters might not have checksums
                    validateChecksumStrict: false,
                },
            );

            delete this.loadingSubscriptions[url];

            // Get the first rule to check if it is an adblock agent (like [Adblock Plus 2.0]). If so, ignore it.
            const firstRule = downloadData.filter[0]?.trim();

            if (firstRule && firstRule.startsWith('[') && firstRule.endsWith(']')) {
                downloadData.filter.shift();
            }

            return downloadData;
        } catch (e: unknown) {
            delete this.loadingSubscriptions[url];
            const message = e instanceof Error
                ? e.message
                : 'Unknown error while filter downloading by subscription url';

            throw new Error(message, { cause: e });
        }
    }

    /**
     * Loads filter groups metadata.
     *
     * @throws Error if metadata is invalid.
     *
     * @returns Object of {@link Metadata}.
     */
    public async getLocalFiltersMetadata(): Promise<Metadata> {
        const url = browser.runtime.getURL(`${this.settings.localFiltersFolder}/${LOCAL_METADATA_FILE_NAME}`);

        let response: ExtensionXMLHttpRequest | ResponseLikeXMLHttpRequest;

        try {
            response = await Network.fetchJson(url);
        } catch (e: unknown) {
            const exMessage = e instanceof Error ? e.message : 'could not load local filters metadata';
            throw Network.createError(exMessage, url);
        }

        if (!response?.responseText) {
            throw Network.createError('empty response', url, response);
        }

        try {
            const metadata = JSON.parse(response.responseText);
            return metadataValidator.parse(metadata);
        } catch (e: unknown) {
            // TODO: Return regular error
            // TODO: Zod error doesn't display
            throw Network.createError('invalid response', url, response, e instanceof Error ? e : undefined);
        }
    }

    /**
     * Loads filter groups metadata from local file.
     *
     * @throws Error if metadata is invalid.
     *
     * @returns Object of {@link I18nMetadata}.
     */
    public async getLocalFiltersI18nMetadata(): Promise<I18nMetadata> {
        const url = browser.runtime.getURL(`${this.settings.localFiltersFolder}/${LOCAL_I18N_METADATA_FILE_NAME}`);

        let response: ExtensionXMLHttpRequest | ResponseLikeXMLHttpRequest;

        try {
            response = await Network.fetchJson(url);
        } catch (e: unknown) {
            const exMessage = e instanceof Error ? e.message : 'could not load local filters i18n metadata';
            throw Network.createError(exMessage, url);
        }

        if (!response?.responseText) {
            throw Network.createError('empty response', url, response);
        }

        try {
            const metadata = JSON.parse(response.responseText);
            return i18nMetadataValidator.parse(metadata);
        } catch (e: unknown) {
            // TODO: Return regular error
            // TODO: Zod error doesn't display
            throw Network.createError('invalid response', url, response, e instanceof Error ? e : undefined);
        }
    }

    /**
     * Loads script rules from local file.
     * This method should be called only in the Firefox AMO.
     *
     * @throws Error if metadata is invalid.
     *
     * @returns Array of string script rules.
     */
    public async getLocalScriptRules(): Promise<LocalScriptRules> {
        const url = browser.runtime.getURL(`${this.settings.localFiltersFolder}/local_script_rules.json`);

        let response: ExtensionXMLHttpRequest | ResponseLikeXMLHttpRequest;

        try {
            response = await Network.fetchJson(url);
        } catch (e: unknown) {
            const exMessage = e instanceof Error ? e.message : 'could not load local script rules';
            throw Network.createError(exMessage, url);
        }

        if (!response?.responseText) {
            throw Network.createError('empty response', url, response);
        }

        try {
            const localScriptRules = JSON.parse(response.responseText);

            return localScriptRulesValidator.parse(localScriptRules);
        } catch (e: unknown) {
            throw Network.createError('invalid response', url, response, e instanceof Error ? e : undefined);
        }
    }

    /**
     * Downloads metadata from backend.
     *
     * @returns Object of {@link Metadata}.
     *
     * @throws Error if metadata is invalid.
     */
    public async downloadMetadataFromBackend(): Promise<Metadata> {
        const url = this.settings.filtersMetadataUrl;
        const response = await Network.fetchJson(url);
        if (!response?.responseText) {
            throw new Error(`Empty response: ${response}`);
        }

        try {
            const metadata = JSON.parse(response.responseText);
            return metadataValidator.parse(metadata);
        } catch (e: unknown) {
            throw Network.createError('invalid response', url, response, e instanceof Error ? e : undefined);
        }
    }

    /**
     * Downloads i18n metadata from backend and returns it.
     *
     * @throws Error if metadata is invalid.
     *
     * @returns Object of {@link I18nMetadata}.
     */
    public async downloadI18nMetadataFromBackend(): Promise<I18nMetadata> {
        const response = await Network.fetchJson(this.settings.filtersI18nMetadataUrl);

        if (!response?.responseText) {
            throw new Error(`Empty response: ${response}`);
        }

        try {
            const metadata = JSON.parse(response.responseText);
            return i18nMetadataValidator.parse(metadata);
        } catch (e) {
            throw new Error(`Invalid response: ${response}`, { cause: e });
        }
    }

    /**
     * Checks specified host hashes with our safebrowsing service.
     *
     * @param hashes Host hashes.
     *
     * @returns Response from the safebrowsing service.
     */
    public async lookupSafebrowsing(hashes: string[]): Promise<ExtensionXMLHttpRequest | ResponseLikeXMLHttpRequest> {
        const url = `${this.settings.safebrowsingLookupUrl}?prefixes=${encodeURIComponent(hashes.join('/'))}`;
        const response = await Network.fetchJson(url);
        return response;
    }

    /**
     * Sends filter hits stats to backend server.
     * This method is used if user has enabled "Send statistics for ad filters usage".
     * More information about ad filters usage stats:
     * http://adguard.com/en/filter-rules-statistics.html.
     *
     * @param stats Sent stats.
     */
    public async sendHitStats(stats: HitStats): Promise<void> {
        const statsString = JSON.stringify(stats);

        await fetch(this.settings.ruleStatsUrl, {
            method: 'POST',
            headers: {
                'Content-Type': 'application/json',
            },
            body: statsString,
        });
    }

    /**
     * URL for downloading AG filter.
     *
     * @param filterId Filter identifier.
     * @param useOptimizedFilters If true, download optimized filters.
     *
     * @returns Url for filter downloading.
     */
    public getUrlForDownloadFilterRules(filterId: number, useOptimizedFilters: boolean): string {
        const url = useOptimizedFilters ? this.settings.optimizedFilterRulesUrl : this.settings.filterRulesUrl;
        return url.replaceAll('{filter_id}', String(filterId));
    }

    /**
     * Appends request key to url.
     *
     * @param url Url string.
     *
     * @returns Url with key query param.
     */
    private addKeyParameter(url: string): string {
        return `${url}&key=${this.settings.apiKey}`;
    }

    /**
     * Makes a request for json.
     *
     * @param url Url.
<<<<<<< HEAD
     *
     * @returns Response with type {@link ResponseLikeXMLHttpRequest} to be
     * compatible with XMLHttpRequest.
=======
     * @param contentType Content type.
     *
     * @returns Promise with XMLHttpRequest.
>>>>>>> 57ab6a2f
     */
    private static async fetchJson(url: string): Promise<ResponseLikeXMLHttpRequest> {
        const response = await fetch(url, {
            method: 'GET',
            headers: { 'Content-Type': 'application/json' },
        });

        const responseText = await response.text();

        // TODO: Use fetch response directly.
        return {
            ...response,
            mozBackgroundRequest: true,
            responseText,
        };
    }

    /**
     * Creates a custom network error to throw it to a higher level.
     *
     * @param message Error message.
     * @param url Url where the error occurred.
     * @param response Network response information {@link ExtensionXMLHttpRequest}.
     * @param originError Original error.
     *
     * @returns Error "wrapper".
     */
    private static createError(
        message: string,
        url: string,
        response?: ExtensionXMLHttpRequest | ResponseLikeXMLHttpRequest,
        originError?: Error,
    ): Error {
        let errorMessage = `
            error:                    ${message}
            requested url:            ${url}`;

        if (response) {
            errorMessage = `
            error:                    ${message}
            requested url:            ${url}
            request status text:      ${response.statusText}`;
        }

        return new Error(errorMessage, { cause: originError });
    }
}

export const network = new Network();<|MERGE_RESOLUTION|>--- conflicted
+++ resolved
@@ -506,15 +506,11 @@
      * Makes a request for json.
      *
      * @param url Url.
-<<<<<<< HEAD
+     *
+     * @param contentType Content type.
      *
      * @returns Response with type {@link ResponseLikeXMLHttpRequest} to be
      * compatible with XMLHttpRequest.
-=======
-     * @param contentType Content type.
-     *
-     * @returns Promise with XMLHttpRequest.
->>>>>>> 57ab6a2f
      */
     private static async fetchJson(url: string): Promise<ResponseLikeXMLHttpRequest> {
         const response = await fetch(url, {
