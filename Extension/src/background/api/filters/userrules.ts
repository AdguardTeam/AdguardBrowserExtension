/**
 * @file
 * This file is part of AdGuard Browser Extension (https://github.com/AdguardTeam/AdguardBrowserExtension).
 *
 * AdGuard Browser Extension is free software: you can redistribute it and/or modify
 * it under the terms of the GNU General Public License as published by
 * the Free Software Foundation, either version 3 of the License, or
 * (at your option) any later version.
 *
 * AdGuard Browser Extension is distributed in the hope that it will be useful,
 * but WITHOUT ANY WARRANTY; without even the implied warranty of
 * MERCHANTABILITY or FITNESS FOR A PARTICULAR PURPOSE.
 * See the GNU General Public License for more details.
 *
 * You should have received a copy of the GNU General Public License
 * along with AdGuard Browser Extension. If not, see <http://www.gnu.org/licenses/>.
 */
import {
    AnyRule,
    InputByteBuffer,
    RuleParser,
} from '@adguard/agtree';
import { PreprocessedFilterList, RuleSyntaxUtils } from '@adguard/tsurlfilter';

import { logger } from '../../../common/logger';
import { AntiBannerFiltersId, emptyPreprocessedFilterList } from '../../../common/constants';
import { SettingOption } from '../../schema';
import { listeners } from '../../notifier';
import {
    FiltersStorage,
    settingsStorage,
    editorStorage,
} from '../../storages';

/**
 * API for managing user rules list.
 */
export class UserRulesApi {
    /**
     * Parses data from user rules list.
     * If it's undefined or if it's an initialization after installation - sets
     * empty user rules list.
     *
     * @param isInstall Is this is an installation initialization or not.
     */
    public static async init(isInstall: boolean): Promise<void> {
        try {
<<<<<<< HEAD
            const userRules = await FiltersStorage.get(AntiBannerFiltersId.UserFilterId, !isInstall);

            if (!userRules) {
=======
            // Check if user filter is present in the storage to avoid errors.
            if (!(await FiltersStorage.has(AntiBannerFiltersId.UserFilterId))) {
>>>>>>> 68cc1501
                await FiltersStorage.set(AntiBannerFiltersId.UserFilterId, []);
            } else {
                // In this case zod will validate the data.
                await FiltersStorage.get(AntiBannerFiltersId.UserFilterId);
            }
        } catch (e) {
            if (!isInstall) {
                logger.warn(
                    'Cannot parse user filter list from persisted storage, reset to default. Origin error: ',
                    e,
                );
            }
            await FiltersStorage.set(AntiBannerFiltersId.UserFilterId, []);
        }
    }

    /**
     * Checks, if user list is enabled.
     *
     * @returns True, if user list is enabled, else returns false.
     */
    public static isEnabled(): boolean {
        return settingsStorage.get(SettingOption.UserFilterEnabled);
    }

    /**
     * Checks, if user list contains rules for specified url.
     *
     * @param url Page url.
     *
     * @returns True, if user list contains rules for {@link url}, else returns false.
     */
    public static async hasRulesForUrl(url: string | undefined): Promise<boolean> {
        if (!url) {
            return false;
        }

        try {
            const chunks = await UserRulesApi.getBinaryUserRules();
            const buffer = new InputByteBuffer(chunks);
            let ruleNode: AnyRule;
            // If the next byte is 0, it means that there's nothing to read.
            while (buffer.peekUint8() !== 0) {
                RuleParser.deserialize(buffer, ruleNode = {} as AnyRule);
                if (RuleSyntaxUtils.isRuleForUrl(ruleNode, url)) {
                    return true;
                }
            }
        } catch (e) {
            logger.error('Cannot check user rules for url', e);
        }

        return false;
    }

    /**
     * Returns rules from user list.
     *
     * @returns User rules list.
     */
    public static async getUserRules(): Promise<PreprocessedFilterList> {
        const data = await FiltersStorage.getAllFilterData(AntiBannerFiltersId.UserFilterId);

        if (!data) {
            return { ...emptyPreprocessedFilterList };
        }

        return data;
    }

    /**
     * Returns binary serialized, preprocessed rules from user list.
     *
     * @note This may include converted rules and does not include syntactically invalid rules.
     *
     * @returns User rules list in binary format.
     */
    public static async getBinaryUserRules(): Promise<Uint8Array[]> {
        const data = await FiltersStorage.get(AntiBannerFiltersId.UserFilterId);

        if (!data) {
            return [];
        }

        return data;
    }

    /**
     * Returns binary serialized, preprocessed rules from user list.
     *
     * @note This may include converted rules and does not include syntactically invalid rules.
     *
     * @returns User rules list.
     */
    public static async getBinaryUserRules(): Promise<Uint8Array[]> {
        const data = await FiltersStorage.get(AntiBannerFiltersId.UserFilterId);

        if (!data) {
            return [];
        }

        return data;
    }

    /**
     * Returns original rules from user list.
     *
     * When we save user rules, the rules may be modified (e.g converted),
     * but when user opens the editor, we need to show their original rules.
     * User rules is a bit special because for that list we store the whole original filter list.
     * This method return that original list and we use it to load content in the editor.
     *
     * @returns User rules list.
     */
    public static async getOriginalUserRules(): Promise<string[]> {
        return FiltersStorage.getOriginalRules(AntiBannerFiltersId.UserFilterId);
    }

    /**
     * Adds rule to user list.
     *
     * @param rule Rule text.
     */
    public static async addUserRule(rule: string): Promise<void> {
        const userRules = await UserRulesApi.getOriginalUserRules();

        userRules.push(rule);

        await UserRulesApi.setUserRules(userRules);
    }

    /**
     * Removes rule from user list.
     *
     * @param rule Rule text.
     */
    public static async removeUserRule(rule: string): Promise<void> {
        const userRules = await UserRulesApi.getOriginalUserRules();

        await UserRulesApi.setUserRules(userRules.filter((r) => r !== rule));
    }

    /**
     * Removes rules for specified url from user list.
     *
     * @param url Page url.
     */
    public static async removeRulesByUrl(url: string): Promise<void> {
        const userRules = await UserRulesApi.getOriginalUserRules();

        await UserRulesApi.setUserRules(
            userRules.filter((rule) => {
                try {
                    return !RuleSyntaxUtils.isRuleForUrl(RuleParser.parse(rule), url);
                } catch (e) {
                    // Possible parsing error here.
                    // Keep invalid rules in the list, because we need to keep everything that user added.
                    return true;
                }
            }),
        );
    }

    /**
     * Sets user rule list to storage.
     *
     * @param rules List of rule strings.
     */
    public static async setUserRules(rules: string[]): Promise<void> {
        await FiltersStorage.set(AntiBannerFiltersId.UserFilterId, rules);

        listeners.notifyListeners(listeners.UserFilterUpdated);
    }

    /**
     * Returns persisted rules during switches between common and fullscreen modes.
     *
     * @returns User rules editor content.
     */
    public static getEditorStorageData(): string | undefined {
        return editorStorage.get();
    }

    /**
     * Sets persisted rules during switches between common and fullscreen modes.
     *
     * @param data User rules editor content.
     */
    public static setEditorStorageData(data: string): void {
        editorStorage.set(data);
    }
}<|MERGE_RESOLUTION|>--- conflicted
+++ resolved
@@ -45,14 +45,8 @@
      */
     public static async init(isInstall: boolean): Promise<void> {
         try {
-<<<<<<< HEAD
-            const userRules = await FiltersStorage.get(AntiBannerFiltersId.UserFilterId, !isInstall);
-
-            if (!userRules) {
-=======
             // Check if user filter is present in the storage to avoid errors.
             if (!(await FiltersStorage.has(AntiBannerFiltersId.UserFilterId))) {
->>>>>>> 68cc1501
                 await FiltersStorage.set(AntiBannerFiltersId.UserFilterId, []);
             } else {
                 // In this case zod will validate the data.
@@ -141,23 +135,6 @@
     }
 
     /**
-     * Returns binary serialized, preprocessed rules from user list.
-     *
-     * @note This may include converted rules and does not include syntactically invalid rules.
-     *
-     * @returns User rules list.
-     */
-    public static async getBinaryUserRules(): Promise<Uint8Array[]> {
-        const data = await FiltersStorage.get(AntiBannerFiltersId.UserFilterId);
-
-        if (!data) {
-            return [];
-        }
-
-        return data;
-    }
-
-    /**
      * Returns original rules from user list.
      *
      * When we save user rules, the rules may be modified (e.g converted),
