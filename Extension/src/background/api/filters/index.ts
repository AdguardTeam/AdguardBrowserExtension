--- conflicted
+++ resolved
@@ -15,18 +15,6 @@
  * You should have received a copy of the GNU General Public License
  * along with AdGuard Browser Extension. If not, see <http://www.gnu.org/licenses/>.
  */
-<<<<<<< HEAD
-export * from './main';
-export * from './common';
-export * from './custom';
-export * from './allowlist';
-export * from './userrules';
-export * from './update';
-export * from './categories';
-export * from './hit-stats';
-export * from './annoyances-consent';
-export * from './quick-fixes';
-=======
 export { FiltersApi, type FilterMetadata } from './main';
 export { CommonFilterApi } from './common';
 export { CustomFilterApi, type GetCustomFilterInfoResult } from './custom';
@@ -46,5 +34,4 @@
 export { HitStatsApi } from './hit-stats';
 export { annoyancesConsent } from './annoyances-consent';
 // TODO: revert if Quick Fixes filter is back
-// export { QuickFixesRulesApi } from './quick-fixes';
->>>>>>> 64aa8afb
+// export { QuickFixesRulesApi } from './quick-fixes';