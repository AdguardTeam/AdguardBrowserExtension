--- conflicted
+++ resolved
@@ -217,14 +217,11 @@
         }
 
         const tasks = filterIds.map(async (filterId) => {
-<<<<<<< HEAD
-=======
             // TODO: revert if Quick Fixes filter is back
             if (filterId === AntiBannerFiltersId.QuickFixesFilterId) {
                 return null;
             }
 
->>>>>>> 64aa8afb
             try {
                 // 'ignorePatches: true' here for loading filters without patches
                 const f = await CommonFilterApi.loadFilterRulesFromBackend({ filterId, ignorePatches: true }, remote);
@@ -566,14 +563,11 @@
                 // e.g. during settings import
             }
 
-<<<<<<< HEAD
-=======
             // TODO: revert if Quick Fixes filter is back
             if (filter.filterId === AntiBannerFiltersId.QuickFixesFilterId) {
                 return;
             }
 
->>>>>>> 64aa8afb
             validFilters.push(filter);
         });
 
