/**
 * @file
 * This file is part of AdGuard Browser Extension (https://github.com/AdguardTeam/AdguardBrowserExtension).
 *
 * AdGuard Browser Extension is free software: you can redistribute it and/or modify
 * it under the terms of the GNU General Public License as published by
 * the Free Software Foundation, either version 3 of the License, or
 * (at your option) any later version.
 *
 * AdGuard Browser Extension is distributed in the hope that it will be useful,
 * but WITHOUT ANY WARRANTY; without even the implied warranty of
 * MERCHANTABILITY or FITNESS FOR A PARTICULAR PURPOSE.
 * See the GNU General Public License for more details.
 *
 * You should have received a copy of the GNU General Public License
 * along with AdGuard Browser Extension. If not, see <http://www.gnu.org/licenses/>.
 */
<<<<<<< HEAD
export * from './filters';
export * from './network';
export * from './filtering-log';
export * from './settings';
export * from './ui';
export * from '../../common/api/extension';
export * from './install';
export * from './update';
export * from './safebrowsing';
export { DocumentBlockApi } from './document-block';
export * from './page-stats';
=======
export {
    FiltersApi,
    type FilterMetadata,
    CommonFilterApi,
    CustomFilterApi,
    type GetCustomFilterInfoResult,
    AllowlistApi,
    UserRulesApi,
    FilterUpdateApi,
    type FilterUpdateOptions,
    type FilterUpdateOptionsList,
    Categories,
    type CategoriesFilterData,
    type CategoriesGroupData,
    type CategoriesData,
    HitStatsApi,
    annoyancesConsent,
    // TODO: revert if Quick Fixes filter is back
    // QuickFixesRulesApi,
} from './filters';
export {
    network,
    type ExtensionXMLHttpRequest,
    type ResponseLikeXMLHttpRequest,
    type FilterHitStats,
    type FiltersHitStats,
    NetworkSettings,
} from './network';
export {
    filteringLogApi,
    type FilteringEventRuleData,
    type FilteringLogEvent,
    type UIFilteringLogEvent,
    type FilteringLogTabInfo,
} from './filtering-log';
export { SettingsApi, type SettingsData } from './settings';
export {
    UiApi,
    PagesApi,
    toasts,
    promoNotificationApi,
    FramesApi,
    type FrameData,
    AssistantApi,
    iconsApi,
    defaultIconVariants,
    ContextMenuApi,
} from './ui';
export { WindowsApi, TabsApi, getIconImageData } from '../../common/api/extension';
export { InstallApi } from './install';
export { UpdateApi } from './update';
export { SafebrowsingApi } from './safebrowsing';
export { DocumentBlockApi } from './document-block';
export { PageStatsApi, PopupStatsCategories, type GetStatisticsDataResponse } from './page-stats';
>>>>>>> 64aa8afb
<|MERGE_RESOLUTION|>--- conflicted
+++ resolved
@@ -15,19 +15,6 @@
  * You should have received a copy of the GNU General Public License
  * along with AdGuard Browser Extension. If not, see <http://www.gnu.org/licenses/>.
  */
-<<<<<<< HEAD
-export * from './filters';
-export * from './network';
-export * from './filtering-log';
-export * from './settings';
-export * from './ui';
-export * from '../../common/api/extension';
-export * from './install';
-export * from './update';
-export * from './safebrowsing';
-export { DocumentBlockApi } from './document-block';
-export * from './page-stats';
-=======
 export {
     FiltersApi,
     type FilterMetadata,
@@ -81,5 +68,4 @@
 export { UpdateApi } from './update';
 export { SafebrowsingApi } from './safebrowsing';
 export { DocumentBlockApi } from './document-block';
-export { PageStatsApi, PopupStatsCategories, type GetStatisticsDataResponse } from './page-stats';
->>>>>>> 64aa8afb
+export { PageStatsApi, PopupStatsCategories, type GetStatisticsDataResponse } from './page-stats';