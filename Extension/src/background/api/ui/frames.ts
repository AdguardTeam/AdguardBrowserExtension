/**
 * @file
 * This file is part of AdGuard Browser Extension (https://github.com/AdguardTeam/AdguardBrowserExtension).
 *
 * AdGuard Browser Extension is free software: you can redistribute it and/or modify
 * it under the terms of the GNU General Public License as published by
 * the Free Software Foundation, either version 3 of the License, or
 * (at your option) any later version.
 *
 * AdGuard Browser Extension is distributed in the hope that it will be useful,
 * but WITHOUT ANY WARRANTY; without even the implied warranty of
 * MERCHANTABILITY or FITNESS FOR A PARTICULAR PURPOSE.
 * See the GNU General Public License for more details.
 *
 * You should have received a copy of the GNU General Public License
 * along with AdGuard Browser Extension. If not, see <http://www.gnu.org/licenses/>.
 */

import { RuleGenerator } from '@adguard/agtree';

import {
    getDomain,
    isHttpRequest,
    MAIN_FRAME_ID,
    type TabContext,
} from '../../tswebextension';
import { AntiBannerFiltersId } from '../../../common/constants';
import { SettingOption } from '../../schema';
import { appContext, AppContextKey } from '../../storages';
import { PageStatsApi } from '../page-stats';
import { SettingsApi } from '../settings';
import { engine } from '../../engine';

<<<<<<< HEAD
export type FrameRule = {
=======
type FrameRule = {
>>>>>>> 64aa8afb
    filterId: number;
    ruleText: string;
};

export type FrameData = {
    /**
     * Url of the tab.
     */
    url: string | null;

    /**
     * Domain of the tab's url.
     */
    domainName: string | null;

    /**
     * Is background already started and filtering is possible.
     */
    isFilteringPossible: boolean;

    /**
     * Is filtering disabled or enabled in extension settings.
     */
    applicationFilteringDisabled: boolean;

    /**
     * If url of current tab is not http.
     */
    urlFilteringDisabled: boolean;

    /**
     * If main frame rule disabled filtering in current tab.
     */
    documentAllowlisted: boolean;

    /**
     * If main frame rule from user rules or from allowlist.
     */
    userAllowlisted: boolean;

    /**
     * Is current url of the tab in the exceptions or not.
     */
    canAddRemoveRule: boolean;

    /**
     * Main frame rule - rule which applied to entire frame, e.g. $document, $all, etc.
     */
    frameRule: FrameRule | null;

    /**
     * Number of blocked request for current tab.
     */
    totalBlockedTab: number;

    /**
     * Number of blocked request for entire extension.
     */
    totalBlocked: number;
};

type MainFrameDataInfo = Pick<TabContext, 'info' | 'frames' | 'blockedRequestCount' | 'mainFrameRule'>;

/**
 * Helper class for retrieving main frame data from both tswebextension and app state.
 */
export class FramesApi {
    /**
     * Tries to find the main frame data for the provided tab context
     * and returns it.
     *
     * @param tabContext Tab context.
     * @param tabContext.info Tab's context information from webextension tabs API.
     * @param tabContext.frames Tab's context frames.
     * @param tabContext.blockedRequestCount Tab's context blocked request count.
     * @param tabContext.mainFrameRule Tab's context document level rule.
     *
     * @returns The {@link FrameData} object can be partially empty if no frames
     * were found for a given tab context.
     */
    public static getMainFrameData({
        info,
        frames,
        blockedRequestCount,
        mainFrameRule,
    }: MainFrameDataInfo): FrameData {
        const mainFrame = frames.get(MAIN_FRAME_ID);

        const url = info?.url
            || mainFrame?.url
            || null;

        const domainName = url ? getDomain(url) : null;

        const urlFilteringDisabled = !url || !isHttpRequest(url);

        const isFilteringPossible = appContext.get(AppContextKey.IsInit) && !urlFilteringDisabled;

        let frameRule: FrameRule | null = null;
        let documentAllowlisted = false;
        let userAllowlisted = false;
        let canAddRemoveRule = false;

        const totalBlocked = PageStatsApi.getTotalBlocked();

        const totalBlockedTab = blockedRequestCount;
        const applicationFilteringDisabled = SettingsApi.getSetting(SettingOption.DisableFiltering);

        if (isFilteringPossible) {
            documentAllowlisted = !!mainFrameRule && mainFrameRule.isFilteringDisabled();
            if (documentAllowlisted && mainFrameRule) {
                const filterId = mainFrameRule.getFilterListId();

                userAllowlisted = filterId === AntiBannerFiltersId.UserFilterId
                       || filterId === AntiBannerFiltersId.AllowlistFilterId;

                const ruleNode = engine.api.retrieveRuleNode(
                    mainFrameRule.getFilterListId(),
                    mainFrameRule.getIndex(),
                );

                let ruleText = '<Cannot retrieve rule text>';

                if (ruleNode) {
                    ruleText = RuleGenerator.generate(ruleNode);
                }

                frameRule = {
                    filterId,
                    ruleText,
                };
            }
            // It means site in exception
            canAddRemoveRule = !(documentAllowlisted && !userAllowlisted);
        }

        return {
            url,
            isFilteringPossible,
            domainName,
            applicationFilteringDisabled,
            urlFilteringDisabled,
            documentAllowlisted,
            userAllowlisted,
            canAddRemoveRule,
            frameRule,
            totalBlockedTab,
            totalBlocked,
        };
    }
}<|MERGE_RESOLUTION|>--- conflicted
+++ resolved
@@ -31,11 +31,7 @@
 import { SettingsApi } from '../settings';
 import { engine } from '../../engine';
 
-<<<<<<< HEAD
-export type FrameRule = {
-=======
 type FrameRule = {
->>>>>>> 64aa8afb
     filterId: number;
     ruleText: string;
 };
