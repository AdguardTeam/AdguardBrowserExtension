/**
 * @file
 * This file is part of AdGuard Browser Extension (https://github.com/AdguardTeam/AdguardBrowserExtension).
 *
 * AdGuard Browser Extension is free software: you can redistribute it and/or modify
 * it under the terms of the GNU General Public License as published by
 * the Free Software Foundation, either version 3 of the License, or
 * (at your option) any later version.
 *
 * AdGuard Browser Extension is distributed in the hope that it will be useful,
 * but WITHOUT ANY WARRANTY; without even the implied warranty of
 * MERCHANTABILITY or FITNESS FOR A PARTICULAR PURPOSE.
 * See the GNU General Public License for more details.
 *
 * You should have received a copy of the GNU General Public License
 * along with AdGuard Browser Extension. If not, see <http://www.gnu.org/licenses/>.
 */
import browser, { type Runtime, type Windows } from 'webextension-polyfill';
import { format } from 'date-fns';
import { UTCDate } from '@date-fns/utc';

import { UserAgent } from '../../../common/user-agent';
import {
    type AddFilteringSubscriptionMessage,
    type ScriptletCloseWindowMessage,
    type UpdateFullscreenUserRulesThemeMessage,
} from '../../../common/messages';
import { getErrorMessage } from '../../../common/error';
import {
    Forward,
    ForwardAction,
    ForwardFrom,
    type ForwardParams,
} from '../../../common/forward';
import { UrlUtils } from '../../utils/url';
import {
    browserStorage,
    groupStateStorage,
    settingsStorage,
} from '../../storages';
import { SettingOption } from '../../schema';
import { BrowserUtils } from '../../utils/browser-utils';
import {
    AntiBannerFiltersId,
    AntibannerGroupsId,
    FILTERING_LOG_WINDOW_STATE,
} from '../../../common/constants';
import { WindowsApi, TabsApi } from '../../../common/api/extension';
import { Prefs } from '../../prefs';
import { CustomFilterApi, FiltersApi } from '../filters';
import {
    FILTERING_LOG_OUTPUT,
    POST_INSTALL_OUTPUT,
    FULLSCREEN_USER_RULES_OUTPUT,
    OPTIONS_OUTPUT,
} from '../../../../../constants';
import { OptionsPageSections } from '../../../common/nav';
import { FilterUpdateService } from '../../services/filter-update';

// TODO: We can manipulates tabs directly from content-script and other extension pages context.
// So this API can be shared and used for data flow simplifying (direct calls instead of message passing)
/**
 * Pages API provides methods for managing browser pages.
 */
export class PagesApi {
    /**
     * Product type.
<<<<<<< HEAD
=======
     *
     * It has to be an exact string due to the reports docs.
     *
     * @see {@link https://github.com/AdguardTeam/ReportsWebApp#pre-filling-the-app-with-query-parameters}
>>>>>>> dbfdb5dd
     */
    private static readonly PRODUCT_TYPE = 'Ext';

    /**
     * Settings page url.
     */
    public static readonly settingsUrl = PagesApi.getExtensionPageUrl(OPTIONS_OUTPUT);

    /**
     * Filtering log page url.
     */
    public static readonly filteringLogUrl = PagesApi.getExtensionPageUrl(FILTERING_LOG_OUTPUT);

    /**
     * Fullscreen user rule editor page url.
     */
    public static readonly fullscreenUserRulesPageUrl = PagesApi.getExtensionPageUrl(FULLSCREEN_USER_RULES_OUTPUT);

    /**
     * Default state of popup window.
     */
    public static readonly defaultPopupWindowState: Windows.CreateCreateDataType = {
        width: 1280,
        height: 720,
        top: 0,
        left: 0,
    };

    /**
     * Filters download page url.
     */
    public static readonly postInstallPageUrl = PagesApi.getExtensionPageUrl(POST_INSTALL_OUTPUT);

    /**
     * Thank you page url.
     */
    public static readonly thankYouPageUrl = Forward.get({
        action: ForwardAction.ThankYou,
        from: ForwardFrom.Background,
    });

    /**
     * Thank you page url for mv3.
     */
    public static readonly thankYouPageUrlMv3 = Forward.get({
        action: ForwardAction.ThankYouMv3,
        from: ForwardFrom.Background,
    });

    /**
     * Compare page url.
     */
    public static readonly comparePageUrl = Forward.get({
        action: ForwardAction.Compare,
        from: ForwardFrom.Options,
    });

    /**
     *  Extension browser store url.
     */
    public static readonly extensionStoreUrl = PagesApi.getExtensionStoreUrl();

    /**
     * Opens the settings tab and focuses on it if there is no open setting tab.
     * Otherwise only focuses on the open setting tab.
     */
    public static async openSettingsPage(): Promise<void> {
        let tab = await TabsApi.findOne({ url: `${PagesApi.settingsUrl}*` });

        if (!tab) {
            tab = await browser.tabs.create({ url: PagesApi.settingsUrl });
        }

        await TabsApi.focus(tab);
    }

    /**
     * Opens fullscreen user rules page window.
     * If the page has been already opened, focus on window instead creating new one.
     */
    public static async openFullscreenUserRulesPage(): Promise<void> {
        const tab = await TabsApi.findOne({ url: `${PagesApi.fullscreenUserRulesPageUrl}*` });

        if (tab) {
            await TabsApi.focus(tab);
            return;
        }

        const theme = settingsStorage.get(SettingOption.AppearanceTheme);
        const url = `${PagesApi.fullscreenUserRulesPageUrl}?theme=${theme}`;

        // Open a new tab without type to get it as a new tab in a new window
        // with the ability to move and attach it to the current browser window.
        await WindowsApi.create({
            url,
            focused: true,
            ...PagesApi.defaultPopupWindowState,
        });
    }

    /**
     * Updated the theme for the fullscreen user rules page
     * by updating the query parameter with the new theme value.
     *
     * @param message Message of type {@link UpdateFullscreenUserRulesThemeMessage}.
     * @param message.data Contains new theme value.
     */
    public static async updateFullscreenUserRulesPageTheme(
        { data }: UpdateFullscreenUserRulesThemeMessage,
    ): Promise<void> {
        const tab = await TabsApi.findOne({ url: `${PagesApi.fullscreenUserRulesPageUrl}*` });

        if (!tab) {
            return;
        }

        const { theme } = data;
        const url = `${PagesApi.fullscreenUserRulesPageUrl}?theme=${theme}`;

        await browser.tabs.update(tab.id, { url });
    }

    /**
     * Opens filtering log page window.
     * If the page has been already opened, focus on window instead creating new one.
     */
    public static async openFilteringLogPage(): Promise<void> {
        const activeTab = await TabsApi.getActive();
        if (!activeTab) {
            return;
        }

        const url = PagesApi.filteringLogUrl + (activeTab.id ? `#${activeTab.id}` : '');

        const tab = await TabsApi.findOne({ url: `${PagesApi.filteringLogUrl}*` });

        if (tab) {
            await browser.tabs.update(tab.id, { url });
            await TabsApi.focus(tab);
            return;
        }

        const windowStateString = await browserStorage.get(FILTERING_LOG_WINDOW_STATE);

        // Firefox does not allow to maximize popup windows on Windows operating system.
        // For more details, see the Bugzilla report:
        // https://bugzilla.mozilla.org/show_bug.cgi?id=1756507
        // As a temporary solution, we open the window in a normal state for Firefox on Windows
        // to fix issue reported to us:
        // https://github.com/AdguardTeam/AdguardBrowserExtension/issues/2464
        const windowType = UserAgent.isFirefox && UserAgent.isWindows ? 'normal' : 'popup';

        try {
            const options = typeof windowStateString === 'string'
                ? JSON.parse(windowStateString)
                : PagesApi.defaultPopupWindowState;

            await WindowsApi.create({
                url,
                type: windowType,
                ...options,
            });
        } catch (e) {
            const message = getErrorMessage(e);

            if (message.includes('Invalid value for bounds.')) {
                // Reopen tab with default pos if it was closed too far beyond the screen
                // https://github.com/AdguardTeam/AdguardBrowserExtension/issues/2100
                await WindowsApi.create({
                    url,
                    type: windowType,
                    ...PagesApi.defaultPopupWindowState,
                });
            }
        }
    }

    /**
     * Creates an url with settings in query parameters needed for issue reporting.
     * Query parameters are described here: https://github.com/AdguardTeam/ReportsWebApp.
     *
     * @param siteUrl Target site url.
     * @param from UI which user is forwarded from.
     *
     * @returns Issue report url.
     */
    public static async getIssueReportUrl(siteUrl: string, from: ForwardFrom): Promise<string> {
        let browserName = UserAgent.browserName;
        let browserDetails: string | undefined;

        if (!UserAgent.isSupportedBrowser) {
            browserDetails = browserName;
            browserName = 'Other';
        }

        const commonFilterIds = FiltersApi.getEnabledFilters()
            .filter((filterId) => !CustomFilterApi.isCustomFilter(filterId));

        const manifestDetails = browser.runtime.getManifest();

        const params: ForwardParams = {
            action: ForwardAction.IssueReport,
            from,
            product_type: PagesApi.PRODUCT_TYPE,
            manifest_version: encodeURIComponent(manifestDetails.manifest_version),
            product_version: encodeURIComponent(manifestDetails.version),
            url: encodeURIComponent(siteUrl),
        };

        const systemInfo = await UserAgent.getSystemInfo();
        if (systemInfo) {
            params.system_version = encodeURIComponent(systemInfo);
        }

        if (browserName) {
            params.browser = encodeURIComponent(browserName);
        }

        if (browserDetails) {
            params.browser_detail = encodeURIComponent(browserDetails);
        }

        if (commonFilterIds.length > 0) {
            params.filters = encodeURIComponent(commonFilterIds.join('.'));
        }

        const isCustomFiltersEnabled = groupStateStorage.get(AntibannerGroupsId.CustomFiltersGroupId)?.enabled;
        // Ignoring custom filters in MV3 since AG-39385.
        // TODO: fix the condition when custom filters will be supported for MV3
        if (isCustomFiltersEnabled && !__IS_MV3__) {
            const customFilterUrls = CustomFilterApi.getFiltersData()
                .filter(({ enabled }) => enabled)
                .map(({ customUrl }) => UrlUtils.trimFilterFilepath(customUrl));

            if (customFilterUrls.length > 0) {
                params.custom_filters = encodeURIComponent(customFilterUrls.join(','));
            }
        }

        const filtersLastUpdate = await FilterUpdateService.getLastUpdateTimeMs();
        if (filtersLastUpdate) {
            params.filters_last_update = encodeURIComponent(
                PagesApi.convertTimestampToTimeString(filtersLastUpdate),
            );
        }

        Object.assign(
            params,
            PagesApi.getStealthParams(commonFilterIds),
            PagesApi.getBrowserSecurityParams(),
        );

        const reportUrl = Forward.get(params);

        return reportUrl;
    }

    /**
     * Opens abuse page tab.
     *
     * @param siteUrl Target site url.
     * @param from UI which user is forwarded from.
     */
    public static async openAbusePage(siteUrl: string, from: ForwardFrom): Promise<void> {
        const reportUrl = await PagesApi.getIssueReportUrl(siteUrl, from);

        await browser.tabs.create({ url: reportUrl });
    }

    /**
     * Opens site report page.
     *
     * @param siteUrl Target site url.
     * @param from UI which user is forwarded from.
     */
    public static async openSiteReportPage(siteUrl: string, from: ForwardFrom): Promise<void> {
        const domain = UrlUtils.getDomainName(siteUrl);

        if (!domain) {
            return;
        }

        const punycodeDomain = UrlUtils.toPunyCode(domain);

        await browser.tabs.create({
            url: Forward.get({
                from,
                action: ForwardAction.SiteReport,
                domain: encodeURIComponent(punycodeDomain),
            }),
        });
    }

    /**
     * Create full extension page url, based on precomputed values from webextension API.
     *
     * @param filename Page html filename.
     * @param urlQuery Url query string or/and hash.
     *
     * @returns Full extension page url.
     */
    public static getExtensionPageUrl(filename: string, urlQuery?: string): string {
        let url = `${Prefs.baseUrl}${filename}.html`;

        if (typeof urlQuery === 'string') {
            url += urlQuery;
        }

        return url;
    }

    /**
     * Opens filters download page.
     */
    public static async openPostInstallPage(): Promise<void> {
        await browser.tabs.create({ url: PagesApi.postInstallPageUrl });
    }

    /**
     * Opens compare page.
     */
    public static async openComparePage(): Promise<void> {
        await browser.tabs.create({ url: PagesApi.comparePageUrl });
    }

    /**
     * Opens thank you page.
     */
    public static async openThankYouPage(): Promise<void> {
        const params = BrowserUtils.getExtensionParams();
        params.push(`_locale=${encodeURIComponent(browser.i18n.getUILanguage())}`);

        const pageUrl = __IS_MV3__ ? PagesApi.thankYouPageUrlMv3 : PagesApi.thankYouPageUrl;
        const thankYouUrl = `${pageUrl}?${params.join('&')}`;

        const postInstallPage = await TabsApi.findOne({ url: PagesApi.postInstallPageUrl });

        if (postInstallPage) {
            await browser.tabs.update(postInstallPage.id, { url: thankYouUrl });
        } else {
            await browser.tabs.create({ url: thankYouUrl });
        }
    }

    /**
     * Opens extension store page.
     */
    public static async openExtensionStorePage(): Promise<void> {
        await browser.tabs.create({ url: PagesApi.extensionStoreUrl });
    }

    /**
     * Opens specified path on settings page.
     *
     * @param url URL path to open on settings page.
     *
     * @returns Opened or updated Tab object.
     */
    private static async openTabOnSettingsPage(url: string): Promise<browser.Tabs.Tab> {
        const tab = await TabsApi.findOne({ url: `${PagesApi.settingsUrl}*` });

        if (!tab) {
            const newTab = await browser.tabs.create({ url });
            return newTab;
        }

        const updatedTab = await browser.tabs.update(tab.id, { url });
        return updatedTab;
    }

    /**
     * Opens 'Add custom filter' modal window into settings page.
     * If the page has been already opened, reload it with new custom filter query params, passed from content script.
     *
     * @param message - Content script message with custom filter data.
     */
    public static async openSettingsPageWithCustomFilterModal(message: AddFilteringSubscriptionMessage): Promise<void> {
        const { url, title } = message.data;

        let optionalPart = '#filters?group=0';
        if (title) {
            optionalPart += `&title=${title}`;
        }
        optionalPart += `&subscribe=${encodeURIComponent(url)}`;

        const path = PagesApi.getExtensionPageUrl(OPTIONS_OUTPUT, optionalPart);

        const tab = await PagesApi.openTabOnSettingsPage(path);

        await TabsApi.focus(tab);

        // Reload option page for force modal window rerender
        // TODO: track url update in frontend and remove force reloading via webextension API
        await TabsApi.reload(tab.id);
    }

    /**
     * Opens rules limits section on settings page.
     * If the page has been already opened, focus on it.
     */
    public static async openRulesLimitsPage(): Promise<void> {
        const queryPart = `#${OptionsPageSections.ruleLimits}`;

        const path = PagesApi.getExtensionPageUrl(OPTIONS_OUTPUT, queryPart);

        const tab = await PagesApi.openTabOnSettingsPage(path);

        await TabsApi.focus(tab);
    }

    /**
     * Closes page with {@link Runtime.MessageSender} tab id.
     *
     * @param message - Content script message with custom filter data.
     * @param sender - Sender with type {@link Runtime.MessageSender}.
     */
    public static async closePage(
        message: ScriptletCloseWindowMessage,
        sender: Runtime.MessageSender,
    ): Promise<void> {
        const tabId = sender.tab?.id;

        if (tabId) {
            await browser.tabs.remove(tabId);
        }
    }

    /**
     * Returns extension store url based on UA data.
     *
     * @returns Extension store url.
     */
    private static getExtensionStoreUrl(): string {
        let action = ForwardAction.ChromeStore;

        if (UserAgent.isOpera) {
            action = ForwardAction.OperaStore;
        } else if (UserAgent.isFirefox) {
            action = ForwardAction.FirefoxStore;
        } else if (UserAgent.isEdge) {
            action = ForwardAction.EdgeStore;
        } else if (!__IS_MV3__) {
            action = ForwardAction.ChromeMv2Store;
        }

        return Forward.get({
            action,
            from: ForwardFrom.Options,
        });
    }

    /**
     * Returns browser security url params.
     *
     * @returns Browser security url params record.
     */
    private static getBrowserSecurityParams(): { [key: string]: string } {
        if (__IS_MV3__) {
            return {};
        }

        const isEnabled = !settingsStorage.get(SettingOption.DisableSafebrowsing);
        return { 'browsing_security.enabled': String(isEnabled) };
    }

    /**
     * Returns stealth url params.
     *
     * @param filterIds List of filter id.
     *
     * @returns Stealth url params record.
     */
    private static getStealthParams(filterIds: number[]): { [key: string]: string } {
        const stealthEnabled = !settingsStorage.get(SettingOption.DisableStealthMode);

        if (!stealthEnabled) {
            return { 'stealth.enabled': 'false' };
        }

        // TODO: Check values of queryKey and maybe move them to some ENUM?
        const stealthOptions = [
            {
                queryKey: 'stealth.ext_hide_referrer',
                settingKey: SettingOption.HideReferrer,
            },
            {
                queryKey: 'stealth.hide_search_queries',
                settingKey: SettingOption.HideSearchQueries,
            },
            {
                queryKey: 'stealth.DNT',
                settingKey: SettingOption.SendDoNotTrack,
            },
            {
                queryKey: 'stealth.x_client',
                settingKey: SettingOption.RemoveXClientData,
            },
            {
                queryKey: 'stealth.webrtc',
                settingKey: SettingOption.BlockWebRTC,
            },
            {
                queryKey: 'stealth.third_party_cookies',
                settingKey: SettingOption.SelfDestructThirdPartyCookies,
                settingValueKey: SettingOption.SelfDestructThirdPartyCookiesTime,
            },
            {
                queryKey: 'stealth.first_party_cookies',
                settingKey: SettingOption.SelfDestructFirstPartyCookies,
                settingValueKey: SettingOption.SelfDestructFirstPartyCookiesTime,
            },
        ];

        const stealthOptionsEntries = [['stealth.enabled', 'true']];

        stealthOptions.forEach((stealthOption) => {
            const { queryKey, settingKey, settingValueKey } = stealthOption;

            const setting = settingsStorage.get(settingKey);

            if (!setting) {
                return;
            }

            let option: string;

            if (!settingValueKey) {
                option = String(setting);
            } else {
                option = String(settingsStorage.get(settingValueKey));
            }

            stealthOptionsEntries.push([queryKey, option]);
        });

        // https://github.com/AdguardTeam/AdguardBrowserExtension/issues/2721
        const isBlockTrackersEnabled = filterIds.includes(AntiBannerFiltersId.TrackingFilterId);
        if (isBlockTrackersEnabled) {
            stealthOptionsEntries.push(['stealth.block_trackers', 'true']);
        }

        const isRemoveUrlParamsEnabled = filterIds.includes(AntiBannerFiltersId.UrlTrackingFilterId);
        if (isRemoveUrlParamsEnabled) {
            stealthOptionsEntries.push(['stealth.strip_url', 'true']);
        }

        return Object.fromEntries(stealthOptionsEntries);
    }

    /**
     * Converts timestamp in milliseconds to time string.
     *
     * Needed for `filters_last_update` query parameters.
     *
     * @see {@link https://github.com/AdguardTeam/ReportsWebApp#pre-filling-the-app-with-query-parameters}
     *
     * @param timestampMs Timestamp in milliseconds.
     *
     * @returns Time string in format `YYYY-MM-DD-HH-mm-ss` in **UTC+0**.
     */
    private static convertTimestampToTimeString(timestampMs: number): string {
        return format(new UTCDate(timestampMs), 'yyyy-MM-dd-HH-mm-ss');
    }
}<|MERGE_RESOLUTION|>--- conflicted
+++ resolved
@@ -65,13 +65,10 @@
 export class PagesApi {
     /**
      * Product type.
-<<<<<<< HEAD
-=======
      *
      * It has to be an exact string due to the reports docs.
      *
      * @see {@link https://github.com/AdguardTeam/ReportsWebApp#pre-filling-the-app-with-query-parameters}
->>>>>>> dbfdb5dd
      */
     private static readonly PRODUCT_TYPE = 'Ext';
 
