--- conflicted
+++ resolved
@@ -255,11 +255,7 @@
         const params: ForwardParams = {
             action: ForwardAction.IssueReport,
             from,
-<<<<<<< HEAD
             product_type: PagesApi.PRODUCT_TYPE,
-=======
-            product_type: 'Ext',
->>>>>>> 0baea955
             manifest_version: encodeURIComponent(manifestDetails.manifest_version),
             product_version: encodeURIComponent(manifestDetails.version),
             url: encodeURIComponent(siteUrl),
