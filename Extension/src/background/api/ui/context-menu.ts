--- conflicted
+++ resolved
@@ -31,11 +31,7 @@
 
 import { type FrameData } from './frames';
 
-<<<<<<< HEAD
-export type AddMenuItemOptions = Menus.CreateCreatePropertiesType & {
-=======
 type AddMenuItemOptions = Menus.CreateCreatePropertiesType & {
->>>>>>> 64aa8afb
     messageArgs?: { [key: string]: unknown };
 };
 
