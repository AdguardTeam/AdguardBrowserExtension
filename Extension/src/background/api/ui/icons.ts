--- conflicted
+++ resolved
@@ -17,24 +17,13 @@
  */
 import browser from 'webextension-polyfill';
 
-<<<<<<< HEAD
 import { RulesLimitsService } from 'rules-limits-service';
 
-=======
-import { logger } from '../../../common/logger';
-import {
-    type IconData,
-    type IconVariants,
-    settingsStorage,
-} from '../../storages';
->>>>>>> 68cc1501
+import { settingsStorage } from '../../storages';
 import { SettingOption } from '../../schema';
 import { getIconImageData } from '../../../common/api/extension';
-<<<<<<< HEAD
 import type { IconData, IconVariants } from '../../storages';
 import { logger } from '../../../common/logger';
-=======
->>>>>>> 68cc1501
 
 import { FrameData } from './frames';
 import { promoNotificationApi } from './promo-notification';
