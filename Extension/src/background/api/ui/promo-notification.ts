--- conflicted
+++ resolved
@@ -21,10 +21,6 @@
 import {
     type PromoNotification,
     notificationStorage,
-<<<<<<< HEAD
-    type PromoNotification,
-=======
->>>>>>> 68cc1501
     browserStorage,
 } from '../../storages';
 import { NotificationTextRecord } from '../../schema';
@@ -197,11 +193,7 @@
     /**
      * Scans notification locales and returns the one matching navigator.language.
      *
-<<<<<<< HEAD
-     * @param notification PromoNotification object.
-=======
      * @param notification Promo notification object.
->>>>>>> 68cc1501
      * @returns {NotificationTextRecord | undefined} Matching notification text settings or undefined.
      */
     private static getNotificationText(notification: PromoNotification): NotificationTextRecord | undefined {
