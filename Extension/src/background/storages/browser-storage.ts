--- conflicted
+++ resolved
@@ -113,12 +113,6 @@
     }
 
     /**
-<<<<<<< HEAD
-     * Clears storage.
-     */
-    public async clear(): Promise<void> {
-        await this.storage.clear();
-=======
      * Checks if the storage has a key.
      *
      * @param key The key to check.
@@ -127,6 +121,12 @@
      */
     public async has(key: string): Promise<boolean> {
         return this.storage.get(key).then((data) => key in data);
->>>>>>> 68cc1501
+    }
+
+    /**
+     * Clears storage.
+     */
+    public async clear(): Promise<void> {
+        await this.storage.clear();
     }
 }