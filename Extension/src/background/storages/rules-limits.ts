/**
 * @file
 * This file is part of AdGuard Browser Extension (https://github.com/AdguardTeam/AdguardBrowserExtension).
 *
 * AdGuard Browser Extension is free software: you can redistribute it and/or modify
 * it under the terms of the GNU General Public License as published by
 * the Free Software Foundation, either version 3 of the License, or
 * (at your option) any later version.
 *
 * AdGuard Browser Extension is distributed in the hope that it will be useful,
 * but WITHOUT ANY WARRANTY; without even the implied warranty of
 * MERCHANTABILITY or FITNESS FOR A PARTICULAR PURPOSE.
 * See the GNU General Public License for more details.
 *
 * You should have received a copy of the GNU General Public License
 * along with AdGuard Browser Extension. If not, see <http://www.gnu.org/licenses/>.
 */

import { RULES_LIMITS_KEY } from '../../common/constants';
import { StringStorage } from '../utils/string-storage';
<<<<<<< HEAD
import { type RulesLimitsStorageData } from '../schema/rules-limits/rules-limits';
=======
import { type RulesLimitsStorageData } from '../schema/rules-limits';
>>>>>>> 64aa8afb

import { browserStorage } from './shared-instances';

/**
 * Instance of {@link StringStorage} that stores filter enabled before chrome decided to disable them
 * in {@link storage} under {@link RULES_LIMITS_KEY} key.
 */
export const rulesLimitsStorage = new StringStorage<
    typeof RULES_LIMITS_KEY,
    RulesLimitsStorageData,
    'async'
>(RULES_LIMITS_KEY, browserStorage);<|MERGE_RESOLUTION|>--- conflicted
+++ resolved
@@ -18,11 +18,7 @@
 
 import { RULES_LIMITS_KEY } from '../../common/constants';
 import { StringStorage } from '../utils/string-storage';
-<<<<<<< HEAD
-import { type RulesLimitsStorageData } from '../schema/rules-limits/rules-limits';
-=======
 import { type RulesLimitsStorageData } from '../schema/rules-limits';
->>>>>>> 64aa8afb
 
 import { browserStorage } from './shared-instances';
 
