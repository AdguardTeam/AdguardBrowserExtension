/**
 * Copyright (c) 2015-2025 Adguard Software Ltd.
 *
 * @file
 * This file is part of AdGuard Browser Extension (https://github.com/AdguardTeam/AdguardBrowserExtension).
 *
 * AdGuard Browser Extension is free software: you can redistribute it and/or modify
 * it under the terms of the GNU General Public License as published by
 * the Free Software Foundation, either version 3 of the License, or
 * (at your option) any later version.
 *
 * AdGuard Browser Extension is distributed in the hope that it will be useful,
 * but WITHOUT ANY WARRANTY; without even the implied warranty of
 * MERCHANTABILITY or FITNESS FOR A PARTICULAR PURPOSE.
 * See the GNU General Public License for more details.
 *
 * You should have received a copy of the GNU General Public License
 * along with AdGuard Browser Extension. If not, see <http://www.gnu.org/licenses/>.
 */
import browser from 'webextension-polyfill';

import { Forward, ForwardAction } from '../../common/forward';
import { type NotificationTextRecord } from '../schema';
import { defaultIconVariants } from '../api/ui/icons';

/**
 * Icon data for different sizes.
 */
export type IconData = {

    /**
     * Icon paths for different sizes.
     */
    iconPaths: {
        '19': string;
        '38': string;
    };

    /**
     * Tooltip text to display.
     */
    tooltip?: string;
};

/**
 * Icon variants for different states.
 */
export type IconVariants = {
    /**
     * Enabled state icon variants (when AdGuard is enabled).
     */
    enabled: IconData;

    /**
     * Disabled state icon variants (when AdGuard is disabled).
     */
    disabled: IconData;

    /**
     * State icon variants when MV3 limitations are exceeded.
     */
    warning: IconData;

    /**
     * State icon variants when the extension update is available.
     */
    updateAvailable: IconData;

    /**
     * State icon variants when the extension is loading.
     */
    loading: IconData;
};

export type PromoNotification = {
    id: string;
    locales: Record<string, NotificationTextRecord>;
    url: string;
    text: string | NotificationTextRecord | null;
    from: string;
    to: string;
    type: string;

    /**
     * Path to the background image for the promo.
     * May be needed for different promos for different locales at the same time.
     */
    bgImage: string;

    /**
     * Update popup background image may have a bit different width.
     */
    bgImageOnUpdate?: string;
    bgColor?: string;
    textColor?: string;
    badgeBgColor?: string;
    badgeText?: string;
    icons?: IconVariants;
};

const BLACK_FRIDAY_25_ID = 'black_friday_25';

const blackFriday25Notification: PromoNotification = {
    id: BLACK_FRIDAY_25_ID,
    locales: {
        en: {
            title: 'The best time to improve your protection',
            btn: 'Learn how',
        },
        fr: {
            title: 'Augmentez votre protection',
            btn: 'Comment faire',
        },
        it: {
            title: 'Il tempo per una maggiore protezione',
            btn: 'Come fare',
        },
        de: {
            title: 'Zeit, sich besser zu schützen',
            btn: 'Auf geht’s!',
        },
        ru: {
            title: 'Время улучшить защиту',
            btn: 'Узнать как',
        },
        es: {
            title: 'El mejor momento para mejorar tu protección',
            btn: 'Cómo hacerlo',
        },
        es_419: {
            title: 'Es hora de mejorar tu protección',
            btn: 'Averiguar como',
        },
        pt_pt: {
            title: 'O melhor momento para aumentar tua proteção',
            btn: 'Saiba como',
        },
        pt_br: {
            title: 'O melhor momento para aumentar sua proteção',
            btn: 'Saiba como',
        },
        zh_cn: {
            title: '增强保护',
            btn: '了解更多',
        },
        zh_tw: {
            title: '增強保護',
            btn: '了解詳情',
        },
        ja: {
            title: '保護機能を強化 するなら今が一番お得',
            btn: '今年最大の割引をGET',
        },
        ko: {
            title: '보호 기능을 개선하기 가장 좋은 시기',
            btn: '자세히 알아보기',
        },
        uk: {
            title: 'Час покращити захист',
            btn: 'Дізнатись як',
        },
        ar: {
            title: 'حان الوقت لتحسين الحماية الخاصة بك',
            btn: 'اكتشف كيف',
        },
        be: {
            title: 'Час палепшыць абарону',
            btn: 'Даведацца як',
        },
        bg: {
            title: 'Време е да подобрите защитата си',
            btn: 'Разберете как',
        },
        ca: {
            title: 'És hora de millorar la teva protecció',
            btn: 'Descobriu com',
        },
        cs: {
            title: 'Je čas zlepšit vaši ochranu',
            btn: 'Zjistěte jak',
        },
        da: {
            title: 'Tid til at forbedre din beskyttelse',
            btn: 'Find ud af hvordan',
        },
        el: {
            title: 'Ώρα να βελτιώσετε την άμυνά σας',
            btn: 'Βρες πως',
        },
        fa: {
            title: 'زمان بهبود محافظت از خود است',
            btn: 'دریابید که چگونه',
        },
        fi: {
            title: 'Aika parantaa suojaustasi',
            btn: 'Saada selville miten',
        },
        he: {
            title: 'הגיע הזמן לשפר את ההגנה שלך',
            btn: 'לברר איך',
        },
        hr: {
            title: 'Vrijeme je da poboljšate svoju zaštitu',
            btn: 'Saznajte kako',
        },
        hu: {
            title: 'A legjobb idő a védelem felturbózására',
            btn: 'Tudd meg, hogyan',
        },
        hy: {
            title: 'Ցանկանու՞մ եք պաշտպանել ձեր սարքը:',
            btn: 'Պարզեք, թե ինչպես',
        },
        id: {
            title: 'Tingkatkan perlindungan Anda',
            btn: 'Cari tahu caranya',
        },
        lt: {
            title: 'Laikas pagerinti savo apsaugą',
            btn: 'Sužinokite, kaip',
        },
        ms: {
            title: 'Tingkatkan perlindungan anda',
            btn: 'Ketahui caranya',
        },
        nb: {
            title: 'På tide å forbedre beskyttelsen',
            btn: 'Finn ut hvordan',
        },
        nl: {
            title: 'Verbeter uw bescherming',
            btn: 'Uitvinden hoe',
        },
        pl: {
            title: 'Czas ulepszyć swoją ochronę',
            btn: 'Naucz się jak',
        },
        ro: {
            title: 'Îmbunătățiți-vă protecția',
            btn: 'Aflați cum',
        },
        sk: {
            title: 'Čas na zlepšenie ochrany',
            btn: 'Zistite, ako',
        },
        sl: {
            title: 'Čas za izboljšanje zaščite',
            btn: 'Ugotovite, kako',
        },
        sr_latn: {
            title: 'Vreme je da poboljšaš svoju odbranu',
            btn: 'Saznajte kako',
        },
        sv: {
            title: 'Dags att förbättra ditt skydd',
            btn: 'Ta reda på hur',
        },
        tr: {
            title: 'Korumanızı geliştirme zamanı',
            btn: 'Nasıl olduğunu öğren',
        },
        vi: {
            title: 'Cải thiện khả năng bảo vệ của bạn',
            btn: 'Tìm hiểu cách',
        },
        mk: {
            title: 'Време е да ја подобрите заштитата',
            btn: 'Дознајте како',
        },
        hi: {
            title: 'अपनी सुरक्षा में सुधार करें',
            btn: 'सीखो कैसे',
        },
        et: {
            title: 'Aeg parandada oma kaitset',
            btn: 'Uurige, kuidas',
        },
        th: {
            title: 'ปรับปรุงการป้องกันของคุณ',
            btn: 'ค้นหาวิธีการ',
        },
    },
    text: '',
    url: Forward.get({ action: ForwardAction.BlackFriday25 }),
    from: '24 November 2025 12:00:00',
    to: '5 December 2025 23:59:00',
    type: 'animated',
    bgImage: browser.runtime.getURL('assets/images/blackfriday25.svg'),
    bgImageOnUpdate: browser.runtime.getURL('assets/images/blackfriday25.svg'),
    icons: {
        ...defaultIconVariants,
        enabled: {
<<<<<<< HEAD
            iconPaths: {
                '19': browser.runtime.getURL('assets/icons/halloween25-on-19.png'),
                '38': browser.runtime.getURL('assets/icons/halloween25-on-38.png'),
            },
        },
        disabled: {
            iconPaths: {
                '19': browser.runtime.getURL('assets/icons/halloween25-off-19.png'),
                '38': browser.runtime.getURL('assets/icons/halloween25-off-38.png'),
            },
=======
            '19': browser.runtime.getURL('assets/icons/blackfriday25-on-19.png'),
            '38': browser.runtime.getURL('assets/icons/blackfriday25-on-38.png'),
        },
        disabled: {
            '19': browser.runtime.getURL('assets/icons/blackfriday25-off-19.png'),
            '38': browser.runtime.getURL('assets/icons/blackfriday25-off-38.png'),
>>>>>>> 60f8cb7d
        },
    },
};

/**
 * In-memory notifications mapping.
 */
export const notificationStorage = new Map<string, PromoNotification>([
    [BLACK_FRIDAY_25_ID, blackFriday25Notification],
]);<|MERGE_RESOLUTION|>--- conflicted
+++ resolved
@@ -290,7 +290,6 @@
     icons: {
         ...defaultIconVariants,
         enabled: {
-<<<<<<< HEAD
             iconPaths: {
                 '19': browser.runtime.getURL('assets/icons/halloween25-on-19.png'),
                 '38': browser.runtime.getURL('assets/icons/halloween25-on-38.png'),
@@ -301,14 +300,6 @@
                 '19': browser.runtime.getURL('assets/icons/halloween25-off-19.png'),
                 '38': browser.runtime.getURL('assets/icons/halloween25-off-38.png'),
             },
-=======
-            '19': browser.runtime.getURL('assets/icons/blackfriday25-on-19.png'),
-            '38': browser.runtime.getURL('assets/icons/blackfriday25-on-38.png'),
-        },
-        disabled: {
-            '19': browser.runtime.getURL('assets/icons/blackfriday25-off-19.png'),
-            '38': browser.runtime.getURL('assets/icons/blackfriday25-off-38.png'),
->>>>>>> 60f8cb7d
         },
     },
 };
