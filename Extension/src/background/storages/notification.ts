--- conflicted
+++ resolved
@@ -132,23 +132,6 @@
             title: "AdGuard'da kim olurdunuz?",
             btn: 'Öğrenmek',
         },
-<<<<<<< HEAD
-    },
-    text: '',
-    url: Forward.get({ action: ForwardAction.Easter24 }),
-    from: '28 March 2024 12:00:00',
-    to: '3 April 2024 23:59:00',
-    type: 'animated',
-    bgImage: browser.runtime.getURL('assets/images/easter24.svg'),
-    icons: {
-        enabled: {
-            '19': browser.runtime.getURL('assets/icons/easter24-on-19.png'),
-            '38': browser.runtime.getURL('assets/icons/easter24-on-38.png'),
-        },
-        disabled: {
-            '19': browser.runtime.getURL('assets/icons/easter24-off-19.png'),
-            '38': browser.runtime.getURL('assets/icons/easter24-off-38.png'),
-=======
         vi: {
             title: 'Bạn sẽ là ai trong AdGuard?',
             btn: 'Tìm hiểu',
@@ -156,7 +139,6 @@
         bg: {
             title: 'Кой бихте били в AdGuard?',
             btn: 'Разбера',
->>>>>>> 603d0439
         },
         ca: {
             title: 'Qui seríeu a AdGuard?',
