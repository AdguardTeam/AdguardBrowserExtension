/**
 * @file
 * This file is part of AdGuard Browser Extension (https://github.com/AdguardTeam/AdguardBrowserExtension).
 *
 * AdGuard Browser Extension is free software: you can redistribute it and/or modify
 * it under the terms of the GNU General Public License as published by
 * the Free Software Foundation, either version 3 of the License, or
 * (at your option) any later version.
 *
 * AdGuard Browser Extension is distributed in the hope that it will be useful,
 * but WITHOUT ANY WARRANTY; without even the implied warranty of
 * MERCHANTABILITY or FITNESS FOR A PARTICULAR PURPOSE.
 * See the GNU General Public License for more details.
 *
 * You should have received a copy of the GNU General Public License
 * along with AdGuard Browser Extension. If not, see <http://www.gnu.org/licenses/>.
 */

import browser, { type Tabs } from 'webextension-polyfill';

import { getDomain, isHttpRequest } from '../tswebextension';
import { UserAgent } from '../../common/user-agent';
import { type RegularFilterMetadata, SettingOption } from '../schema';
import {
    groupStateStorage,
    metadataStorage,
    settingsStorage,
} from '../storages';
import { engine } from '../engine';
import { toasts } from '../api/ui';
import { FiltersApi } from '../api/filters/main';
import { CommonFilterApi } from '../api/filters/common';
import { AntibannerGroupsId } from '../../common/constants';

<<<<<<< HEAD
export type BrowsingLanguage = {
=======
type BrowsingLanguage = {
>>>>>>> 64aa8afb
    language: string;
    time: number;
};

/**
 * This service is used to auto-enable language-specific filters.
 */
class LocaleDetect {
    static SUCCESS_HIT_COUNT = 3;

    static MAX_HISTORY_LENGTH = 10;

    static domainToLanguagesMap: Record<string, string> = {
        // Russian
        'ru': 'ru',
        'by': 'ru',
        'kz': 'ru',
        'uz': 'ru',
        'kg': 'ru',
        // Ukrainian
        'ua': 'uk',
        // English
        'com': 'en',
        'au': 'en',
        'uk': 'en',
        'nz': 'en',
        // German
        'de': 'de',
        'at': 'de',
        'li': 'de',
        // Japanese
        'jp': 'ja',
        // Dutch
        'nl': 'nl',
        // French
        'fr': 'fr',
        'mc': 'fr',
        'ht': 'fr',
        // Spanish
        'es': 'es',
        'mx': 'es',
        'ar': 'es',
        'cl': 'es',
        'uy': 'es',
        'pe': 'es',
        've': 'es',
        'ec': 'es',
        'bo': 'es',
        'py': 'es',
        'pa': 'es',
        'cr': 'es',
        'ni': 'es',
        'hn': 'es',
        'gt': 'es',
        'sv': 'es',
        'do': 'es',
        'pr': 'es',
        'cat': 'es',
        // Italian
        'it': 'it',
        'sm': 'it',
        // Portuguese
        'pt': 'pt',
        'br': 'pt',
        'ao': 'pt',
        'mz': 'pt',
        'cv': 'pt',
        // Polish
        'pl': 'pl',
        // Czech
        'cz': 'cs',
        // Bulgarian
        'bg': 'bg',
        // Lithuanian
        'lt': 'lt',
        // Latvian
        'lv': 'lv',
        // Arabic
        'eg': 'ar',
        'dz': 'ar',
        'kw': 'ar',
        'ae': 'ar',
        'ma': 'ar',
        'jo': 'ar',
        'lb': 'ar',
        'bh': 'ar',
        'qa': 'ar',
        'iq': 'ar',
        'tn': 'ar',
        // Slovakian
        'sk': 'sk',
        // Romanian
        'ro': 'ro',
        'md': 'ro',
        // Suomi
        'fi': 'fi',
        // Icelandic
        'is': 'is',
        // Norwegian
        'no': 'no',
        // Greek
        'gr': 'el',
        // Hungarian
        'hu': 'hu',
        // Hebrew
        'il': 'he',
        // Chinese
        'cn': 'zh',
        'tw': 'zh',
        // Indonesian
        'id': 'id',
        // Malaysian
        'my': 'id',
        // Turkish
        'tr': 'tr',
        // Serbian
        'sr': 'sr',
        'ba': 'sr',
        // Croatian
        'hr': 'hr',
        // Hindi
        'in': 'hi',
        // Bangla:
        'bd': 'hi',
        // Sri Lanka
        'lk': 'hi',
        // Nepal:
        'np': 'hi',
        // Estonian:
        'ee': 'et',
        // Persian:
        'ir': 'fa',
        // Tajik:
        'tj': 'fa',
        // Korean:
        'kr': 'ko',
        // Danish:
        'dk': 'da',
        // Faroese:
        'fo': 'fo',
        // Vietnamese:
        'vn': 'vi',
        // Thai:
        'th': 'th',
        // Swedish:
        'se': 'sv',
        'ax': 'sv',
    };

    private browsingLanguages: BrowsingLanguage[] = [];

    /**
     * Because listener for tab updates cannot be paused during filter loading,
     * we should save status of loading for each language to exclude double loading.
     */
    private loadingLanguagesMutex: Record<string, boolean> = {};

    /**
     * Creates new {@link LocaleDetect}.
     */
    constructor() {
        this.onTabUpdated = this.onTabUpdated.bind(this);
    }

    /**
     * Adds listener for tab update message.
     */
    public init(): void {
        browser.tabs.onUpdated.addListener(this.onTabUpdated);
    }

    /**
     * Called when tab is updated.
     *
     * @param tabId Tab id. Unused.
     * @param changeInfo Info about tab changed ({@link Tabs.OnUpdatedChangeInfoType}). Unused.
     * @param tab Item of {@link Tabs.Tab}.
     */
    private async onTabUpdated(
        tabId: number,
        changeInfo: Tabs.OnUpdatedChangeInfoType,
        tab: Tabs.Tab,
    ): Promise<void> {
        if (tab.status === 'complete' && !__IS_MV3__) {
            await this.detectTabLanguage(tab);
        }
    }

    /**
     * Detects language for the specified tab.
     *
     * @param tab Tab details.
     */
    private async detectTabLanguage(tab: Tabs.Tab): Promise<void> {
        const isDetectDisabled = settingsStorage.get(SettingOption.DisableDetectFilters);
        const isFilteringDisabled = settingsStorage.get(SettingOption.DisableFiltering);

        if (isDetectDisabled
            || isFilteringDisabled
            || !tab.url
            // Check language only for http://... tabs
            || !isHttpRequest(tab.url)
        ) {
            return;
        }

        // tabs.detectLanguage doesn't work in Opera
        // https://github.com/AdguardTeam/AdguardBrowserExtension/issues/997
        if (!UserAgent.isOpera) {
            if (tab.id && browser.tabs && browser.tabs.detectLanguage) {
                // https://developer.mozilla.org/en-US/Add-ons/WebExtensions/API/tabs/detectLanguage
                try {
                    const language = await browser.tabs.detectLanguage(tab.id);
                    this.detectLanguage(language);
                } catch (e) {
                    // do nothing
                }
                return;
            }
        }

        // Detecting language by top-level domain if extension API language detection is unavailable
        // Ignore hostnames which length is less or equal to 8
        // https://github.com/AdguardTeam/AdguardBrowserExtension/issues/1354
        const host = getDomain(tab.url);
        if (host && host.length > 8) {
            const parts = host.split('.');
            const tld = parts.at(-1);

            if (!tld) {
                return;
            }

            const lang = LocaleDetect.domainToLanguagesMap[tld];

            if (!lang) {
                return;
            }

            await this.detectLanguage(lang);
        }
    }

    /**
     * Stores language in the special array containing languages of the last visited pages.
     * If user has visited enough pages with a specified language we call special callback
     * to auto-enable filter for this language.
     *
     * @param language Page language.
     *
     * @private
     */
    private async detectLanguage(language: string): Promise<void> {
        /**
         * For an unknown language "und" will be returned
         * https://developer.mozilla.org/en-US/Add-ons/WebExtensions/API/tabs/detectLanguage.
         */
        if (!language || language === 'und') {
            return;
        }

        this.browsingLanguages.push({
            language,
            time: Date.now(),
        });

        if (this.browsingLanguages.length > LocaleDetect.MAX_HISTORY_LENGTH) {
            this.browsingLanguages.shift();
        }

        const history = this.browsingLanguages.filter((h) => {
            return h.language === language;
        });

        if (history.length >= LocaleDetect.SUCCESS_HIT_COUNT && !this.loadingLanguagesMutex[language]) {
            // Lock mutex to exclude double loading.
            this.loadingLanguagesMutex[language] = true;

            const filterIds = metadataStorage.getFilterIdsForLanguage(language);
            await LocaleDetect.onFilterDetectedByLocale(filterIds);

            // Free mutex for language.
            delete this.loadingLanguagesMutex[language];
        }
    }

    /**
     * Called when LocaleDetector has detected language-specific filters we can enable.
     *
     * @param filterIds List of detected language-specific filter identifiers.
     *
     * @private
     */
    private static async onFilterDetectedByLocale(filterIds: number[]): Promise<void> {
        if (!filterIds || filterIds.length === 0) {
            return;
        }

        const disabledFiltersIds = filterIds.filter((filterId) => !FiltersApi.isFilterEnabled(filterId));

        // TODO: Check, do we really need always enable language group,
        // even if user disabled it manually?
        // Always enable language filters group.
        groupStateStorage.enableGroups([AntibannerGroupsId.LanguageFiltersGroupId]);

        if (disabledFiltersIds.length === 0) {
            return;
        }

        const remote = !__IS_MV3__;
        await FiltersApi.loadAndEnableFilters(disabledFiltersIds, remote);
        engine.debounceUpdate();

        const filters: RegularFilterMetadata[] = [];

        disabledFiltersIds.forEach((filterId) => {
            const filter = CommonFilterApi.getFilterMetadata(filterId);

            if (filter) {
                filters.push(filter);
            }
        });

        toasts.showFiltersEnabledAlertMessage(filters);
    }
}

export const localeDetect = new LocaleDetect();<|MERGE_RESOLUTION|>--- conflicted
+++ resolved
@@ -32,11 +32,7 @@
 import { CommonFilterApi } from '../api/filters/common';
 import { AntibannerGroupsId } from '../../common/constants';
 
-<<<<<<< HEAD
-export type BrowsingLanguage = {
-=======
 type BrowsingLanguage = {
->>>>>>> 64aa8afb
     language: string;
     time: number;
 };
