/**
 * @file
 * This file is part of AdGuard Browser Extension (https://github.com/AdguardTeam/AdguardBrowserExtension).
 *
 * AdGuard Browser Extension is free software: you can redistribute it and/or modify
 * it under the terms of the GNU General Public License as published by
 * the Free Software Foundation, either version 3 of the License, or
 * (at your option) any later version.
 *
 * AdGuard Browser Extension is distributed in the hope that it will be useful,
 * but WITHOUT ANY WARRANTY; without even the implied warranty of
 * MERCHANTABILITY or FITNESS FOR A PARTICULAR PURPOSE.
 * See the GNU General Public License for more details.
 *
 * You should have received a copy of the GNU General Public License
 * along with AdGuard Browser Extension. If not, see <http://www.gnu.org/licenses/>.
 */
<<<<<<< HEAD
export * from './filtering-log';
export * from './settings';
export * from './allowlist';
export * from './fullscreen-user-rules-editor';
export * from './custom-filters';
export * from './userrules';
export * from './event';
export * from './ui';
export * from './filters';
export * from './locale-detect';
export * from './document-block';
export * from './filter-update';
=======
export { FilteringLogService, type GetFilteringLogDataResponse } from './filtering-log';
export { SettingsService } from './settings';
export { AllowlistService, type GetAllowlistDomainsResponse } from './allowlist';
export { fullscreenUserRulesEditor } from './fullscreen-user-rules-editor';
export { CustomFiltersService } from './custom-filters';
export { UserRulesService, type GetUserRulesResponse, type GetUserRulesEditorDataResponse } from './userrules';
export { eventService, type CreateEventListenerResponse } from './event';
export {
    UiService,
    type PageInitAppData,
    type BlockingPageInitAppData,
    PopupService,
    type GetTabInfoForPopupResponse,
    PromoNotificationService,
} from './ui';
export { FiltersService } from './filters';
export { localeDetect } from './locale-detect';
export { DocumentBlockService } from './document-block';
export { FilterUpdateService, filterUpdateService } from './filter-update';
>>>>>>> 64aa8afb
// Do not export SafebrowsingService here, because it will break MV3 build
// because of dependencies with window object.<|MERGE_RESOLUTION|>--- conflicted
+++ resolved
@@ -15,20 +15,6 @@
  * You should have received a copy of the GNU General Public License
  * along with AdGuard Browser Extension. If not, see <http://www.gnu.org/licenses/>.
  */
-<<<<<<< HEAD
-export * from './filtering-log';
-export * from './settings';
-export * from './allowlist';
-export * from './fullscreen-user-rules-editor';
-export * from './custom-filters';
-export * from './userrules';
-export * from './event';
-export * from './ui';
-export * from './filters';
-export * from './locale-detect';
-export * from './document-block';
-export * from './filter-update';
-=======
 export { FilteringLogService, type GetFilteringLogDataResponse } from './filtering-log';
 export { SettingsService } from './settings';
 export { AllowlistService, type GetAllowlistDomainsResponse } from './allowlist';
@@ -48,6 +34,5 @@
 export { localeDetect } from './locale-detect';
 export { DocumentBlockService } from './document-block';
 export { FilterUpdateService, filterUpdateService } from './filter-update';
->>>>>>> 64aa8afb
 // Do not export SafebrowsingService here, because it will break MV3 build
 // because of dependencies with window object.