--- conflicted
+++ resolved
@@ -106,9 +106,10 @@
 
         const tabContext = tsWebExtTabsApi.getTabContext(tabId);
 
-        const tabInfo: GetTabInfoForPopupResponse = {
+        const defaultTabInfo: GetTabInfoForPopupResponse = {
             stats: PageStatsApi.getStatisticsData(),
             settings: SettingsApi.getData(),
+            areFilterLimitsExceeded: false,
             options: {
                 showStatsSupported: true,
                 isFirefoxBrowser: UserAgent.isFirefox,
@@ -117,42 +118,36 @@
                 isEdgeBrowser: UserAgent.isEdge || UserAgent.isEdgeChromium,
                 notification: await promoNotificationApi.getCurrentNotification(),
                 isDisableShowAdguardPromoInfo: settingsStorage.get(SettingOption.DisableShowAdguardPromoInfo),
-                hasCustomRulesToReset: false,
+                hasUserRulesToReset: false,
             },
         };
 
-        if (tabContext) {
-<<<<<<< HEAD
-            const hasUserRulesToReset = await UserRulesApi.hasRulesForUrl(tabContext.info.url);
-
-            const areFilterLimitsExceeded = __IS_MV3__
-                ? await RulesLimitsService.areFilterLimitsExceeded()
-                : false;
-
-            return {
-                frameInfo: FramesApi.getMainFrameData(tabContext),
-                stats: PageStatsApi.getStatisticsData(),
-                settings: SettingsApi.getData(),
-                areFilterLimitsExceeded,
-                options: {
-                    showStatsSupported: true,
-                    isFirefoxBrowser: UserAgent.isFirefox,
-                    showInfoAboutFullVersion: !settingsStorage.get(SettingOption.DisableShowAdguardPromoInfo),
-                    isMacOs: UserAgent.isMacOs,
-                    isEdgeBrowser: UserAgent.isEdge || UserAgent.isEdgeChromium,
-                    notification: await promoNotificationApi.getCurrentNotification(),
-                    isDisableShowAdguardPromoInfo: settingsStorage.get(SettingOption.DisableShowAdguardPromoInfo),
-                    hasUserRulesToReset,
-                },
-            };
-=======
-            tabInfo.frameInfo = FramesApi.getMainFrameData(tabContext);
-            tabInfo.options.hasCustomRulesToReset = await UserRulesApi.hasRulesForUrl(tabContext.info.url);
-            return tabInfo;
->>>>>>> 9a72302d
+        if (!tabContext) {
+            return defaultTabInfo;
         }
 
-        return tabInfo;
+        const hasUserRulesToReset = await UserRulesApi.hasRulesForUrl(tabContext.info.url);
+
+        const areFilterLimitsExceeded = __IS_MV3__
+            ? await RulesLimitsService.areFilterLimitsExceeded()
+            : false;
+
+        return {
+            frameInfo: FramesApi.getMainFrameData(tabContext),
+            stats: PageStatsApi.getStatisticsData(),
+            settings: SettingsApi.getData(),
+            areFilterLimitsExceeded,
+            options: {
+                showStatsSupported: true,
+                isFirefoxBrowser: UserAgent.isFirefox,
+                showInfoAboutFullVersion: !settingsStorage.get(SettingOption.DisableShowAdguardPromoInfo),
+                isMacOs: UserAgent.isMacOs,
+                isEdgeBrowser: UserAgent.isEdge || UserAgent.isEdgeChromium,
+                notification: await promoNotificationApi.getCurrentNotification(),
+                isDisableShowAdguardPromoInfo: settingsStorage.get(SettingOption.DisableShowAdguardPromoInfo),
+                hasUserRulesToReset,
+            },
+        };
     }
 
     /**
