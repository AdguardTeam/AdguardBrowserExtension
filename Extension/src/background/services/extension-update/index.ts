/**
 * @file
 * This file is part of AdGuard Browser Extension (https://github.com/AdguardTeam/AdguardBrowserExtension).
 *
 * AdGuard Browser Extension is free software: you can redistribute it and/or modify
 * it under the terms of the GNU General Public License as published by
 * the Free Software Foundation, either version 3 of the License, or
 * (at your option) any later version.
 *
 * AdGuard Browser Extension is distributed in the hope that it will be useful,
 * but WITHOUT ANY WARRANTY; without even the implied warranty of
 * MERCHANTABILITY or FITNESS FOR A PARTICULAR PURPOSE.
 * See the GNU General Public License for more details.
 *
 * You should have received a copy of the GNU General Public License
 * along with AdGuard Browser Extension. If not, see <http://www.gnu.org/licenses/>.
 */

<<<<<<< HEAD
export type { ManualExtensionUpdateData } from './types';
=======
// NOTE: Here important to use 'extension-update-service' without path, because
// it is an alias for manifest-specific implementation of the extension update
// service. It will be replaced with MV2 or MV3 version during the build
// via webpack.

export { ExtensionUpdateService } from 'extension-update-service';

export type { ManualUpdateMetadata } from './types';
>>>>>>> e0003654
<|MERGE_RESOLUTION|>--- conflicted
+++ resolved
@@ -16,15 +16,4 @@
  * along with AdGuard Browser Extension. If not, see <http://www.gnu.org/licenses/>.
  */
 
-<<<<<<< HEAD
-export type { ManualExtensionUpdateData } from './types';
-=======
-// NOTE: Here important to use 'extension-update-service' without path, because
-// it is an alias for manifest-specific implementation of the extension update
-// service. It will be replaced with MV2 or MV3 version during the build
-// via webpack.
-
-export { ExtensionUpdateService } from 'extension-update-service';
-
-export type { ManualUpdateMetadata } from './types';
->>>>>>> e0003654
+export type { ManualUpdateMetadata } from './types';