--- conflicted
+++ resolved
@@ -30,12 +30,8 @@
 import { messageHandler } from '../message-handler';
 import { MessageType, OpenSafebrowsingTrustedMessage } from '../../common/messages';
 import { UserAgent } from '../../common/user-agent';
-<<<<<<< HEAD
-import { Log } from '../../common/log';
+import { logger } from '../../common/logger';
 import { tsWebExtTabsApi } from '../../mocks';
-=======
-import { logger } from '../../common/logger';
->>>>>>> a9674bac
 
 /**
  * SafebrowsingService adds listeners for correct work of {@link SafebrowsingApi} module.
