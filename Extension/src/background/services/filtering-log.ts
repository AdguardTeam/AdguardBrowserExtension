--- conflicted
+++ resolved
@@ -224,13 +224,9 @@
 
         filteringLogApi.addEventData(tabId, {
             ...eventData,
-<<<<<<< HEAD
-            requestRule: await FilteringLogApi.createNetworkRuleEventData(rule),
-=======
             // TODO refactor log event scheme to use requestDomain as string | null
             requestDomain: getDomain(eventData.requestUrl) ?? undefined,
-            requestRule: FilteringLogApi.createNetworkRuleEventData(rule),
->>>>>>> 6d6c19b4
+            requestRule: await FilteringLogApi.createNetworkRuleEventData(rule),
         });
 
         if (!SettingsApi.getSetting(SettingOption.DisableCollectHits)) {
@@ -253,12 +249,8 @@
 
         filteringLogApi.addEventData(tabId, {
             ...eventData,
-<<<<<<< HEAD
+            requestDomain: getDomain(eventData.requestUrl) ?? undefined,
             requestRule: await FilteringLogApi.createNetworkRuleEventData(rule),
-=======
-            requestDomain: getDomain(eventData.requestUrl) ?? undefined,
-            requestRule: FilteringLogApi.createNetworkRuleEventData(rule),
->>>>>>> 6d6c19b4
         });
 
         if (!SettingsApi.getSetting(SettingOption.DisableCollectHits)) {
@@ -277,12 +269,8 @@
 
         filteringLogApi.addEventData(tabId, {
             ...eventData,
-<<<<<<< HEAD
+            requestDomain: getDomain(eventData.requestUrl) ?? undefined,
             requestRule: await FilteringLogApi.createNetworkRuleEventData(rule),
-=======
-            requestDomain: getDomain(eventData.requestUrl) ?? undefined,
-            requestRule: FilteringLogApi.createNetworkRuleEventData(rule),
->>>>>>> 6d6c19b4
         });
 
         if (!SettingsApi.getSetting(SettingOption.DisableCollectHits)) {
