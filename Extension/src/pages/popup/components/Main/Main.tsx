--- conflicted
+++ resolved
@@ -93,11 +93,7 @@
     const currentSiteLabel = `${translator.getMessage('popup_tab_current_website')}: `;
 
     if (!currentSite) {
-<<<<<<< HEAD
-        logger.warn('[ext.Main]: current site is not defined yet');
-=======
         logger.info('[ext.Main]: current site is not defined yet');
->>>>>>> 64aa8afb
     }
 
     const totalBlockedSubtitle = translator.getMessage('popup_tab_blocked_all_count', {
@@ -146,11 +142,7 @@
     const state = statesMap[appState];
 
     if (!state) {
-<<<<<<< HEAD
-        logger.warn('[ext.Main]: no info state: ', appState);
-=======
         logger.info('[ext.Main]: no info state: ', appState);
->>>>>>> 64aa8afb
         return null;
     }
 
@@ -197,11 +189,7 @@
             return <ResumeButton clickHandler={state[AppStateField.ButtonHandler]} />;
         }
 
-<<<<<<< HEAD
-        logger.warn('[ext.Main]: no component for the current app state: ', appState);
-=======
         logger.info('[ext.Main]: no component for the current app state: ', appState);
->>>>>>> 64aa8afb
         return null;
     };
 
