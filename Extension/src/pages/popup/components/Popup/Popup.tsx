--- conflicted
+++ resolved
@@ -26,13 +26,6 @@
 import { PopupLayout } from 'popup-layout';
 
 import { Icons } from '../ui/Icons';
-<<<<<<< HEAD
-import { SplashScreen } from '../SplashScreen';
-=======
-import { MainContainer } from '../MainContainer';
-import { Notifications } from '../Notifications';
-import { PromoNotification } from '../PromoNotification';
->>>>>>> e0003654
 import { popupStore } from '../../stores/PopupStore';
 import { messenger } from '../../../services/messenger';
 import { useAppearanceTheme } from '../../../common/hooks/useAppearanceTheme';
@@ -158,30 +151,12 @@
         };
     }, [updateBlockedStats, getPopupData, setIsAppInitialized]);
 
-<<<<<<< HEAD
-    const PopupContent = isLoading
-        ? <SplashScreen isEngineStarted={isEngineStarted} />
-        : <PopupLayout />;
-=======
-    const LoadedPopup = (
-        <>
-            <Header />
-            <MainContainer />
-            <Tabs />
-            <Footer />
-            {/* Promo should be rendered in top of other notifications */}
-            {__IS_MV3__ && <Notifications />}
-            <PromoNotification />
-        </>
-    );
->>>>>>> e0003654
-
     return (
         <>
             <CommonIcons />
             <Icons />
             <AnimatedLoader isLoading={!isAppInitialized}>
-                {LoadedPopup}
+                <PopupLayout />
             </AnimatedLoader>
         </>
     );
