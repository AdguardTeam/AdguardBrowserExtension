--- conflicted
+++ resolved
@@ -105,7 +105,7 @@
      * Used to focus on main switch on popup open to improve accessibility.
      */
     @observable
-    hasBeenOpened: boolean = false;
+        hasBeenOpened: boolean = false;
 
     @observable
         url: string | null = null;
@@ -524,20 +524,14 @@
         };
 
     @action
-<<<<<<< HEAD
-    setHasBeenOpened = (flag: boolean = true) => {
-        this.hasBeenOpened = flag;
-    };
-
-    @action
-    setSelectedTimeRange = (value: TimeRange) => {
-        this.selectedTimeRange = value;
-    };
-=======
+        setHasBeenOpened = (flag: boolean = true) => {
+            this.hasBeenOpened = flag;
+        };
+
+    @action
         setSelectedTimeRange = (value: TimeRange) => {
             this.selectedTimeRange = value;
         };
->>>>>>> c018b734
 
     @action
         closePromoNotification = async () => {
