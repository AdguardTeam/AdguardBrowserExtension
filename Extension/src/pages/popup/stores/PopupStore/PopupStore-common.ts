/**
 * Copyright (c) 2015-2025 Adguard Software Ltd.
 *
 * @file
 * This file is part of AdGuard Browser Extension (https://github.com/AdguardTeam/AdguardBrowserExtension).
 *
 * AdGuard Browser Extension is free software: you can redistribute it and/or modify
 * it under the terms of the GNU General Public License as published by
 * the Free Software Foundation, either version 3 of the License, or
 * (at your option) any later version.
 *
 * AdGuard Browser Extension is distributed in the hope that it will be useful,
 * but WITHOUT ANY WARRANTY; without even the implied warranty of
 * MERCHANTABILITY or FITNESS FOR A PARTICULAR PURPOSE.
 * See the GNU General Public License for more details.
 *
 * You should have received a copy of the GNU General Public License
 * along with AdGuard Browser Extension. If not, see <http://www.gnu.org/licenses/>.
 */
import browser from 'webextension-polyfill';
import {
    action,
    computed,
    configure,
    makeObservable,
    observable,
    runInAction,
} from 'mobx';
import punycode from 'punycode/';

import { type GetStatisticsDataResponse, type SettingsData } from '../../../../background/api';
import { type GetTabInfoForPopupResponse } from '../../../../background/services';
import { type PageStatsDataItem } from '../../../../background/schema';
import { messenger } from '../../../services/messenger';
import {
    SpecificPopupState,
    TimeRange,
    ViewState,
} from '../../constants';
import { translator } from '../../../../common/translators/translator';
import { type PromoNotification } from '../../../../background/storages';
import {
    type AppState,
    appStateActor,
    AppStateEvent,
} from '../../state-machines/app-state-machine';
import { asyncWrapper } from '../../../filtering-log/stores/helpers';
import { TOTAL_BLOCKED_STATS_GROUP_ID } from '../../../../common/constants';
import { UserAgent } from '../../../../common/user-agent';
import { TelemetryStore } from '../../../common/telemetry';

type BlockedStatsInfo = {
    tabId: number;
    totalBlocked: number;
    totalBlockedTab: number;
};

type CategoryBlockedStatsInfo = {
    blocked: number;
    categoryId: string;
    categoryName: string;
};

// Do not allow property change outside of store actions
configure({ enforceActions: 'observed' });

export class PopupStoreCommon {
    TOTAL_BLOCKED_GROUP_ID = TOTAL_BLOCKED_STATS_GROUP_ID;

    /**
     * Flag that indicates whether the application filtering is **paused**.
     */
    @observable
    applicationFilteringPaused: boolean | null = null;

    /**
     * Flag that indicates whether the filtering is possible or not (e.g. secure pages).
     */
    @observable
    isFilteringPossible = true;

    /**
     * Flag that indicates whether the application is initialized.
     */
    @observable
    isAppInitialized: boolean = false;

    /**
     * Flag that indicates whether the filtering on a website is disabled
     * by a document exception rule — `@@||example.com^$document` in some filter, **not user rules**,
     * so it cannot be undone by the user.
     */
    @observable
    canAddRemoveRule = true;

    @observable
    url: string | null = null;

    @observable
    viewState = ViewState.Actions;

    @observable
    totalBlocked = 0;

    @observable
    totalBlockedTab = 0;

    @observable
    documentAllowlisted: boolean | null = null;

    @observable
    userAllowlisted: boolean | null = null;

    @observable
    showInfoAboutFullVersion = true;

    @observable
    isEdgeBrowser = false;

    @observable
    isAndroidBrowser = false;

    @observable
    stats: GetStatisticsDataResponse | null = null;

    @observable
    selectedTimeRange = TimeRange.Week;

    @observable
    selectedBlockedType = this.TOTAL_BLOCKED_GROUP_ID;

    @observable
    promoNotification: PromoNotification | null = null;

    @observable
    hasUserRulesToReset = false;

    @observable
    settings: SettingsData | null = null;

    currentTabId?: number | null = null;

    domainName: string | null = null;

    @observable
    appState: AppState = appStateActor.getSnapshot().value;

<<<<<<< HEAD
=======
    @observable
    isExtensionUpdateAvailable = false;

    /**
     * Whether the extension update is checking or is updating now.
     */
    @observable
    isExtensionCheckingUpdateOrUpdating = false;

    /**
     * Telemetry store.
     */
    telemetryStore: TelemetryStore;

>>>>>>> 185da5f8
    constructor() {
        makeObservable(this);
        this.getPopupData = this.getPopupData.bind(this);
        this.telemetryStore = new TelemetryStore();

        appStateActor.subscribe((state) => {
            runInAction(() => {
                this.appState = state.value;
            });
        });
    }

    /**
     * Fetches the application initialized state from the background.
     */
    fetchIsAppInitialized = async () => {
        const res = await messenger.getIsAppInitialized();

        this.setIsAppInitialized(res);
    };

    /**
     * Sets the application initialized flag.
     *
     * @param value Whether the application is initialized.
     */
    @action
    setIsAppInitialized = (value: boolean) => {
        this.isAppInitialized = value;
    };

    /**
     * Sets the initial state of the app state machine actor based on the current popup data.
     */
    setAppActorInitState = () => {
        if (this.applicationFilteringPaused) {
            appStateActor.send({ type: AppStateEvent.Pause });
        } else if (this.documentAllowlisted) {
            appStateActor.send({ type: AppStateEvent.Disable });
        } else {
            appStateActor.send({ type: AppStateEvent.Enable });
        }
    };

    /**
     * Retrieves and sets up popup data including browser detection, tab info, and initial state.
     */
    @action
    async getPopupData(): Promise<void> {
        /**
         * Get android data first because our styles depends on it,
         * and UI might shift because it was loaded too late.
         */
        const isAndroidBrowser = await UserAgent.getIsAndroid();

        runInAction(() => {
            this.isAndroidBrowser = isAndroidBrowser;
        });

        // get current tab id
        const tabs = await browser.tabs.query({
            active: true,
            currentWindow: true,
        });
        const currentTab = tabs?.[0];

        if (!currentTab?.id) {
            return;
        }

        const response = await messenger.getTabInfoForPopup(currentTab.id);

        if (!response) {
            return;
        }

        this.updatePopupState(response, currentTab.id);
    }

    /**
     * Updates the popup state based on the tab info response.
     *
     * @param tabInfo Response containing frame info, options, stats and settings
     * @param tabId ID of the current active tab
     */
    @action
    protected updatePopupState(tabInfo: GetTabInfoForPopupResponse, tabId: number) {
        const {
            frameInfo,
            options,
            stats,
            settings,
        } = tabInfo;

        // frame info
        this.applicationFilteringPaused = frameInfo.applicationFilteringDisabled;
        this.isFilteringPossible = frameInfo.isFilteringPossible;
        this.url = frameInfo.url;
        this.totalBlocked = frameInfo.totalBlocked;
        this.totalBlockedTab = frameInfo.totalBlockedTab;
        this.domainName = frameInfo.domainName;
        this.documentAllowlisted = frameInfo.documentAllowlisted;
        this.userAllowlisted = frameInfo.userAllowlisted;
        this.canAddRemoveRule = frameInfo.canAddRemoveRule;

        // options
        this.showInfoAboutFullVersion = options.showInfoAboutFullVersion;
        this.isEdgeBrowser = options.isEdgeBrowser;
        this.promoNotification = options.notification;
        this.hasUserRulesToReset = options.hasUserRulesToReset;

        // stats
        this.stats = stats;

        // settings
        this.settings = settings;

        this.currentTabId = tabId;

        this.setAppActorInitState();

        // telemetry
        const anonymizedUsageDataAllowed = settings.values[settings.names.AllowAnonymizedUsageData];
        this.telemetryStore.setIsAnonymizedUsageDataAllowed(anonymizedUsageDataAllowed);
    }

    /**
     * Sends a message to the background to set the application filtering paused state to the specified value.
     *
     * @param state Whether the application filtering is paused or not.
     */
    @action
    changeApplicationFilteringPaused = async (state: boolean) => {
        await messenger.changeApplicationFilteringPaused(state);

        runInAction(() => {
            this.applicationFilteringPaused = state;
        });
    };

    /**
     * Pauses the application filtering.
     */
    pauseApplicationFiltering = async () => {
        appStateActor.send({
            type: AppStateEvent.Pause,
        });

        await this.changeApplicationFilteringPaused(true);

        appStateActor.send({
            type: AppStateEvent.PauseSuccess,
        });
    };

    /**
     * Resumes the application filtering.
     */
    resumeApplicationFiltering = async () => {
        appStateActor.send({
            type: AppStateEvent.Resume,
        });

        await this.changeApplicationFilteringPaused(false);

        // `canAddRemoveRule` is `true` if there is no a global exception for a website
        // and the filtering can be disabled for a website (allowlisted).
        // BUT it also may happen so when a global exception is present for a website,
        // and the filtering is _paused_ (which means mainFrameRule is null) as the same time,
        // so the background will send `canAddRemoveRule` as `true` as well.
        // That's why getting the popup data should be done — we need `canAddRemoveRule` to be re-calculated
        // after the filtering is resumed in the background.
        await this.getPopupData();

        // Due to the updated `canAddRemoveRule` value, if site is in exceptions, consider resuming successful.
        if (!this.canAddRemoveRule) {
            appStateActor.send({
                type: AppStateEvent.ResumeSuccess,
            });
            return;
        }

        // If the site is not in exceptions and can possibly be allowlisted, send the event based on this value.
        appStateActor.send({
            type: this.documentAllowlisted
                ? AppStateEvent.ResumeFail
                : AppStateEvent.ResumeSuccess,
        });
    };

    @action
    setViewState = (state: ViewState) => {
        this.viewState = state;
    };

    /**
     * Returns the current site URL or domain name.
     */
    @computed
    get currentSite(): string | undefined {
        let res;

        if (this.url) {
            res = this.url;
        }

        if (this.isFilteringPossible && this.domainName) {
            res = punycode.toUnicode(this.domainName);
        }

        return res;
    }

    /**
     * Returns a popup main title for enabled state.
     *
     * @returns Enabled popup title.
     */
    get currentEnabledTitle(): string {
        let title = translator.getMessage('popup_tab_blocked_count', {
            num: this.totalBlockedTab.toLocaleString(),
        });

        if (!this.isFilteringPossible) {
            title = translator.getMessage('popup_site_filtering_state_secure_page');
        } else if (!this.canAddRemoveRule) {
            title = translator.getMessage('popup_site_filtering_state_disabled');
        }

        return title;
    }

    /**
     * Returns a popup main title for disabled state.
     *
     * @returns Disabled popup title.
     */
    get currentDisabledTitle(): string {
        let title = translator.getMessage('popup_site_filtering_state_disabled');

        if (!this.isFilteringPossible) {
            title = translator.getMessage('popup_site_filtering_state_secure_page');
        }

        return title;
    }

    @action
    toggleAllowlisted = async () => {
        if (!this.isFilteringPossible || this.applicationFilteringPaused) {
            return;
        }

        if (!this.canAddRemoveRule) {
            return;
        }

        let isAllowlisted = this.documentAllowlisted;

        appStateActor.send({
            type: isAllowlisted
                ? AppStateEvent.Enable
                : AppStateEvent.Disable,
        });

        if (isAllowlisted) {
            await asyncWrapper(messenger.removeAllowlistDomain, this.currentTabId, true);
            isAllowlisted = false;
        } else {
            await asyncWrapper(messenger.addAllowlistDomainForTabId, this.currentTabId);
            isAllowlisted = true;
        }

        runInAction(() => {
            this.documentAllowlisted = isAllowlisted;
            this.userAllowlisted = isAllowlisted;
            this.totalBlockedTab = 0;
        });

        appStateActor.send({
            type: isAllowlisted
                ? AppStateEvent.DisableSuccess
                : AppStateEvent.EnableSuccess,
        });
    };

    /**
     * Returns the specific popup state based on {@link isFilteringPossible} and {@link canAddRemoveRule} values.
     *
     * For other states of the popup, a state machine is used.
     */
    @computed
    get specificPopupState(): SpecificPopupState | null {
        if (!this.isFilteringPossible) {
            return SpecificPopupState.FilteringUnavailable;
        }

        if (!this.canAddRemoveRule) {
            return SpecificPopupState.SiteInException;
        }

        return null;
    }

    static getDataByRange = (stats: GetStatisticsDataResponse, range: string): PageStatsDataItem | undefined => {
        switch (range) {
            case TimeRange.Day:
                if (!stats.lastMonth[stats.lastMonth.length - 1]) {
                    return undefined;
                }
                return stats.lastMonth[stats.lastMonth.length - 1];
            case TimeRange.Week: {
                const result: PageStatsDataItem = {};
                for (let i = 0; i < stats.lastWeek.length; i += 1) {
                    const day = stats.lastWeek[i];
                    if (!day) {
                        continue;
                    }
                    // eslint-disable-next-line no-restricted-syntax
                    for (const type of Object.keys(day)) {
                        if (!type) {
                            continue;
                        }
                        result[type] = (result[type] || 0) + (day[type] || 0);
                    }
                }
                return result;
            }
            case TimeRange.Month:
                return stats.lastYear[stats.lastYear.length - 1];
            case TimeRange.Year: {
                const result: PageStatsDataItem = {};
                for (let i = 0; i < stats.lastYear.length; i += 1) {
                    const month = stats.lastYear[i];
                    if (!month) {
                        continue;
                    }
                    // eslint-disable-next-line no-restricted-syntax
                    for (const type of Object.keys(month)) {
                        result[type] = (result[type] || 0) + (month[type] || 0);
                    }
                }
                return result;
            }
            default:
                throw new Error('There is no such time range type');
        }
    };

    @computed
    get statsDataByType() {
        const { stats } = this;

        if (!stats) {
            return null;
        }

        const statsDataForCurrentRange = PopupStoreCommon.getDataByRange(stats, this.selectedTimeRange);

        if (!statsDataForCurrentRange) {
            return null;
        }

        const { blockedCategories } = stats;

        return blockedCategories
            .slice()
            .map((category) => {
                const { categoryId, categoryName } = category;
                const blocked = statsDataForCurrentRange[categoryId];
                return {
                    categoryId,
                    blocked,
                    categoryName,
                };
            })
            .filter((category) => {
                return category.blocked
                    && (category.blocked > 0 || category.categoryId === this.TOTAL_BLOCKED_GROUP_ID);
            }) as CategoryBlockedStatsInfo[];
    }

    @action
    setSelectedBlockedType = (value: string) => {
        this.selectedBlockedType = value;
    };

    @action
    setSelectedTimeRange = (value: TimeRange) => {
        this.selectedTimeRange = value;
    };

    @action
    closePromoNotification = async () => {
        this.promoNotification = null;
        await messenger.setNotificationViewed(false);
    };

    @action
    openPromoNotificationUrl = async () => {
        let url = this.promoNotification?.url;
        if (!url) {
            return;
        }

        url = `${url}&from=popup`;

        runInAction(() => {
            this.promoNotification = null;
        });

        // TODO: This message will mark the notification as viewed,
        // but it seems that we need to show it.
        await messenger.setNotificationViewed(false);
        await browser.tabs.create({ url });
    };

    @action
    updateBlockedStats = (tabInfo: BlockedStatsInfo) => {
        if (this.currentTabId === tabInfo.tabId) {
            this.totalBlockedTab = tabInfo.totalBlockedTab;
            this.totalBlocked = tabInfo.totalBlocked;
        }
    };

    @computed
    get appearanceTheme() {
        if (!this.settings) {
            return null;
        }

        return this.settings.values[this.settings.names.AppearanceTheme];
    }
}<|MERGE_RESOLUTION|>--- conflicted
+++ resolved
@@ -145,23 +145,11 @@
     @observable
     appState: AppState = appStateActor.getSnapshot().value;
 
-<<<<<<< HEAD
-=======
-    @observable
-    isExtensionUpdateAvailable = false;
-
-    /**
-     * Whether the extension update is checking or is updating now.
-     */
-    @observable
-    isExtensionCheckingUpdateOrUpdating = false;
-
     /**
      * Telemetry store.
      */
     telemetryStore: TelemetryStore;
 
->>>>>>> 185da5f8
     constructor() {
         makeObservable(this);
         this.getPopupData = this.getPopupData.bind(this);
