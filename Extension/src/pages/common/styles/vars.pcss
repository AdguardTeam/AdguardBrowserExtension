--- conflicted
+++ resolved
@@ -48,12 +48,9 @@
     --z-idx6: 6;
     --z-idx7: 7;
     --z-idx8: 8;
-<<<<<<< HEAD
     --z-idx10-options-notifications: 10;
 
     --shadow-0-1: rgba(0, 0, 0, 0.1);
-=======
->>>>>>> 68cc1501
 
     /* NEW VARS */
 
@@ -104,11 +101,10 @@
     --orange-80: #a85f01;
     --orange-90: #985201;
     --orange-100: #803d00;
-<<<<<<< HEAD
 
     /* Context colors: */
 
-    /* vars that DO NOT change depand on the mode — same for light and dark mode: */
+    /* vars that DO NOT change depend on the mode — same for light and dark mode: */
     --fills-buttons-danger-button-default: var(--red-50);
     --fills-buttons-danger-button-hovered: var(--red-60);
     --fills-buttons-danger-button-pressed: var(--red-70);
@@ -141,7 +137,7 @@
     --text-links-link-hovered: var(--product-primary-60);
     --product-tertiary-icon-default: var(--product-tertiary-50);
 
-    /* vars that change depand on the mode: */
+    /* vars that change depend on the mode: */
     --fills-backgrounds-cards-background-default: var(--gray-0);
     --fills-backgrounds-page-background-default: var(--gray-0);
     --fills-backgrounds-page-background-hovered: var(--gray-10);
@@ -209,8 +205,6 @@
         --text-main-text-main-default: var(--gray-20);
         --text-placeholder-placeholder-disabled: var(--gray-60);
     }
-=======
->>>>>>> 68cc1501
 }
 
 .dark-mode {
