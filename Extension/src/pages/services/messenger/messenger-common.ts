/**
 * Copyright (c) 2015-2025 Adguard Software Ltd.
 *
 * @file
 * This file is part of AdGuard Browser Extension (https://github.com/AdguardTeam/AdguardBrowserExtension).
 *
 * AdGuard Browser Extension is free software: you can redistribute it and/or modify
 * it under the terms of the GNU General Public License as published by
 * the Free Software Foundation, either version 3 of the License, or
 * (at your option) any later version.
 *
 * AdGuard Browser Extension is distributed in the hope that it will be useful,
 * but WITHOUT ANY WARRANTY; without even the implied warranty of
 * MERCHANTABILITY or FITNESS FOR A PARTICULAR PURPOSE.
 * See the GNU General Public License for more details.
 *
 * You should have received a copy of the GNU General Public License
 * along with AdGuard Browser Extension. If not, see <http://www.gnu.org/licenses/>.
 */

import browser from 'webextension-polyfill';
import { nanoid } from 'nanoid';

import { logger } from '../../../common/logger';
import {
    APP_MESSAGE_HANDLER_NAME,
    MessageType,
    messageHasTypeAndDataFields,
    messageHasTypeField,
    type MessageWithoutHandlerName,
    type ChangeUserSettingMessage,
    type AddAndEnableFilterMessage,
    type DisableFilterMessage,
    type ApplySettingsJsonMessage,
    type SetFilteringLogWindowStateMessage,
    type SaveUserRulesMessage,
    type SetConsentedFiltersMessage,
    type GetIsConsentedFilterMessage,
    type LoadCustomFilterInfoMessage,
    type SubscribeToCustomFilterMessage,
    type RemoveAntiBannerFilterMessage,
    type GetTabInfoForPopupMessage,
    type ChangeApplicationFilteringPausedMessage,
    type OpenAbuseTabMessage,
    type OpenSiteReportTabMessage,
    type ResetUserRulesForPageMessage,
    type RemoveAllowlistDomainMessage,
    type AddAllowlistDomainForTabIdMessage,
    type AddAllowlistDomainForUrlMessage,
    type GetFilteringInfoByTabIdMessage,
    type ClearEventsByTabIdMessage,
    type RefreshPageMessage,
    type AddUserRuleMessage,
    type RemoveUserRuleMessage,
    type SetPreserveLogStateMessage,
    type SetEditorStorageContentMessage,
    type CanEnableStaticFilterMv3Message,
    type CanEnableStaticGroupMv3Message,
    type ExtractMessageResponse,
    type ValidMessageTypes,
    type SetNotificationViewedMessage,
    type UpdateFullscreenUserRulesThemeMessage,
    type AddUrlToTrustedMessage,
    type ExtractedMessage,
    type OpenSafebrowsingTrustedMessage,
<<<<<<< HEAD
=======
    type UpdateExtensionMessageMv3,
    type SendTelemetryPageViewEventMessage,
    type SendTelemetryCustomEventMessage,
>>>>>>> 185da5f8
} from '../../../common/messages';
import { type NotifierType } from '../../../common/constants';
import { type CreateEventListenerResponse } from '../../../background/services';

/**
 * @typedef {import('../../../common/messages').MessageMap} MessageMap
 */

/**
 * Type of message for long-lived connection listener callback message argument.
 */
export type LongLivedConnectionCallbackMessage = {
    /**
     * Type of notifier.
     */
    type: NotifierType;

    /**
     * Data of notifier.
     */
    data: any;
};

export const enum Page {
    FullscreenUserRules = 'fullscreen-user-rules',
    FilteringLog = 'filtering-log',
    Popup = 'popup',
}

type UnloadCallback = () => void;

/**
 * Result of createLongLivedConnection.
 */
export type LongLivedConnectionResult = {
    /**
     * Callback function which disconnects from the background page.
     */
    onUnload: UnloadCallback;

    /**
     * Port ID of the connection.
     */
    portId: string;
};

/**
 * MessengerCommon class, used to communicate with the background page from the UI.
 * Actually, it's a wrapper around the browser.runtime.sendMessage method.
 */
export abstract class MessengerCommon {
    onMessage = browser.runtime.onMessage;

    /**
     * Sends a message to the background page.
     *
     * All messages described in the {@link MessageType} enum.
     * All answers described in the {@link MessageMap} type.
     *
     * @param type Message type.
     * @param data Message data. Optional because not all messages have data.
     *
     * @returns Promise that resolves with the response from the background page.
     * Type of the response depends on the message type. Go to {@link MessageMap}
     * to see all possible message types and their responses.
     */
    // eslint-disable-next-line class-methods-use-this
    protected async sendMessage<T extends ValidMessageTypes>(
        type: MessageWithoutHandlerName<T>['type'],
        data?: 'data' extends keyof MessageWithoutHandlerName<T> ? MessageWithoutHandlerName<T>['data'] : undefined,
    ): Promise<ExtractMessageResponse<T>> {
        const response = await browser.runtime.sendMessage({
            handlerName: APP_MESSAGE_HANDLER_NAME,
            type,
            data,
        });

        return response as ExtractMessageResponse<T>;
    }

    /**
     * Creates long-lived connections between an extension page and the background page.
     *
     * @param page Page name.
     * @param events List of events to which subscribe.
     * @param callback Callback called when event fires.
     *
     * @returns Object with onUnload callback and portId.
     */
    static createLongLivedConnection = (
        page: Page,
        events: NotifierType[],
        callback: (message: LongLivedConnectionCallbackMessage) => void,
    ): LongLivedConnectionResult => {
        let port: browser.Runtime.Port;
        let forceDisconnected = false;

        const portId = `${page}_${nanoid()}`;

        const connect = (): void => {
            port = browser.runtime.connect({ name: portId });
            port.postMessage({ type: MessageType.AddLongLivedConnection, data: { events } });

            port.onMessage.addListener((message) => {
                if (!messageHasTypeField(message)) {
                    logger.error('[ext.MessengerCommon]: received message in MessengerCommon.createLongLivedConnection has no type field:', message);
                    return;
                }

                if (message.type === MessageType.NotifyListeners) {
                    if (!messageHasTypeAndDataFields(message)) {
                        logger.error('[ext.MessengerCommon]: received message with type MessageType.NotifyListeners has no data:', message);
                        return;
                    }

                    const castedMessage = message as ExtractedMessage<MessageType.NotifyListeners>;

                    const [type, ...data] = castedMessage.data;
                    callback({ type, data });
                }
            });

            port.onDisconnect.addListener(() => {
                if (browser.runtime.lastError) {
                    logger.error('[ext.MessengerCommon]: received error on disconnect:', browser.runtime.lastError.message);
                }
                // we try to connect again if the background page was terminated
                if (!forceDisconnected) {
                    connect();
                }
            });
        };

        connect();

        const onUnload = (): void => {
            if (port) {
                forceDisconnected = true;
                port.disconnect();
            }
        };

        window.addEventListener('beforeunload', onUnload);
        window.addEventListener('unload', onUnload);

        return { onUnload, portId };
    };

    /**
     * Method subscribes to notifier module events.
     *
     * @param events List of events to which subscribe.
     * @param callback Callback called when event fires.
     * @param onUnloadCallback Callback used to remove listener on unload.
     *
     * @returns Function to remove listener on unload.
     */
    createEventListener = async (
        events: NotifierType[],
        callback: (message: LongLivedConnectionCallbackMessage) => void,
        onUnloadCallback?: () => void,
    ): Promise<UnloadCallback> => {
        let listenerId: number | null;

        const response: CreateEventListenerResponse = await this.sendMessage(
            MessageType.CreateEventListener,
            { events },
        );

        listenerId = response.listenerId;

        const onUpdateListeners = async (): Promise<void> => {
            const updatedResponse: CreateEventListenerResponse = await this.sendMessage(
                MessageType.CreateEventListener,
                { events },
            );

            listenerId = updatedResponse.listenerId;
        };

        const messageHandler = (message: unknown) => {
            if (!messageHasTypeField(message)) {
                logger.error('[ext.MessengerCommon]: received message in MessengerCommon.createEventListener has no type field:', message);
                return undefined;
            }

            if (message.type === MessageType.NotifyListeners) {
                if (!messageHasTypeAndDataFields(message)) {
                    logger.error('[ext.MessengerCommon]: received message with type MessageType.NotifyListeners has no data:', message);
                    return undefined;
                }

                const castedMessage = message as ExtractedMessage<MessageType.NotifyListeners>;

                const [type, ...data] = castedMessage.data;

                if (events.includes(type)) {
                    callback({ type, data });
                }
            }
            if (message.type === MessageType.UpdateListeners) {
                onUpdateListeners();
            }
        };

        const onUnload = (): void => {
            if (!listenerId) {
                return;
            }

            browser.runtime.onMessage.removeListener(messageHandler);
            window.removeEventListener('beforeunload', onUnload);
            window.removeEventListener('unload', onUnload);

            this.sendMessage(
                MessageType.RemoveListener,
                { listenerId },
            );

            listenerId = null;

            if (typeof onUnloadCallback === 'function') {
                onUnloadCallback();
            }
        };

        browser.runtime.onMessage.addListener(messageHandler);
        window.addEventListener('beforeunload', onUnload);
        window.addEventListener('unload', onUnload);

        return onUnload;
    };

    /**
     * Sends a message from background page to update listeners on the UI.
     *
     * @returns Promise that resolves when the message is sent.
     */
    updateListeners = async (): Promise<ExtractMessageResponse<MessageType.UpdateListeners>> => {
        return this.sendMessage(MessageType.UpdateListeners);
    };

    /**
     * Sends a message to the background page to get the settings data for
     * the options page with some additional info.
     *
     * @returns Promise that resolves with the settings data for
     * the options page with some additional info.
     */
    getOptionsData = async (): Promise<ExtractMessageResponse<MessageType.GetOptionsData>> => {
        return this.sendMessage(MessageType.GetOptionsData);
    };

    /**
     * Sends a message to the background page to change the user setting.
     *
     * @param settingId Setting identifier.
     * @param value Setting value.
     *
     * @returns Promise that resolves after the message is sent.
     */
    changeUserSetting = async (
        settingId: ChangeUserSettingMessage['data']['key'],
        value: ChangeUserSettingMessage['data']['value'],
    ): Promise<ExtractMessageResponse<MessageType.ChangeUserSettings>> => {
        await this.sendMessage(
            MessageType.ChangeUserSettings,
            {
                key: settingId,
                value,
            },
        );
    };

    /**
     * Sends a message to the background page to open the extension store.
     *
     * @returns Promise that resolves after the message is sent.
     */
    openExtensionStore = async (): Promise<ExtractMessageResponse<MessageType.OpenExtensionStore>> => {
        return this.sendMessage(MessageType.OpenExtensionStore);
    };

    /**
     * Sends a message to the background page to open the compare page.
     *
     * @returns Promise that resolves after the message is sent.
     */
    openComparePage = async (): Promise<ExtractMessageResponse<MessageType.OpenComparePage>> => {
        return this.sendMessage(MessageType.OpenComparePage);
    };

    /**
     * Sends a message to the background page to open the Chrome extensions settings page.
     *
     * @returns Promise that resolves after the message is sent.
     */
    openChromeExtensionsPage = async ()
    : Promise<ExtractMessageResponse<MessageType.OpenChromeExtensionsSettingsPage>> => {
        return this.sendMessage(MessageType.OpenChromeExtensionsSettingsPage);
    };

    /**
     * Sends a message to the background page to open the extension details page.
     *
     * @returns Promise that resolves after the message is sent.
     */
    openExtensionDetailsPage = async (): Promise<ExtractMessageResponse<MessageType.OpenExtensionDetailsPage>> => {
        return this.sendMessage(MessageType.OpenExtensionDetailsPage);
    };

    /**
     * Sends a message to the background page to enable a filter by filter id.
     *
     * @param filterId Filter identifier.
     *
     * @returns Promise that resolves after the message is sent.
     */
    enableFilter = async (
        filterId: AddAndEnableFilterMessage['data']['filterId'],
    ): Promise<ExtractMessageResponse<MessageType.AddAndEnableFilter>> => {
        return this.sendMessage(MessageType.AddAndEnableFilter, { filterId });
    };

    /**
     * Sends a message to the background page to disable a filter by filter id.
     *
     * @param filterId Filter identifier.
     *
     * @returns Promise that resolves after the message is sent.
     */
    disableFilter = async (
        filterId: DisableFilterMessage['data']['filterId'],
    ): Promise<ExtractMessageResponse<MessageType.DisableFilter>> => {
        return this.sendMessage(MessageType.DisableFilter, { filterId });
    };

    /**
     * Sends a message to the background page to apply settings from a JSON object.
     *
     * @param json JSON object representing the settings to apply.
     *
     * @returns Promise that resolves after the message is sent.
     */
    applySettingsJson = async (
        json: ApplySettingsJsonMessage['data']['json'],
    ): Promise<ExtractMessageResponse<MessageType.ApplySettingsJson>> => {
        return this.sendMessage(MessageType.ApplySettingsJson, { json });
    };

    /**
     * Sends a message to the background page to open the filtering log.
     *
     * @returns Promise that resolves after the message is sent.
     */
    openFilteringLog = async (): Promise<ExtractMessageResponse<MessageType.OpenFilteringLog>> => {
        return this.sendMessage(MessageType.OpenFilteringLog);
    };

    /**
     * Sends a message to the background page to reset the blocked ads statistics.
     *
     * @returns Promise that resolves after the message is sent.
     */
    resetStatistics = async (): Promise<ExtractMessageResponse<MessageType.ResetBlockedAdsCount>> => {
        return this.sendMessage(MessageType.ResetBlockedAdsCount);
    };

    /**
     * Sends a message to the background page to set the filtering log window state.
     *
     * @param windowState State of the filtering log window.
     *
     * @returns Promise that resolves after the message is sent.
     */
    setFilteringLogWindowState = async (
        windowState: SetFilteringLogWindowStateMessage['data']['windowState'],
    ): Promise<ExtractMessageResponse<MessageType.SetFilteringLogWindowState>> => {
        return this.sendMessage(MessageType.SetFilteringLogWindowState, { windowState });
    };

    /**
     * Sends a message to the background page to reset the settings.
     *
     * @returns Promise that resolves after the message is sent.
     */
    resetSettings = async (): Promise<ExtractMessageResponse<MessageType.ResetSettings>> => {
        return this.sendMessage(MessageType.ResetSettings);
    };

    /**
     * Sends a message to the background page to get the user rules.
     *
     * @returns Promise that resolves with the user rules.
     */
    getUserRules = async (): Promise<ExtractMessageResponse<MessageType.GetUserRules>> => {
        return this.sendMessage(MessageType.GetUserRules);
    };

    /**
     * Sends a message to the background page to save user rules.
     *
     * @param value User rules value to save.
     *
     * @returns Promise that resolves after the message is sent.
     */
    saveUserRules = async (
        value: SaveUserRulesMessage['data']['value'],
    ): Promise<ExtractMessageResponse<MessageType.SaveUserRules>> => {
        await this.sendMessage(MessageType.SaveUserRules, { value });
    };

    /**
     * Sends a message to the background page to open user rules editor in fullscreen.
     *
     * @returns Promise that resolves after the message is sent.
     */
    openFullscreenUserRules = async (): Promise<ExtractMessageResponse<MessageType.OpenFullscreenUserRules>> => {
        return this.sendMessage(MessageType.OpenFullscreenUserRules);
    };

    /**
     * Sends a message to the background page to get the allowlist domains.
     *
     * @returns Promise that resolves with the list of allowlist domains.
     */
    getAllowlist = async (): Promise<ExtractMessageResponse<MessageType.GetAllowlistDomains>> => {
        return this.sendMessage(MessageType.GetAllowlistDomains);
    };

    /**
     * Sends a message to the background page to save the allowlist domains.
     *
     * @param value Allowlist domains value to save.
     *
     * @returns Promise that resolves after the message is sent.
     */
    saveAllowlist = async (
        value: SaveUserRulesMessage['data']['value'],
    ): Promise<ExtractMessageResponse<MessageType.SaveAllowlistDomains>> => {
        await this.sendMessage(MessageType.SaveAllowlistDomains, { value });
    };

    /**
     * Sends a message to the background page to mark a notification as viewed.
     *
     * @param withDelay Whether the notification should be marked as viewed after a delay.
     *
     * @returns Promise that resolves after the message is sent.
     */
    setNotificationViewed = async (
        withDelay: SetNotificationViewedMessage['data']['withDelay'],
    ): Promise<ExtractMessageResponse<MessageType.SetNotificationViewed>> => {
        await this.sendMessage(MessageType.SetNotificationViewed, { withDelay });
    };

    /**
<<<<<<< HEAD
=======
     * Sends a message to the background page to update filters.
     *
     * @returns Promise that resolves with the list of filters.
     */
    abstract updateFiltersMV2(): Promise<ExtractMessageResponse<MessageType.CheckFiltersUpdate>>;

    /**
     * Sends a message to the background page to update extension.
     */
    abstract updateExtensionMV3(
        { from }: UpdateExtensionMessageMv3['data'],
    ): Promise<ExtractMessageResponse<MessageType.UpdateExtensionMv3>>;

    /**
>>>>>>> 185da5f8
     * Sends a message to the background page to update the status of a filter group.
     *
     * @param groupId Group identifier.
     * @param enabled Whether the group should be enabled or disabled.
     *
     * @returns Promise that resolves after the message is sent.
     */
    updateGroupStatus = async (
        groupId: number,
        enabled: boolean,
    ): Promise<ExtractMessageResponse<MessageType.EnableFiltersGroup | MessageType.DisableFiltersGroup>> => {
        const type = enabled ? MessageType.EnableFiltersGroup : MessageType.DisableFiltersGroup;

        return this.sendMessage(type, { groupId });
    };

    /**
     * Sends a message to the background page to set consented filters.
     *
     * @param filterIds List of filter identifiers.
     *
     * @returns Promise that resolves after the message is sent.
     */
    setConsentedFilters = async (
        filterIds: SetConsentedFiltersMessage['data']['filterIds'],
    ): Promise<ExtractMessageResponse<MessageType.SetConsentedFilters>> => {
        return this.sendMessage(MessageType.SetConsentedFilters, { filterIds });
    };

    /**
     * Sends a message to the background page to check if a filter is consented.
     *
     * @param filterId Filter identifier.
     *
     * @returns Promise that resolves with the result of the check.
     */
    getIsConsentedFilter = async (
        filterId: GetIsConsentedFilterMessage['data']['filterId'],
    ): Promise<ExtractMessageResponse<MessageType.GetIsConsentedFilter>> => {
        return this.sendMessage(MessageType.GetIsConsentedFilter, { filterId });
    };

    /**
     * Sends a message to the background page to check a custom filter URL.
     *
     * @param url Custom filter URL.
     *
     * @returns Promise that resolves with the result of the check.
     */
    checkCustomUrl = async (
        url: LoadCustomFilterInfoMessage['data']['url'],
    ): Promise<ExtractMessageResponse<MessageType.LoadCustomFilterInfo>> => {
        return this.sendMessage(MessageType.LoadCustomFilterInfo, { url });
    };

    /**
     * Sends a message to the background page to add a custom filter.
     *
     * @param {CustomFilterSubscriptionData} filter Custom filter data.
     *
     * @returns {Promise<CustomFilterMetadata>} Custom filter metadata.
     */
    addCustomFilter = async (
        filter: SubscribeToCustomFilterMessage['data']['filter'],
    ): Promise<ExtractMessageResponse<MessageType.SubscribeToCustomFilter>> => {
        return this.sendMessage(MessageType.SubscribeToCustomFilter, { filter });
    };

    /**
     * Sends a message to the background page to remove a custom filter.
     *
     * @param filterId Custom filter ID.
     *
     * @returns Promise that resolves after the filter is removed.
     */
    removeCustomFilter = async (
        filterId: RemoveAntiBannerFilterMessage['data']['filterId'],
    ): Promise<ExtractMessageResponse<MessageType.RemoveAntiBannerFilter>> => {
        await this.sendMessage(MessageType.RemoveAntiBannerFilter, { filterId });
    };

    /**
     * Sends a message to the background page to check if the application is initialized.
     *
     * @returns Promise that resolves to a boolean value:
     * true if the application is initialized, false otherwise.
     */
    getIsAppInitialized = async (): Promise<ExtractMessageResponse<MessageType.GetIsAppInitialized>> => {
        return this.sendMessage(MessageType.GetIsAppInitialized);
    };

    /**
     * Sends a message to the background to get the tab info for the popup.
     *
     * @param tabId Tab ID.
     *
     * @returns Promise that resolves with the tab info or undefined.
     */
    getTabInfoForPopup = async (
        tabId: GetTabInfoForPopupMessage['data']['tabId'],
    ): Promise<ExtractMessageResponse<MessageType.GetTabInfoForPopup>> => {
        return this.sendMessage(MessageType.GetTabInfoForPopup, { tabId });
    };

    /**
     * Sends a message to the background page to change application filtering state.
     *
     * @param state Application filtering state.
     *
     * @returns Promise that resolves after the state is changed.
     */
    changeApplicationFilteringPaused = async (
        state: ChangeApplicationFilteringPausedMessage['data']['state'],
    ): Promise<ExtractMessageResponse<MessageType.ChangeApplicationFilteringPaused>> => {
        return this.sendMessage(MessageType.ChangeApplicationFilteringPaused, { state });
    };

    /**
     * Sends a message to the background page to update the theme of the fullscreen user rules.
     *
     * @param theme Theme to set.
     *
     * @returns Promise that resolves after the theme is updated.
     */
    updateFullscreenUserRulesTheme = async (
        theme: UpdateFullscreenUserRulesThemeMessage['data']['theme'],
    ): Promise<ExtractMessageResponse<MessageType.UpdateFullscreenUserRulesTheme>> => {
        return this.sendMessage(MessageType.UpdateFullscreenUserRulesTheme, { theme });
    };

    /**
     * Sends a message to the background page to open the rules limits tab.
     *
     * @returns Promise that resolves after the tab is opened.
     */
    openRulesLimitsTab = async (): Promise<ExtractMessageResponse<MessageType.OpenRulesLimitsTab>> => {
        return this.sendMessage(MessageType.OpenRulesLimitsTab);
    };

    /**
     * Sends a message to the background page to open the settings tab.
     *
     * @returns Promise that resolves after the tab is opened.
     */
    openSettingsTab = async (): Promise<ExtractMessageResponse<MessageType.OpenSettingsTab>> => {
        return this.sendMessage(MessageType.OpenSettingsTab);
    };

    /**
     * Sends a message to the background page to open the assistant.
     *
     * @returns Promise that resolves after the assistant is opened.
     */
    openAssistant = async (): Promise<ExtractMessageResponse<MessageType.OpenAssistant>> => {
        return this.sendMessage(MessageType.OpenAssistant);
    };

    /**
     * Sends a message to the background page to open the abuse reporting tab for a site.
     *
     * @param url The URL of the site to report abuse for.
     * @param from The source of the request.
     *
     * @returns Promise that resolves after the tab is opened.
     */
    openAbuseSite = async (
        url: OpenAbuseTabMessage['data']['url'],
        from: OpenAbuseTabMessage['data']['from'],
    ): Promise<ExtractMessageResponse<MessageType.OpenAbuseTab>> => {
        return this.sendMessage(MessageType.OpenAbuseTab, { url, from });
    };

    /**
     * Sends a message to the background page to check site security.
     *
     * @param url The URL of the site to check.
     * @param from The source of the request.
     *
     * @returns Promise that resolves with the site security info.
     */
    checkSiteSecurity = async (
        url: OpenSiteReportTabMessage['data']['url'],
        from: OpenSiteReportTabMessage['data']['from'],
    ): Promise<ExtractMessageResponse<MessageType.OpenSiteReportTab>> => {
        return this.sendMessage(MessageType.OpenSiteReportTab, { url, from });
    };

    /**
     * Sends a message to the background page to reset user rules for a specific page.
     *
     * @param url The URL of the page.
     *
     * @returns Promise that resolves after the user rules are reset.
     */
    resetUserRulesForPage = async (
        url: ResetUserRulesForPageMessage['data']['url'],
    ): Promise<ExtractMessageResponse<MessageType.ResetUserRulesForPage>> => {
        const [currentTab] = await browser.tabs.query({ active: true, currentWindow: true });

        if (!currentTab?.id) {
            logger.warn('[ext.MessengerCommon]: cannot get current tab id');
            return;
        }

        return this.sendMessage(
            MessageType.ResetUserRulesForPage,
            { url, tabId: currentTab?.id },
        );
    };

    /**
     * Sends a message to the background page to remove an allowlist domain.
     *
     * @param tabId The ID of the tab.
     * @param tabRefresh Whether the tab should be refreshed.
     *
     * @returns Promise that resolves after the domain is removed.
     */
    removeAllowlistDomain = async (
        tabId: RemoveAllowlistDomainMessage['data']['tabId'],
        tabRefresh: RemoveAllowlistDomainMessage['data']['tabRefresh'],
    ): Promise<ExtractMessageResponse<MessageType.RemoveAllowlistDomain>> => {
        return this.sendMessage(MessageType.RemoveAllowlistDomain, { tabId, tabRefresh });
    };

    /**
     * Sends a message to the background page to add an allowlist domain for a specific tab.
     *
     * @param tabId The ID of the tab.
     *
     * @returns Promise that resolves after the domain is added.
     */
    addAllowlistDomainForTabId = async (
        tabId: AddAllowlistDomainForTabIdMessage['data']['tabId'],
    ): Promise<ExtractMessageResponse<MessageType.AddAllowlistDomainForTabId>> => {
        return this.sendMessage(MessageType.AddAllowlistDomainForTabId, { tabId });
    };

    /**
     * Sends a message to the background page to add an allowlist domain for a specific URL.
     *
     * Please note that after adding an allowlist domain, the tab will not be reloaded,
     * it should be done separately later if needed.
     *
     * @param url The URL of the page.
     *
     * @returns Promise that resolves after the domain is added.
     */
    addAllowlistDomainForUrl = async (
        url: AddAllowlistDomainForUrlMessage['data']['url'],
    ): Promise<ExtractMessageResponse<MessageType.AddAllowlistDomainForUrl>> => {
        return this.sendMessage(MessageType.AddAllowlistDomainForUrl, { url });
    };

    /**
     * Works only in MV2, since MV3 doesn't support filtering log yet.
     *
     * @returns Promise that resolves after the filtering log page is opened.
     */
    onOpenFilteringLogPage = async (): Promise<ExtractMessageResponse<MessageType.OnOpenFilteringLogPage>> => {
        await this.sendMessage(MessageType.OnOpenFilteringLogPage);
    };

    /**
     * Sends a message to the background page to get filtering log data.
     *
     * @returns Promise that resolves with filtering log data.
     */
    getFilteringLogData = async (): Promise<ExtractMessageResponse<MessageType.GetFilteringLogData>> => {
        return this.sendMessage(MessageType.GetFilteringLogData);
    };

    /**
     * Sends a message to the background page to close the filtering log page.
     *
     * @returns Promise that resolves after the page is closed.
     */
    onCloseFilteringLogPage = async (): Promise<ExtractMessageResponse<MessageType.OnCloseFilteringLogPage>> => {
        await this.sendMessage(MessageType.OnCloseFilteringLogPage);
    };

    /**
     * Sends a message to the background page to get filtering info by tab ID.
     *
     * @param tabId The ID of the tab.
     *
     * @returns Promise that resolves with filtering info about the tab.
     */
    getFilteringInfoByTabId = async (
        tabId: GetFilteringInfoByTabIdMessage['data']['tabId'],
    ): Promise<ExtractMessageResponse<MessageType.GetFilteringInfoByTabId>> => {
        return this.sendMessage(MessageType.GetFilteringInfoByTabId, { tabId });
    };

    /**
     * Sends a message to the background page to synchronize the list of open tabs.
     *
     * @returns Promise that resolves with an array of filtering info about open tabs.
     */
    synchronizeOpenTabs = async (): Promise<ExtractMessageResponse<MessageType.SynchronizeOpenTabs>> => {
        return this.sendMessage(MessageType.SynchronizeOpenTabs);
    };

    /**
     * Sends a message to the background page to clear events by tab ID.
     *
     * @param tabId The ID of the tab.
     * @param ignorePreserveLog Optional flag to ignore the preserve log state.
     *
     * @returns Promise that resolves after the events are cleared.
     */
    clearEventsByTabId = async (
        tabId: ClearEventsByTabIdMessage['data']['tabId'],
        ignorePreserveLog?: ClearEventsByTabIdMessage['data']['ignorePreserveLog'],
    ): Promise<ExtractMessageResponse<MessageType.ClearEventsByTabId>> => {
        return this.sendMessage(MessageType.ClearEventsByTabId, { tabId, ignorePreserveLog });
    };

    /**
     * Sends a message to the background page to refresh the current page by tab ID.
     *
     * @param tabId The ID of the tab.
     *
     * @returns Promise that resolves after the page is refreshed.
     */
    refreshPage = async (
        tabId: RefreshPageMessage['data']['tabId'],
    ): Promise<ExtractMessageResponse<MessageType.RefreshPage>> => {
        await this.sendMessage(MessageType.RefreshPage, { tabId });
    };

    /**
     * Sends a message to the background page to add a user rule.
     *
     * @param ruleText User rule text to be added.
     *
     * @returns Promise that resolves after the message is sent.
     */
    addUserRule = async (
        ruleText: AddUserRuleMessage['data']['ruleText'],
    ): Promise<ExtractMessageResponse<MessageType.AddUserRule>> => {
        await this.sendMessage(MessageType.AddUserRule, { ruleText });
    };

    /**
     * Sends a message to the background page to remove a user rule.
     *
     * @param ruleText User rule text to be removed.
     *
     * @returns Promise that resolves after the message is sent.
     */
    removeUserRule = async (
        ruleText: RemoveUserRuleMessage['data']['ruleText'],
    ): Promise<ExtractMessageResponse<MessageType.RemoveUserRule>> => {
        await this.sendMessage(MessageType.RemoveUserRule, { ruleText });
    };

    /**
     * Sends a message to the background page to set the preserve log state.
     *
     * @param state State indicating whether to preserve the log.
     *
     * @returns Promise that resolves after the message is sent.
     */
    setPreserveLogState = async (
        state: SetPreserveLogStateMessage['data']['state'],
    ): Promise<ExtractMessageResponse<MessageType.SetPreserveLogState>> => {
        return this.sendMessage(MessageType.SetPreserveLogState, { state });
    };

    /**
     * Sends a message to the background page to get the editor storage content.
     *
     * @returns Promise that resolves with the editor storage content.
     */
    getEditorStorageContent = async (): Promise<ExtractMessageResponse<MessageType.GetEditorStorageContent>> => {
        return this.sendMessage(MessageType.GetEditorStorageContent);
    };

    /**
     * Sends a message to the background page to set the editor storage content.
     *
     * @param content Content to be stored in the editor.
     *
     * @returns Promise that resolves after the message is sent.
     */
    setEditorStorageContent = async (
        content: SetEditorStorageContentMessage['data']['content'],
    ): Promise<ExtractMessageResponse<MessageType.SetEditorStorageContent>> => {
        return this.sendMessage(MessageType.SetEditorStorageContent, { content });
    };

    /**
     * Sends a message to the background page to get the rules limits counters for MV3.
     *
     * @returns Promise that resolves with the rules limits counters for MV3.
     */
    getRulesLimitsCounters = async (): Promise<ExtractMessageResponse<MessageType.GetRulesLimitsCountersMv3>> => {
        return this.sendMessage(MessageType.GetRulesLimitsCountersMv3);
    };

    /**
     * Sends a message to the background page to check if it is possible to enable a static filter.
     *
     * @param filterId Filter ID to check.
     *
     * @returns Promise that resolves with the result of the static filter check.
     *
     * @throws Error If the filter is not static.
     */
    canEnableStaticFilter = async (
        filterId: CanEnableStaticFilterMv3Message['data']['filterId'],
    ): Promise<ExtractMessageResponse<MessageType.CanEnableStaticFilterMv3>> => {
        return this.sendMessage(MessageType.CanEnableStaticFilterMv3, { filterId });
    };

    /**
     * Sends a message to the background page to check if all dynamic rules for a user rules' group can be enabled.
     *
     * @param groupId Group identifier to check.
     *
     * @returns Promise that resolves with the result of the static group check.
     */
    canEnableStaticGroup = async (
        groupId: CanEnableStaticGroupMv3Message['data']['groupId'],
    ): Promise<ExtractMessageResponse<MessageType.CanEnableStaticGroupMv3>> => {
        return this.sendMessage(MessageType.CanEnableStaticGroupMv3, { groupId });
    };

    /**
     * Sends a message to the background page to get the current static filters limits.
     *
     * @returns Promise that resolves with the current static filters limits.
     */
    getCurrentLimits = async (): Promise<ExtractMessageResponse<MessageType.CurrentLimitsMv3>> => {
        return this.sendMessage(MessageType.CurrentLimitsMv3);
    };

    /**
     * Sends a message to the background page to check if the request filter is ready.
     *
     * @returns Promise that resolves to a boolean indicating if the request filter is ready.
     */
    checkRequestFilterReady = async (): Promise<ExtractMessageResponse<MessageType.CheckRequestFilterReady>> => {
        return this.sendMessage(MessageType.CheckRequestFilterReady);
    };

    /**
     * Sends a message to the background page to add a URL to the trusted list.
     *
     * @param url URL to be added to the trusted list.
     *
     * @returns Promise that resolves after the message is sent.
     */
    addUrlToTrusted = async (
        url: AddUrlToTrustedMessage['data']['url'],
    ): Promise<ExtractMessageResponse<MessageType.AddUrlToTrusted>> => {
        return this.sendMessage(MessageType.AddUrlToTrusted, { url });
    };

    /**
     * Sends a message to the background page to get user rules editor data.
     *
     * @returns Promise that resolves with the user rules editor data.
     */
    getUserRulesEditorData = async (): Promise<ExtractMessageResponse<MessageType.GetUserRulesEditorData>> => {
        return this.sendMessage(MessageType.GetUserRulesEditorData);
    };

    /**
     * Sends a message to the background page to restore filters in MV3.
     *
     * @returns Promise that resolves after the message is sent.
     */
    restoreFiltersMv3 = async (): Promise<ExtractMessageResponse<MessageType.RestoreFiltersMv3>> => {
        return this.sendMessage(MessageType.RestoreFiltersMv3);
    };

    /**
     * Sends a message to the background page to clear the rules limits warning in MV3.
     *
     * @returns Promise that resolves after the message is sent.
     */
    clearRulesLimitsWarningMv3 = async (): Promise<ExtractMessageResponse<MessageType.ClearRulesLimitsWarningMv3>> => {
        return this.sendMessage(MessageType.ClearRulesLimitsWarningMv3);
    };

    /**
     * Sends a message to the background page to get the allowlist domains.
     *
     * @returns Promise that resolves with the allowlist domains.
     */
    getAllowlistDomains = async (): Promise<ExtractMessageResponse<MessageType.GetAllowlistDomains>> => {
        return this.sendMessage(MessageType.GetAllowlistDomains);
    };

    /**
     * Sends a message to the background page to load the settings JSON.
     *
     * @returns Promise that resolves with the loaded settings JSON.
     */
    loadSettingsJson = async (): Promise<ExtractMessageResponse<MessageType.LoadSettingsJson>> => {
        return this.sendMessage(MessageType.LoadSettingsJson);
    };

    /**
     * Sends a message to the background page to open the thank you page.
     *
     * @returns Promise that resolves after the message is sent.
     */
    openThankYouPage = async (): Promise<ExtractMessageResponse<MessageType.OpenThankYouPage>> => {
        return this.sendMessage(MessageType.OpenThankYouPage);
    };

    /**
     * Sends a message to the background page to initialize the frame script.
     *
     * @returns Promise that resolves with the initialization data for the frame script.
     */
    initializeFrameScript = async (): Promise<ExtractMessageResponse<MessageType.InitializeFrameScript>> => {
        return this.sendMessage(MessageType.InitializeFrameScript);
    };

    /**
     * Sends a message to the background page to initialize the blocking page script.
     *
     * @returns Promise that resolves with the initialization data for the blocking page script.
     */
    initializeBlockingPageScript = async ()
    : Promise<ExtractMessageResponse<MessageType.InitializeBlockingPageScript>> => {
        return this.sendMessage(MessageType.InitializeBlockingPageScript);
    };

    /**
     * Sends a message to the background page to mark url as trusted and ignore
     * safebrowsing checks for it.
     *
     * @returns Promise that resolves with the initialization data for the frame script.
     */
    openSafebrowsingTrusted = async (
        url: OpenSafebrowsingTrustedMessage['data']['url'],
    ): Promise<ExtractMessageResponse<MessageType.OpenSafebrowsingTrusted>> => {
        return this.sendMessage(MessageType.OpenSafebrowsingTrusted, { url });
    };

    /**
     * Sends a message to the background page to send a telemetry page view event.
     *
     * @param screenName Screen name of the page.
     * @param pageId Page ID of the page.
     *
     * @returns Promise that resolves after the message is sent.
     */
    sendTelemetryPageViewEvent = async (
        screenName: SendTelemetryPageViewEventMessage['data']['screenName'],
        pageId: SendTelemetryPageViewEventMessage['data']['pageId'],
    ): Promise<ExtractMessageResponse<MessageType.SendTelemetryPageViewEvent>> => {
        return this.sendMessage(MessageType.SendTelemetryPageViewEvent, { screenName, pageId });
    };

    /**
     * Sends a message to the background page to send a telemetry custom event.
     *
     * @param screenName Screen name of the page.
     * @param eventName Name of the event.
     *
     * @returns Promise that resolves after the message is sent.
     */
    sendTelemetryCustomEvent = async (
        screenName: SendTelemetryCustomEventMessage['data']['screenName'],
        eventName: SendTelemetryCustomEventMessage['data']['eventName'],
    ): Promise<ExtractMessageResponse<MessageType.SendTelemetryCustomEvent>> => {
        return this.sendMessage(MessageType.SendTelemetryCustomEvent, { screenName, eventName });
    };

    /**
     * Adds opened page to telemetry tracking.
     *
     * @returns Promise that resolves with the page ID.
     */
    addTelemetryOpenedPage = async (): Promise<string> => {
        return this.sendMessage(MessageType.AddTelemetryOpenedPage);
    };

    /**
     * Removes opened page from telemetry tracking.
     *
     * @param pageId Page ID to remove.
     *
     * @returns Promise that resolves after the message is sent.
     */
    removeTelemetryOpenedPage = async (pageId: string): Promise<void> => {
        return this.sendMessage(MessageType.RemoveTelemetryOpenedPage, { pageId });
    };
}<|MERGE_RESOLUTION|>--- conflicted
+++ resolved
@@ -63,12 +63,8 @@
     type AddUrlToTrustedMessage,
     type ExtractedMessage,
     type OpenSafebrowsingTrustedMessage,
-<<<<<<< HEAD
-=======
-    type UpdateExtensionMessageMv3,
     type SendTelemetryPageViewEventMessage,
     type SendTelemetryCustomEventMessage,
->>>>>>> 185da5f8
 } from '../../../common/messages';
 import { type NotifierType } from '../../../common/constants';
 import { type CreateEventListenerResponse } from '../../../background/services';
@@ -526,23 +522,6 @@
     };
 
     /**
-<<<<<<< HEAD
-=======
-     * Sends a message to the background page to update filters.
-     *
-     * @returns Promise that resolves with the list of filters.
-     */
-    abstract updateFiltersMV2(): Promise<ExtractMessageResponse<MessageType.CheckFiltersUpdate>>;
-
-    /**
-     * Sends a message to the background page to update extension.
-     */
-    abstract updateExtensionMV3(
-        { from }: UpdateExtensionMessageMv3['data'],
-    ): Promise<ExtractMessageResponse<MessageType.UpdateExtensionMv3>>;
-
-    /**
->>>>>>> 185da5f8
      * Sends a message to the background page to update the status of a filter group.
      *
      * @param groupId Group identifier.
