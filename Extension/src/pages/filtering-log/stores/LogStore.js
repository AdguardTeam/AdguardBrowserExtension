--- conflicted
+++ resolved
@@ -398,17 +398,6 @@
             }
 
             const isAllowlisted = filteringEvent.requestRule?.allowlistRule;
-<<<<<<< HEAD
-            const isBlocked = filteringEvent.requestRule
-                && !filteringEvent.requestRule.allowlistRule
-                && !filteringEvent.requestRule.cssRule
-                && !filteringEvent.requestRule.scriptRule
-                && !filteringEvent.requestRule.cspRule
-                && !filteringEvent.requestRule.permissionsRule
-                && !filteringEvent.replaceRules
-                && !filteringEvent.removeParam
-                && !filteringEvent.removeHeader;
-=======
             // blocked CSP reports should be filtered as blocked requests in the filtering log. AG-24613
             const isBlocked = filteringEvent.cspReportBlocked
                 || (filteringEvent.requestRule
@@ -416,10 +405,10 @@
                     && !filteringEvent.requestRule.cssRule
                     && !filteringEvent.requestRule.scriptRule
                     && !filteringEvent.requestRule.cspRule
+                    && !filteringEvent.requestRule.permissionsRule
                     && !filteringEvent.replaceRules
                     && !filteringEvent.removeParam
                     && !filteringEvent.removeHeader);
->>>>>>> 9d6cb002
             const isModified = !isAllowlisted
                 && (filteringEvent.requestRule?.isModifyingCookieRule
                     || filteringEvent.requestRule?.cssRule
