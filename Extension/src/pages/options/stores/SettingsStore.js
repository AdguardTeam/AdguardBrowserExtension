--- conflicted
+++ resolved
@@ -49,6 +49,7 @@
     WASTE_CHARACTERS,
 } from '../../../common/constants';
 import { translator } from '../../../common/translators/translator';
+import { UserAgent } from '../../../common/user-agent';
 
 import { NotificationType } from './UiStore';
 
@@ -209,12 +210,8 @@
     @observable
     isChrome = null;
 
-<<<<<<< HEAD
-    @observable isUserScriptsApiSupported = false;
-=======
     @observable
     currentChromeVersion = UserAgent.isChromium ? Number(UserAgent.version) : null;
->>>>>>> 319014ee
 
     @observable
     searchInput = '';
