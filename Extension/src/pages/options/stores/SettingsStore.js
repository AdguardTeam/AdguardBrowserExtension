/**
 * @file
 * This file is part of AdGuard Browser Extension (https://github.com/AdguardTeam/AdguardBrowserExtension).
 *
 * AdGuard Browser Extension is free software: you can redistribute it and/or modify
 * it under the terms of the GNU General Public License as published by
 * the Free Software Foundation, either version 3 of the License, or
 * (at your option) any later version.
 *
 * AdGuard Browser Extension is distributed in the hope that it will be useful,
 * but WITHOUT ANY WARRANTY; without even the implied warranty of
 * MERCHANTABILITY or FITNESS FOR A PARTICULAR PURPOSE.
 * See the GNU General Public License for more details.
 *
 * You should have received a copy of the GNU General Public License
 * along with AdGuard Browser Extension. If not, see <http://www.gnu.org/licenses/>.
 */

import {
    action,
    computed,
    makeObservable,
    observable,
    runInAction,
} from 'mobx';

import {
    AntibannerGroupsId,
    MIN_UPDATE_DISPLAY_DURATION_MS,
    RECOMMENDED_TAG_ID,
    TRUSTED_TAG_KEYWORD,
    WASTE_CHARACTERS,
} from '../../../common/constants';
import { logger } from '../../../common/logger';
import { sleepIfNecessary, sleep } from '../../../common/sleep-utils';
import { translator } from '../../../common/translators/translator';
import { UserAgent } from '../../../common/user-agent';
import {
    createSavingService,
    SavingFSMEvent,
    SavingFSMState,
} from '../../common/components/Editor/savingFSM';
import { NotificationType } from '../../common/types';
import { messenger } from '../../services/messenger';
import { SEARCH_FILTERS } from '../components/Filters/Search/constants';
import {
    sortFilters,
    updateFilters,
    updateGroups,
    sortGroupsOnSearch,
} from '../components/Filters/helpers';
import { optionsStorage } from '../options-storage';

/**
 * Sometimes the options page might be opened before the background page or
 * service worker is ready to provide data.
 *
 * In this case, we need to retry getting data from the background.
 * https://github.com/AdguardTeam/AdguardBrowserExtension/issues/2712
 *
 * @param {Function} fetchFunction Function to fetch data from
 * the background page or service worker.
 *
 * @returns Data for the options page from the background page.
 */
const fetchDataWithRetry = async (fetchFunction) => {
    /**
     * Delay between retries in milliseconds
     */
    const RETRY_DELAY_MS = 500;

    /**
     * Total number of retries.
     */
    const TOTAL_RETRY_TIMES = 10;

    /**
     * Inner function to retry getting data from the background service.
     *
     * @param retryTimes {number} - number of retries left
     */
    const innerRetry = async (retryTimes) => {
        if (retryTimes === 0) {
            logger.error('[ext.SettingsStore]: failed to get from the background service.');
            return null;
        }
        try {
            const data = await fetchFunction();
            if (!data) {
                await sleep(RETRY_DELAY_MS);
                // eslint-disable-next-line @typescript-eslint/return-await
                return innerRetry(retryTimes - 1);
            }

            return data;
        } catch (e) {
            logger.warn('[ext.SettingsStore]: failed to get from the background service, will retry fetch. error: ', e);
            await sleep(RETRY_DELAY_MS);
            return innerRetry(retryTimes - 1);
        }
    };

    return innerRetry(TOTAL_RETRY_TIMES);
};

const DEFAULT_RULES_LIMITS = {
    dynamicRulesEnabledCount: 0,
    dynamicRulesMaximumCount: 0,
    dynamicRulesUnsafeEnabledCount: 0,
    dynamicRulesUnsafeMaximumCount: 0,
    dynamicRulesRegexpsEnabledCount: 0,
    dynamicRulesRegexpsMaximumCount: 0,
    staticFiltersEnabledCount: 0,
    staticFiltersMaximumCount: 0,
    staticRulesEnabledCount: 0,
    staticRulesMaximumCount: 0,
    staticRulesRegexpsEnabledCount: 0,
    staticRulesRegexpsMaxCount: 0,
    expectedEnabledFilters: [],
    actuallyEnabledFilters: [],
    areFilterLimitsExceeded: false,
};

/**
 * @typedef {import('../../common/messages/constants').CustomFilterSubscriptionData} CustomFilterSubscriptionData
 */

class SettingsStore {
    KEYS = {
        ALLOW_ACCEPTABLE_ADS: 'allowAcceptableAds',
        BLOCK_KNOWN_TRACKERS: 'blockKnownTrackers',
        STRIP_TRACKING_PARAMETERS: 'stripTrackingParameters',
    };

    savingAllowlistService = createSavingService({
        id: 'allowlist',
        services: {
            saveData: async ({ event }) => {
                /**
                 * If saveAllowlist executes faster than MIN_EXECUTION_TIME_REQUIRED_MS we increase
                 * execution time for smoother user experience.
                 *
                 * TODO: Can we remove this and set minDelayLoader when we call
                 * saveAllowlist as in the user rules section?
                 */
                const MIN_EXECUTION_TIME_REQUIRED_MS = 500;
                const { value, callback } = event;
                const start = Date.now();

                await messenger.saveAllowlist(value);

                const end = Date.now();
                const timePassed = end - start;
                if (timePassed < MIN_EXECUTION_TIME_REQUIRED_MS) {
                    // TODO: consider using sleepIfNecessary
                    await sleep(MIN_EXECUTION_TIME_REQUIRED_MS - timePassed);
                }

                await callback();
            },
        },
    });

    @observable
    settings = null;

    @observable
    optionsReadyToRender = false;

    @observable
    version = null;

    @observable
    libVersions = null;

    @observable
    filters = [];

    @observable
    categories = [];

    @observable
    visibleFilters = [];

    @observable
    rulesCount = 0;

    @observable
    allowAcceptableAds = null;

    @observable
    blockKnownTrackers = null;

    @observable
    stripTrackingParameters = null;

    @observable
    allowlist = '';

    @observable
    savingAllowlistState = this.savingAllowlistService.getSnapshot().value;

    @observable
    filtersUpdating = false;

    /**
     * Whether the extension update is available after the checking.
     */
    @observable
    isExtensionUpdateAvailable = false;

    /**
     * Whether the extension update is checking.
     */
    @observable
    isCheckingExtensionUpdate = false;

    @observable
    selectedGroupId = null;

    @observable
    isChrome = null;

    @observable
    currentChromeVersion = UserAgent.isChromium ? Number(UserAgent.version) : null;

    @observable
    searchInput = '';

    @observable
    searchSelect = SEARCH_FILTERS.ALL;

    @observable
    allowlistEditorContentChanged = false;

    @observable
    allowlistEditorWrap = null;

    @observable
    fullscreenUserRulesEditorIsOpen = false;

    @observable
    allowlistSizeReset = false;

    @observable
    filtersToGetConsentFor = [];

    @observable
    isAnnoyancesConsentModalOpen = false;

    @observable
    filterIdSelectedForConsent = null;

    @observable
    rulesLimits = DEFAULT_RULES_LIMITS;

    constructor(rootStore) {
        makeObservable(this);
        this.rootStore = rootStore;
        this.uiStore = rootStore.uiStore;

        this.updateSetting = this.updateSetting.bind(this);
        this.updateFilterSetting = this.updateFilterSetting.bind(this);
        this.updateGroupSetting = this.updateGroupSetting.bind(this);
        this.setAllowAcceptableAdsState = this.setAllowAcceptableAdsState.bind(this);
        this.checkUpdatesMV3 = this.checkUpdatesMV3.bind(this);

        this.savingAllowlistService.subscribe((state) => {
            runInAction(() => {
                this.savingAllowlistState = state.value;
                if (state.value === SavingFSMState.Saving) {
                    this.allowlistEditorContentChanged = false;
                }
            });
        });
    }

    @action
    async getRulesLimitsCounters() {
        // This method should only be called for MV3-based extensions
        // AG-40166
        if (!__IS_MV3__) {
            return;
        }

        const rulesLimits = await fetchDataWithRetry(messenger.getRulesLimitsCounters.bind(messenger));

        // Will use default rules limits if the background service is not ready.
        if (!rulesLimits) {
            return;
        }

        runInAction(() => {
            this.rulesLimits = rulesLimits;
        });
    }

    @action
    async checkLimitations() {
        const currentLimitsMv3 = await messenger.getCurrentLimits();

        this.uiStore.setStaticFiltersLimitsWarning(currentLimitsMv3.staticFiltersData);
        this.uiStore.setDynamicRulesLimitsWarning(currentLimitsMv3.dynamicRulesData);

<<<<<<< HEAD
        uiStore.setStaticFiltersLimitsWarning(currentLimitsMv3.staticFiltersData);
        uiStore.setDynamicRulesLimitsWarning(currentLimitsMv3.dynamicRulesData);

        if (uiStore.dynamicRulesLimitsWarning) {
            uiStore.addNotification({
                description: uiStore.dynamicRulesLimitsWarning,
                link: translator.getMessage('options_rule_limits'),
                type: NotificationType.ERROR,
            });
=======
        if (this.uiStore.dynamicRulesLimitsWarning) {
            this.uiStore.addRuleLimitsNotification(this.uiStore.dynamicRulesLimitsWarning);
>>>>>>> 9042cce0
        }

        return currentLimitsMv3;
    }

    @action
    async requestOptionsData(firstRender) {
        // do not re-render options page if the annoyances consent modal is open.
        // it is needed to prevent switch disabling due to the actual state while the modal is shown
        if (this.isAnnoyancesConsentModalOpen) {
            return;
        }

        let data = null;
        if (firstRender) {
            // on first render background service might not be ready to provide data, so we need to get it with retry
            data = await fetchDataWithRetry(messenger.getOptionsData.bind(messenger));
        } else {
            data = await messenger.getOptionsData();
        }

        runInAction(() => {
            this.settings = data.settings;
            // on first render we sort filters to show enabled on the top
            // filter should remain on the same place event after being enabled or disabled
            if (firstRender) {
                this.setFilters(sortFilters(data.filtersMetadata.filters));
            } else {
                // on the next filters updates, we update filters keeping order
                /**
                 * TODO: Updating filters on background service response can cause filter enable
                 * state mismatch, because we toggle switches on frontend side first, but cannot determine when
                 * action in background service is completed and final result of user action.
                 * It seems that we need to use a new approach with atomic updates instead of global
                 * state synchronization to avoid this kind of problems. This task can be split into two parts:
                 * - Moving specific logic from the background to the settings page.
                 * - Integrate a transparent transaction model with simple collision resolution to prevent
                 * race conditions.
                 */
                this.setFilters(updateFilters(this.filters, data.filtersMetadata.filters));
            }
            // do not rerender groups on its turning on/off while searching
            if (this.isSearching) {
                this.setGroups(updateGroups(this.categories, data.filtersMetadata.categories));
            } else {
                this.setGroups(data.filtersMetadata.categories);
            }
            this.rulesCount = data.filtersInfo.rulesCount;
            this.version = data.appVersion;
            this.libVersions = data.libVersions;
            this.constants = data.constants;
            this.setAllowAcceptableAds(data.filtersMetadata.filters);
            this.setBlockKnownTrackers(data.filtersMetadata.filters);
            this.setStripTrackingParameters(data.filtersMetadata.filters);
            this.isChrome = data.environmentOptions.isChrome;
            this.optionsReadyToRender = true;
            this.fullscreenUserRulesEditorIsOpen = data.fullscreenUserRulesEditorIsOpen;

            this.setIsExtensionUpdateAvailable(data.isExtensionUpdateAvailable);

            // notification about successful or failed update should be shown after the options page is opened.
            // and it cannot be done by notifier (from the background page)
            // because event may be dispatched before the options page is opened,
            // i.e. listener may not be registered yet.
            if (data.isExtensionReloadedOnUpdate) {
                if (data.isSuccessfulExtensionUpdate) {
                    this.uiStore.addNotification({
                        type: NotificationType.Success,
                        text: translator.getMessage('update_success_text'),
                    });
                } else {
                    this.uiStore.addNotification({
                        type: NotificationType.Error,
                        text: translator.getMessage('update_failed_text'),
                        button: {
                            title: translator.getMessage('update_failed_try_again_btn'),
                            onClick: this.checkUpdatesMV3,
                        },
                    });
                }
            }
        });

        return data;
    }

    @action
    setSelectedGroupId(dirtyGroupId) {
        const groupId = Number.parseInt(dirtyGroupId, 10);

        if (Number.isNaN(groupId)) {
            this.selectedGroupId = null;
        } else {
            const groupExists = this.categories.find((category) => category.groupId === groupId);
            if (groupExists) {
                this.selectedGroupId = groupId;
            } else {
                this.selectedGroupId = null;
            }
        }
    }

    @action
    async updateSetting(settingId, value, ignoreBackground = false) {
        this.settings.values[settingId] = value;

        if (!ignoreBackground) {
            await messenger.changeUserSetting(settingId, value);
        }
    }

    async setFilterRelatedSettingState(filterId, optionKey, enabled) {
        const prevValue = this[optionKey];
        this[optionKey] = enabled;
        try {
            const relatedFilter = this.filters
                .find((f) => f.filterId === filterId);

            if (enabled) {
                await messenger.enableFilter(filterId);
                await this.updateGroupSetting(relatedFilter.groupId, enabled);
            } else {
                await messenger.disableFilter(filterId);
            }

            relatedFilter.enabled = enabled;
            this.refreshFilter(relatedFilter);
        } catch (e) {
            runInAction(() => {
                this[optionKey] = prevValue;
            });
        }
    }

    @action
    async setAllowAcceptableAdsState(enabled) {
        const { SearchAndSelfPromoFilterId } = this.constants.AntiBannerFiltersId;
        await this.setFilterRelatedSettingState(
            SearchAndSelfPromoFilterId,
            this.KEYS.ALLOW_ACCEPTABLE_ADS,
            !enabled,
        );
    }

    @action
    async setBlockKnownTrackersState(enabled) {
        const { TrackingFilterId } = this.constants.AntiBannerFiltersId;
        await this.setFilterRelatedSettingState(
            TrackingFilterId,
            this.KEYS.BLOCK_KNOWN_TRACKERS,
            enabled,
        );
    }

    @action
    async setStripTrackingParametersState(enabled) {
        const { UrlTrackingFilterId } = this.constants.AntiBannerFiltersId;
        await this.setFilterRelatedSettingState(
            UrlTrackingFilterId,
            this.KEYS.STRIP_TRACKING_PARAMETERS,
            enabled,
        );
    }

    setSetting(filtersId, settingKey, filters) {
        const relatedFilter = filters
            .find((f) => f.filterId === filtersId);
        this[settingKey] = !!(relatedFilter.enabled);
    }

    @action
    setAllowAcceptableAds(filters) {
        const { SearchAndSelfPromoFilterId } = this.constants.AntiBannerFiltersId;
        this.setSetting(SearchAndSelfPromoFilterId, this.KEYS.ALLOW_ACCEPTABLE_ADS, filters);
    }

    @action
    setBlockKnownTrackers(filters) {
        const { TrackingFilterId } = this.constants.AntiBannerFiltersId;
        this.setSetting(TrackingFilterId, this.KEYS.BLOCK_KNOWN_TRACKERS, filters);
    }

    @action
    setStripTrackingParameters(filters) {
        const { UrlTrackingFilterId } = this.constants.AntiBannerFiltersId;
        this.setSetting(UrlTrackingFilterId, this.KEYS.STRIP_TRACKING_PARAMETERS, filters);
    }

    isFilterEnabled(filterId) {
        const filter = this.filters
            .find((f) => f.filterId === filterId);
        return filter.enabled;
    }

    isCategoryEnabled(categoryId) {
        const category = this.categories
            .find((c) => c.groupId === categoryId);
        return category.enabled;
    }

    /**
     * Checks whether the group is touched.
     *
     * @param {number} groupId Group id.
     *
     * @returns {boolean} True if the group is touched, false otherwise.
     */
    isGroupTouched(groupId) {
        return this.categories.some((c) => c.groupId === groupId && c.touched);
    }

    isAllowAcceptableAdsFilterEnabled() {
        const { SearchAndSelfPromoFilterId } = this.constants.AntiBannerFiltersId;
        return this.isFilterEnabled(SearchAndSelfPromoFilterId);
    }

    isBlockKnownTrackersFilterEnabled() {
        const { TrackingFilterId } = this.constants.AntiBannerFiltersId;
        return this.isFilterEnabled(TrackingFilterId);
    }

    isStripTrackingParametersFilterEnabled() {
        const { UrlTrackingFilterId } = this.constants.AntiBannerFiltersId;
        return this.isFilterEnabled(UrlTrackingFilterId);
    }

    /**
     * List of annoyances filters.
     */
    @computed
    get annoyancesFilters() {
        const annoyancesGroup = this.categories.find((group) => {
            return group.groupId === AntibannerGroupsId.AnnoyancesFiltersGroupId;
        });
        return annoyancesGroup.filters;
    }

    /**
     * List of recommended annoyances filters
     * which are only AdGuard annoyances filters.
     */
    @computed
    get recommendedAnnoyancesFilters() {
        return this.annoyancesFilters.filter((filter) => {
            return filter.tags.includes(RECOMMENDED_TAG_ID);
        });
    }

    /**
     * Used to display the last check time under all rules count.
     *
     * @returns {number} the latest check time of all filters.
     */
    @computed
    get latestCheckTime() {
        return Math.max(...this.filters
            .map(({ lastScheduledCheckTime, lastCheckTime }) => Math.max(
                lastScheduledCheckTime || 0,
                lastCheckTime || 0,
            )));
    }

    @action
    async updateGroupSetting(groupId, enabled) {
        const recommendedFiltersIds = await messenger.updateGroupStatus(groupId, enabled);
        await this.getRulesLimitsCounters();

        runInAction(() => {
            if (groupId === AntibannerGroupsId.OtherFiltersGroupId
                && this.isAllowAcceptableAdsFilterEnabled()) {
                this.allowAcceptableAds = enabled;
            } else if (groupId === AntibannerGroupsId.PrivacyFiltersGroupId) {
                if (this.isBlockKnownTrackersFilterEnabled()) {
                    this.blockKnownTrackers = enabled;
                }
                if (this.isStripTrackingParametersFilterEnabled()) {
                    this.stripTrackingParameters = enabled;
                }
            }
            this.categories.forEach((group) => {
                if (group.groupId === groupId) {
                    if (enabled) {
                        // eslint-disable-next-line no-param-reassign
                        group.enabled = true;
                    } else {
                        // eslint-disable-next-line no-param-reassign
                        delete group.enabled;
                    }
                }
            });

            if (Array.isArray(recommendedFiltersIds)) {
                recommendedFiltersIds.forEach((id) => {
                    this.setFilterEnabledState(id, true);
                });
            }
        });
    }

    @action
    updateGroupStateUI(groupId, enabled) {
        this.categories.forEach((category) => {
            if (category.groupId === groupId) {
                if (enabled) {
                    category.enabled = true;
                } else {
                    delete category.enabled;
                }
            }
        });
    }

    @action
    updateFilterStateUI(filterId, enabled) {
        this.filters.forEach((filter) => {
            if (filter.filterId === filterId) {
                if (enabled) {
                    filter.enabled = true;
                } else {
                    delete filter.enabled;
                }
            }
        });
    }

    @action
    setFiltersToGetConsentFor(filters) {
        this.filtersToGetConsentFor = filters;
    }

    @action
    refreshFilters(updatedFilters) {
        if (updatedFilters && updatedFilters.length) {
            updatedFilters.forEach((filter) => this.refreshFilter(filter));
        }
    }

    @action
    refreshFilter(filter) {
        if (!filter) {
            return;
        }

        const idx = this.filters.findIndex((f) => f.filterId === filter.filterId);
        if (idx !== -1) {
            Object.keys(filter).forEach((key) => {
                this.filters[idx][key] = filter[key];
            });
        }
    }

    @action
    setFilterEnabledState = (rawFilterId, enabled) => {
        const filterId = parseInt(rawFilterId, 10);
        this.filters.forEach((filter) => {
            if (filter.filterId === filterId) {
            // eslint-disable-next-line no-param-reassign
                filter.enabled = !!enabled;
            }
        });
        this.visibleFilters.forEach((filter) => {
            if (filter.filterId === filterId) {
            // eslint-disable-next-line no-param-reassign
                filter.enabled = !!enabled;
            }
        });
    };

    @action
    async updateFilterSetting(filterId, enabled) {
        /**
         * Optimistically set the enabled property to true.
         * The verified state of the filter will be emitted after the engine update.
         */
        // do not update filter state for mv3 optimistically
        if (!__IS_MV3__) {
            this.setFilterEnabledState(filterId, enabled);
        }

        try {
            const groupId = enabled
                ? await messenger.enableFilter(filterId)
                : await messenger.disableFilter(filterId);

            // update allow acceptable ads setting
            if (filterId === this.constants.AntiBannerFiltersId.SearchAndSelfPromoFilterId) {
                this.allowAcceptableAds = enabled;
            } else if (filterId === this.constants.AntiBannerFiltersId.TrackingFilterId) {
                this.blockKnownTrackers = enabled;
            } else if (filterId === this.constants.AntiBannerFiltersId.UrlTrackingFilterId) {
                this.stripTrackingParameters = enabled;
            }

            if (groupId) {
                const group = this.categories.find((group) => group.groupId === groupId);

                if (group) {
                    group.enabled = true;
                    // if any filter in group is enabled, the group is considered as touched
                    group.touched = true;
                }
            }
            if (__IS_MV3__) {
                this.setFilterEnabledState(filterId, enabled);
            }
        } catch (e) {
            logger.error('[ext.SettingsStore.updateFilterSetting]: failed to update filter setting: ', e);
            this.setFilterEnabledState(filterId, !enabled);
        }
    }

    @action
    setFiltersUpdating(value) {
        this.filtersUpdating = value;
    }

    @action
    async updateFiltersMV2() {
        this.setFiltersUpdating(true);
        try {
            const filtersUpdates = await messenger.updateFiltersMV2();
            this.refreshFilters(filtersUpdates);
            setTimeout(() => {
                this.setFiltersUpdating(false);
            }, MIN_UPDATE_DISPLAY_DURATION_MS);
            return filtersUpdates;
        } catch (error) {
            this.setFiltersUpdating(false);
            throw error;
        }
    }

    @action
    async checkUpdatesMV3() {
        const start = Date.now();
        this.setIsCheckingExtensionUpdate(true);
        let isAvailable = false;

        try {
            isAvailable = await messenger.checkUpdatesFromOptionsMV3();
        } catch (error) {
            logger.debug('[ext.SettingsStore.checkUpdatesMV3]: failed to check updates on options page: ', error);
        }

        // Ensure minimum duration for smooth UI experience
        await sleepIfNecessary(start, MIN_UPDATE_DISPLAY_DURATION_MS);
        this.setIsCheckingExtensionUpdate(false);
        this.setIsExtensionUpdateAvailable(isAvailable);
    }

    // eslint-disable-next-line class-methods-use-this
    async updateExtensionMV3() {
        const start = Date.now();
        try {
            await messenger.updateExtensionFromOptionsMV3();
        } catch (error) {
            logger.debug('[ext.SettingsStore.updateExtensionMV3]: failed to update extension on options page: ', error);
        }
        // Ensure minimum duration for smooth UI experience before extension reload
        await sleepIfNecessary(start, MIN_UPDATE_DISPLAY_DURATION_MS);
    }

    @action
    setIsExtensionUpdateAvailable(isAvailable) {
        this.isExtensionUpdateAvailable = isAvailable;
    }

    @action
    setIsCheckingExtensionUpdate(isChecking) {
        this.isCheckingExtensionUpdate = isChecking;
    }

    /**
     * Adds a custom filter but does not enable it.
     *
     * @param {CustomFilterSubscriptionData} filter Custom filter data.
     *
     * @returns {Promise<number>} Custom filter id.
     */
    @action
    async addCustomFilter(filter) {
        const newFilter = await messenger.addCustomFilter(filter);

        if (!newFilter) {
            return;
        }

        runInAction(() => {
            /**
             * This was added because sometimes the filter might already be in the list.
             * It happens in the case where a filter was added and the engine fired an
             * event that it was updated and the options page already fetched options data.
             */
            if (!this.filters.some((f) => f.filterId === newFilter.filterId)) {
                this.filters.push(newFilter);
            }
            if (this.searchSelect !== SEARCH_FILTERS.ALL) {
                this.setSearchSelect(SEARCH_FILTERS.ALL);
            }
        });

        return newFilter.filterId;
    }

    @action
    async removeCustomFilter(filterId) {
        await messenger.removeCustomFilter(filterId);
        runInAction(() => {
            this.setFilters(this.filters.filter((filter) => filter.filterId !== filterId));
            this.setVisibleFilters(this.visibleFilters.filter((filter) => {
                return filter.filterId !== filterId;
            }));
        });
    }

    @action
    setAllowlist = (allowlist) => {
        this.allowlist = allowlist;
    };

    @action
    getAllowlist = async () => {
        try {
            const { content } = await messenger.getAllowlist();
            this.setAllowlist(content);
        } catch (e) {
            logger.error('[ext.SettingsStore]: failed to get allowlist: ', e);
        }
    };

    saveAllowlist = async (value) => {
        return new Promise((resolve, reject) => {
            try {
                this.savingAllowlistService.send({
                    type: SavingFSMEvent.Save,
                    value,
                    callback: resolve,
                });
            } catch (e) {
                reject(e);
            }
        });
    };

    @action
    setAllowlistEditorContentChangedState = (state) => {
        this.allowlistEditorContentChanged = state;
    };

    @action
    setSearchInput = (value) => {
        this.searchInput = value;
        this.sortFilters();
        this.sortSearchGroups();
        this.selectVisibleFilters();
    };

    @action
    setSearchSelect = (value) => {
        this.searchSelect = value;
        this.sortFilters();
        this.sortSearchGroups();
        this.selectVisibleFilters();
    };

    @computed
    get isSearching() {
        return this.searchSelect !== SEARCH_FILTERS.ALL || this.searchInput;
    }

    /**
     * We do not sort filters on every filters data update for better UI experience
     * Filters sort happens when user exits from filters group, or changes search filters
     */
    @action
    sortFilters = () => {
        this.setFilters(sortFilters(this.filters));
    };

    @action
    setFilters = (filters) => {
        this.filters = filters;
    };

    @action
    setVisibleFilters = (visibleFilters) => {
        this.visibleFilters = visibleFilters;
    };

    /**
     * We do not sort groups while search on every groups data update for better UI experience
     * Groups sort happens only when user changes search filters
     */
    @action
    sortSearchGroups = () => {
        this.setGroups(sortGroupsOnSearch(this.categories));
    };

    @action
    setGroups = (categories) => {
        this.categories = categories;
    };

    /**
     * We use visibleFilters for better UI experience, in order not to hide filter
     * when user enables/disables filter when he has chosen search filters
     * We update visibleFilters when search filters are updated
     *
     */
    @action
    selectVisibleFilters = () => {
        this.visibleFilters = this.filters.filter((filter) => {
            let searchMod;
            switch (this.searchSelect) {
                case SEARCH_FILTERS.ENABLED:
                    searchMod = filter.enabled;
                    break;
                case SEARCH_FILTERS.DISABLED:
                    searchMod = !filter.enabled;
                    break;
                default:
                    searchMod = true;
            }

            return searchMod;
        });
    };

    @computed
    get filtersToRender() {
        const searchInputString = this.searchInput.replace(WASTE_CHARACTERS, '\\$&');
        const searchQuery = new RegExp(searchInputString, 'ig');

        let selectedFilters;
        if (this.isSearching) {
            selectedFilters = this.visibleFilters;
        } else {
            selectedFilters = this.filters;
        }

        return selectedFilters.filter((filter) => {
            // If selected group of filters, prevent showing filters from
            // other groups.
            if (Number.isInteger(this.selectedGroupId) && filter.groupId !== this.selectedGroupId) {
                return false;
            }

            const nameIsMatching = filter.name.match(searchQuery);
            if (nameIsMatching) {
                return true;
            }

            if (filter.tagsDetails) {
                const tagKeywordIsMatching = filter.tagsDetails.some((tag) => `#${tag.keyword}`.match(searchQuery));
                if (tagKeywordIsMatching) {
                    return true;
                }
            }

            // AG-10491
            if (filter.trusted) {
                const trustedTagMatching = `#${TRUSTED_TAG_KEYWORD}`.match(searchQuery);
                if (trustedTagMatching) {
                    return true;
                }
            }

            return false;
        });
    }

    @computed
    get appearanceTheme() {
        if (!this.settings) {
            return null;
        }

        return this.settings.values[this.settings.names.AppearanceTheme];
    }

    @computed
    get showAdguardPromoInfo() {
        if (!this.settings) {
            return null;
        }
        return !this.settings.values[this.settings.names.DisableShowAdguardPromoInfo];
    }

    @action
    async hideAdguardPromoInfo() {
        await this.updateSetting(this.settings.names.DisableShowAdguardPromoInfo, true);
    }

    @computed
    get allowlistEditorWrapState() {
        if (this.allowlistEditorWrap === null) {
            this.allowlistEditorWrap = optionsStorage.getItem(
                optionsStorage.KEYS.ALLOWLIST_EDITOR_WRAP,
            );
        }
        return this.allowlistEditorWrap;
    }

    @action
    toggleAllowlistEditorWrap() {
        this.allowlistEditorWrap = !this.allowlistEditorWrap;
        optionsStorage.setItem(
            optionsStorage.KEYS.ALLOWLIST_EDITOR_WRAP,
            this.allowlistEditorWrap,
        );
    }

    @computed
    get footerRateShowState() {
        return !this.settings.values[this.settings.names.HideRateBlock];
    }

    @action
    async hideFooterRateShow() {
        await this.updateSetting(this.settings.names.HideRateBlock, true);
    }

    @action
    setFullscreenUserRulesEditorState(isOpen) {
        this.fullscreenUserRulesEditorIsOpen = isOpen;
    }

    @computed
    get isFullscreenUserRulesEditorOpen() {
        return this.fullscreenUserRulesEditorIsOpen;
    }

    @computed
    get userFilterEnabledSettingId() {
        return this.settings.names.UserFilterEnabled;
    }

    @computed
    get userFilterEnabled() {
        return this.settings.values[this.userFilterEnabledSettingId];
    }

    @action
    setAllowlistSizeReset(value) {
        this.allowlistSizeReset = value;
    }

    @computed
    get isUpdateFiltersButtonActive() {
        return this.filters.some((filter) => filter.enabled
            && this.isCategoryEnabled(filter.groupId));
    }

    @action
    setIsAnnoyancesConsentModalOpen = (value) => {
        this.isAnnoyancesConsentModalOpen = value;
    };

    @action
    setFilterIdSelectedForConsent = (filterId) => {
        this.filterIdSelectedForConsent = filterId;
        this.updateFilterStateUI(filterId, true);
    };

    @action
    handleFilterConsentCancel = () => {
        if (this.filterIdSelectedForConsent) {
            this.updateFilterStateUI(this.filterIdSelectedForConsent, false);
            this.filterIdSelectedForConsent = null;
            return;
        }

        // handle modal for group
        this.updateGroupStateUI(AntibannerGroupsId.AnnoyancesFiltersGroupId, false);
    };

    @action
    handleFilterConsentConfirm = async () => {
        if (this.filterIdSelectedForConsent) {
            await this.updateFilterSetting(this.filterIdSelectedForConsent, true);
            await messenger.setConsentedFilters([this.filterIdSelectedForConsent]);
            this.filterIdSelectedForConsent = null;
            return;
        }
        // handle consent modal for group
        await this.updateGroupSetting(AntibannerGroupsId.AnnoyancesFiltersGroupId, true);
        await messenger.setConsentedFilters(
            this.recommendedAnnoyancesFilters.map((f) => f.filterId),
        );
    };

    @computed
    get shouldShowFilterPolicy() {
        if (this.filterIdSelectedForConsent) {
            return this.recommendedAnnoyancesFilters.some((f) => f.filterId === this.filterIdSelectedForConsent);
        }
        // consent modal for group
        return true;
    }
}

export default SettingsStore;<|MERGE_RESOLUTION|>--- conflicted
+++ resolved
@@ -302,20 +302,8 @@
         this.uiStore.setStaticFiltersLimitsWarning(currentLimitsMv3.staticFiltersData);
         this.uiStore.setDynamicRulesLimitsWarning(currentLimitsMv3.dynamicRulesData);
 
-<<<<<<< HEAD
-        uiStore.setStaticFiltersLimitsWarning(currentLimitsMv3.staticFiltersData);
-        uiStore.setDynamicRulesLimitsWarning(currentLimitsMv3.dynamicRulesData);
-
-        if (uiStore.dynamicRulesLimitsWarning) {
-            uiStore.addNotification({
-                description: uiStore.dynamicRulesLimitsWarning,
-                link: translator.getMessage('options_rule_limits'),
-                type: NotificationType.ERROR,
-            });
-=======
         if (this.uiStore.dynamicRulesLimitsWarning) {
             this.uiStore.addRuleLimitsNotification(this.uiStore.dynamicRulesLimitsWarning);
->>>>>>> 9042cce0
         }
 
         return currentLimitsMv3;
