--- conflicted
+++ resolved
@@ -33,39 +33,6 @@
 
 import { type RootStore } from './RootStore';
 
-<<<<<<< HEAD
-export enum NotificationType {
-    SUCCESS = 'success',
-    ERROR = 'error',
-}
-
-/**
- * Notification object.
- */
-export type Notification = {
-    /**
-     * ID of notification
-     */
-    id: string;
-
-    /**
-     * Description of notification
-     */
-    description: string;
-
-    /**
-     * Notification type
-     */
-    type: NotificationType;
-
-    /**
-     * Link to detailed info
-     */
-    link?: string;
-};
-
-=======
->>>>>>> 9042cce0
 class UiStore {
     /**
      * Root store instance. Added in advance, even though it is not used.
@@ -113,39 +80,20 @@
     isSidebarOpen = false;
 
     @action
-<<<<<<< HEAD
-    addNotification({ description, type, link }: Omit<Notification, 'id'>): string | null {
-        const isNotificationAlreadyPresent = this.notifications.some((notification) => {
-            return notification.type === type
-                && notification.link === link
-                && notification.description === description;
-        });
-=======
     addNotification(params: NotificationParams) {
         const isNotificationAlreadyPresent = this.notifications
             .some((notification) => {
                 return notification.type === params.type
                     && notification.text === params.text;
             });
->>>>>>> 9042cce0
 
         if (isNotificationAlreadyPresent) {
             return null;
         }
-<<<<<<< HEAD
-
-        const id = nanoid();
-        this.notifications.push({
-            id,
-            description,
-            link,
-            type,
-=======
         const id = nanoid();
         this.notifications.push({
             id,
             ...params,
->>>>>>> 9042cce0
         });
         return id;
     }
