/**
 * @file
 * This file is part of AdGuard Browser Extension (https://github.com/AdguardTeam/AdguardBrowserExtension).
 *
 * AdGuard Browser Extension is free software: you can redistribute it and/or modify
 * it under the terms of the GNU General Public License as published by
 * the Free Software Foundation, either version 3 of the License, or
 * (at your option) any later version.
 *
 * AdGuard Browser Extension is distributed in the hope that it will be useful,
 * but WITHOUT ANY WARRANTY; without even the implied warranty of
 * MERCHANTABILITY or FITNESS FOR A PARTICULAR PURPOSE.
 * See the GNU General Public License for more details.
 *
 * You should have received a copy of the GNU General Public License
 * along with AdGuard Browser Extension. If not, see <http://www.gnu.org/licenses/>.
 */

import React, {
    useContext,
    useEffect,
    useRef,
} from 'react';
import {
    createHashRouter,
    createRoutesFromElements,
    Outlet,
    Route,
    RouterProvider,
} from 'react-router-dom';
import { observer } from 'mobx-react';

import { General } from '../General';
import { Sidebar } from '../Sidebar';
import { Filters } from '../Filters';
import { Stealth } from '../Stealth';
import { Allowlist } from '../Allowlist';
import { UserRules } from '../UserRules';
import { Miscellaneous } from '../Miscellaneous';
import { About } from '../About';
import { Footer } from '../Footer';
import { RulesLimits } from '../RulesLimits';
import { rootStore } from '../../stores/RootStore';
import { Notifications } from '../Notifications';
import { updateFilterDescription } from '../../../helpers';
import { messenger } from '../../../services/messenger';
import { logger } from '../../../../common/logger';
import { Icons as CommonIcons } from '../../../common/components/ui/Icons';
import { Loader } from '../../../common/components/Loader';
import { ExtensionUpdateFSMState, NotifierType } from '../../../../common/constants';
import { useAppearanceTheme } from '../../../common/hooks/useAppearanceTheme';
import { NotificationType } from '../../../common/types';
import { OptionsPageSections } from '../../../../common/nav';
import { translator } from '../../../../common/translators/translator';
import { Icons } from '../ui/Icons';
import { SkipToContentButton } from '../SkipToContentButton';

import '../../styles/styles.pcss';

const createRouter = (children) => {
    return createHashRouter(
        createRoutesFromElements(children),
        // We are opting out these features and hiding the warning messages by setting it to false.
        // TODO: Remove this when react-router-dom is updated to v7
        // https://github.com/remix-run/react-router/issues/12250
        {
            future: {
                v7_relativeSplatPath: false,
                v7_fetcherPersist: false,
                v7_normalizeFormMethod: false,
                v7_partialHydration: false,
                v7_skipActionErrorRevalidation: false,
            },
        },
    );
};

const OptionsLayout = observer(() => {
    const mainRef = useRef(null);
    const { uiStore } = useContext(rootStore);

    return (
        <>
            <SkipToContentButton mainRef={mainRef} />
            <Sidebar />
            <div className="inner">
                <main
                    ref={mainRef}
                    className="content"
                    inert={uiStore.isSidebarOpen ? '' : undefined}
                >
                    <Notifications />
                    <Outlet />
                </main>
                <Footer />
            </div>
        </>
    );
});

const Options = observer(() => {
    const { settingsStore, uiStore } = useContext(rootStore);

    useAppearanceTheme(settingsStore.appearanceTheme);

    useEffect(() => {
        let removeListenerCallback = () => {};

        const handleExtensionUpdateStateChange = (state) => {
            switch (state) {
                case ExtensionUpdateFSMState.NotAvailable: {
                    uiStore.addNotification({
                        type: NotificationType.Success,
                        text: translator.getMessage('update_not_needed'),
                    });
                    break;
                }
                case ExtensionUpdateFSMState.Failed: {
                    settingsStore.setIsExtensionUpdateAvailable(false);
                    uiStore.addNotification({
                        type: NotificationType.Error,
                        text: translator.getMessage('update_failed_text'),
                        button: {
                            title: translator.getMessage('update_failed_try_again_btn'),
                            onClick: settingsStore.checkUpdatesMV3,
                        },
                    });
                    break;
                }
                default: {
                    // do nothing since notification should be shown
                    // for a limited list of states
                    break;
                }
            }
        };

        const subscribeToMessages = async () => {
            const events = [
                NotifierType.RequestFilterUpdated,
                NotifierType.UpdateAllowlistFilterRules,
                NotifierType.FiltersUpdateCheckReady,
                NotifierType.SettingUpdated,
                NotifierType.FullscreenUserRulesEditorUpdated,
                NotifierType.ExtensionUpdateStateChange,
            ];

            removeListenerCallback = await messenger.createEventListener(
                events,
                async (message) => {
                    const { type } = message;

                    switch (type) {
                        case NotifierType.RequestFilterUpdated: {
                            await settingsStore.requestOptionsData();
                            break;
                        }
                        case NotifierType.UpdateAllowlistFilterRules: {
                            await settingsStore.getAllowlist();
                            break;
                        }
                        case NotifierType.FiltersUpdateCheckReady: {
                            const [updatedFilters] = message.data;
                            settingsStore.refreshFilters(updatedFilters);
                            uiStore.addNotification(updateFilterDescription(updatedFilters));
                            break;
                        }
                        case NotifierType.SettingUpdated: {
                            await settingsStore.requestOptionsData();
                            break;
                        }
                        case NotifierType.FullscreenUserRulesEditorUpdated: {
                            const [isOpen] = message.data;
                            settingsStore.setFullscreenUserRulesEditorState(isOpen);
                            break;
                        }
                        case NotifierType.ExtensionUpdateStateChange: {
                            const [eventData] = message.data;
                            handleExtensionUpdateStateChange(eventData);
                            break;
                        }
                        default: {
                            logger.warn('[ext.Options]: Undefined message type:', type);
                            break;
                        }
                    }
                },
            );
        };

        (async () => {
            const { areFilterLimitsExceeded } = await settingsStore.requestOptionsData(true);

            // Show notification about changed filter list by browser only once.
            if (__IS_MV3__ && areFilterLimitsExceeded) {
<<<<<<< HEAD
                uiStore.addNotification({
                    description: translator.getMessage('popup_limits_exceeded_warning'),
                    link: translator.getMessage('options_rule_limits'),
                    type: NotificationType.ERROR,
                });
=======
                uiStore.addRuleLimitsNotification(translator.getMessage('popup_limits_exceeded_warning'));
>>>>>>> 9042cce0
            }

            // Note: Is it important to check the limits after the request for
            // options data is completed, because the request for options data
            // will wait until the background service worker wakes up.
            if (__IS_MV3__) {
                await settingsStore.checkLimitations();
            }

            await subscribeToMessages();
        })();

        return () => {
            removeListenerCallback();
        };
    }, [settingsStore, uiStore]);

    if (!settingsStore.optionsReadyToRender) {
        return null;
    }

    return (
        <>
            <CommonIcons />
            <Icons />
            <Loader showLoader={uiStore.showLoader} />
            <div className="page">
                <RouterProvider
                    // We are opting out these features and hiding the warning messages by setting it to false.
                    // TODO: Remove this when react-router-dom is updated to v7
                    // https://github.com/remix-run/react-router/issues/12250
                    future={{
                        v7_relativeSplatPath: false,
                        v7_startTransition: false,
                    }}
                    router={(
                        createRouter(
                            <Route path="/" element={<OptionsLayout />}>
                                <Route index element={<General />} />
                                <Route path={OptionsPageSections.filters} element={<Filters />} />
                                <Route path={OptionsPageSections.stealth} element={<Stealth />} />
                                <Route path={OptionsPageSections.allowlist} element={<Allowlist />} />
                                <Route path={OptionsPageSections.userFilter} element={<UserRules />} />
                                <Route path={OptionsPageSections.miscellaneous} element={<Miscellaneous />} />
                                {__IS_MV3__ && (
                                    <Route path={OptionsPageSections.ruleLimits} element={<RulesLimits />} />
                                )}
                                <Route path={OptionsPageSections.about} element={<About />} />
                                <Route path="*" element={<General />} />
                            </Route>,
                        )
                    )}
                />
            </div>
        </>
    );
});

export { Options };<|MERGE_RESOLUTION|>--- conflicted
+++ resolved
@@ -104,7 +104,7 @@
     useAppearanceTheme(settingsStore.appearanceTheme);
 
     useEffect(() => {
-        let removeListenerCallback = () => {};
+        let removeListenerCallback = () => { };
 
         const handleExtensionUpdateStateChange = (state) => {
             switch (state) {
@@ -193,15 +193,7 @@
 
             // Show notification about changed filter list by browser only once.
             if (__IS_MV3__ && areFilterLimitsExceeded) {
-<<<<<<< HEAD
-                uiStore.addNotification({
-                    description: translator.getMessage('popup_limits_exceeded_warning'),
-                    link: translator.getMessage('options_rule_limits'),
-                    type: NotificationType.ERROR,
-                });
-=======
                 uiStore.addRuleLimitsNotification(translator.getMessage('popup_limits_exceeded_warning'));
->>>>>>> 9042cce0
             }
 
             // Note: Is it important to check the limits after the request for
