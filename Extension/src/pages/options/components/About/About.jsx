--- conflicted
+++ resolved
@@ -57,6 +57,22 @@
                 </div>
                 <div className="about__version">
                     {`${translator.getMessage('options_about_version')} ${version}`}
+                    <p>
+                        {`TSWebExtension v${libVersions.tswebextension}`}
+                        <br />
+                        {`TSUrlFilter v${libVersions.tsurlfilter}`}
+                        <br />
+                        {`Scriptlets v${libVersions.scriptlets}`}
+                        <br />
+                        {`ExtendedCss v${libVersions.extendedCss}`}
+                        {/* // TODO revert later AG-42086 */}
+                        {/* {libVersions.dnrRulesets && ( */}
+                        {/*     <> */}
+                        {/*         <br /> */}
+                        {/*         {`DNR-Rulesets v${libVersions.dnrRulesets}`} */}
+                        {/*     </> */}
+                        {/* )} */}
+                    </p>
                 </div>
                 <ul
                     className="about__libs"
@@ -73,7 +89,6 @@
                     </li>
                     <li className="about__version">
                         {`ExtendedCss v${libVersions.extendedCss}`}
-<<<<<<< HEAD
                     </li>
                     {libVersions.dnrRulesets && (
                         <li className="about__version">
@@ -81,17 +96,6 @@
                         </li>
                     )}
                 </ul>
-=======
-                        {/* // TODO revert later AG-42086 */}
-                        {/* {libVersions.dnrRulesets && ( */}
-                        {/*     <> */}
-                        {/*         <br /> */}
-                        {/*         {`DNR-Rulesets v${libVersions.dnrRulesets}`} */}
-                        {/*     </> */}
-                        {/* )} */}
-                    </p>
-                </div>
->>>>>>> 3880d9c8
                 <div className="about__copyright">
                     {copyRightText}
                     {/* Hide following br tag so Screen Reader will read text together */}
