--- conflicted
+++ resolved
@@ -262,11 +262,7 @@
                                     />
                                 </div>
                             </div>
-<<<<<<< HEAD
-                            <div className="setting__inner">
-=======
                             <div className="setting__inner filter__content">
->>>>>>> 64aa8afb
                                 <div id={prefixedFilterTitleId} className="filter__title" aria-hidden="true">
                                     <Popover text={name}>
                                         <div className="filter__title-constraint">
