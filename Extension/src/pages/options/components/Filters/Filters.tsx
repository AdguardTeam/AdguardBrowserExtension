/**
 * @file
 * This file is part of AdGuard Browser Extension (https://github.com/AdguardTeam/AdguardBrowserExtension).
 *
 * AdGuard Browser Extension is free software: you can redistribute it and/or modify
 * it under the terms of the GNU General Public License as published by
 * the Free Software Foundation, either version 3 of the License, or
 * (at your option) any later version.
 *
 * AdGuard Browser Extension is distributed in the hope that it will be useful,
 * but WITHOUT ANY WARRANTY; without even the implied warranty of
 * MERCHANTABILITY or FITNESS FOR A PARTICULAR PURPOSE.
 * See the GNU General Public License for more details.
 *
 * You should have received a copy of the GNU General Public License
 * along with AdGuard Browser Extension. If not, see <http://www.gnu.org/licenses/>.
 */

import React, {
    useContext,
    useState,
    useEffect,
    useMemo,
    useCallback,
} from 'react';
import { useNavigate, useLocation } from 'react-router-dom';
import { observer } from 'mobx-react';

import classNames from 'classnames';
import { sortBy } from 'lodash-es';

import { translator } from '../../../../common/translators/translator';
import { shouldShowUserScriptsApiWarning } from '../../../../common/user-scripts-api';
import { rootStore } from '../../stores/RootStore';
import { SettingsSection } from '../Settings/SettingsSection';
import { addMinDelayLoader } from '../../../common/components/helpers';
import { Icon } from '../../../common/components/ui/Icon';
import { useVisibilityCheck } from '../../../common/hooks/useVisibilityCheck';
import { Setting, SETTINGS_TYPES } from '../Settings/Setting';
import { AntibannerGroupsId } from '../../../../common/constants';
import { StaticFiltersLimitsWarning, DynamicRulesLimitsWarning } from '../Warnings';
import { OptionsPageSections } from '../../../../common/nav';
import { messenger } from '../../../services/messenger';
import { getStaticWarningMessage } from '../Warnings/messages';
import type { CategoriesGroupData } from '../../../../background/api';

import { AnnoyancesConsent } from './AnnoyancesConsent';
import { Group } from './Group';
import { SearchGroup } from './Search/SearchGroup';
import { Filter } from './Filter';
import { NoFiltersFound, NoFiltersYet } from './NoFilters';
import { Search } from './Search';
import { FiltersUpdate } from './FiltersUpdate';
import { AddCustomModal } from './AddCustomModal';
import { SEARCH_FILTERS } from './Search/constants';
import { UserScriptsApiWarningInsideCustomGroup } from './UserScriptsApiWarningForCustomFilters';
import type { RenderedFilterType } from './types';

/**
 * Parameters for the filter list render function inside the group.
 */
type FilterListRenderParams = {
    /**
     * List of filters to render.
     */
    filtersToRender: RenderedFilterType[];

    /**
     * Whether the group is enabled.
     */
    groupEnabled: boolean;

    /**
     * Whether actions with filters are disabled.
     *
     * Needed for Custom filters group to disable actions if user scripts API
     * is not granted.
     */
    areActionsDisabled: boolean;
};

const QUERY_PARAM_NAMES = {
    GROUP: 'group',
    TITLE: 'title',
    SUBSCRIBE: 'subscribe',
};

const Filters = observer(() => {
    const { settingsStore, uiStore } = useContext(rootStore);

    const navigate = useNavigate();

    const location = useLocation();
    const query = useMemo(() => new URLSearchParams(location.search), [location.search]);

    const [modalIsOpen, setModalIsOpen] = useState(false);
    const [urlToSubscribe, setUrlToSubscribe] = useState(decodeURIComponent(
        query.get(QUERY_PARAM_NAMES.SUBSCRIBE) || '',
    ));
    const [customFilterTitle, setCustomFilterTitle] = useState(query.get(QUERY_PARAM_NAMES.TITLE));

    // This state used to remove blinking while filters to render were not selected
    const [groupDetermined, setGroupDetermined] = useState(false);

    const GROUP_DESCRIPTION = {
        [AntibannerGroupsId.CustomFiltersGroupId]: translator.getMessage('options_antibanner_custom_group_description'),
        [AntibannerGroupsId.AdBlockingFiltersGroupId]: translator.getMessage('group_description_adblocking'),
        [AntibannerGroupsId.PrivacyFiltersGroupId]: translator.getMessage('group_description_stealth'),
        [AntibannerGroupsId.SocialFiltersGroupId]: translator.getMessage('group_description_social'),
        [AntibannerGroupsId.AnnoyancesFiltersGroupId]: translator.getMessage('group_description_annoyances'),
        [AntibannerGroupsId.SecurityFiltersGroupId]: translator.getMessage('group_description_security'),
        [AntibannerGroupsId.OtherFiltersGroupId]: translator.getMessage('group_description_miscellaneous'),
        [AntibannerGroupsId.LanguageFiltersGroupId]: translator.getMessage('group_description_lang'),
    };

    const {
        categories,
        filters,
        filtersToRender,
    }: {
        categories: CategoriesGroupData[];
        filters: RenderedFilterType[];
        filtersToRender: RenderedFilterType[];
    } = settingsStore;

    useEffect(() => {
        settingsStore.setSelectedGroupId(query.get(QUERY_PARAM_NAMES.GROUP));
        setGroupDetermined(true);
        settingsStore.setSearchInput('');
        settingsStore.setSearchSelect(SEARCH_FILTERS.ALL);
    }, [location.search, query, settingsStore]);

    const updateGroupSettingsWithLoader = addMinDelayLoader(
        uiStore.setShowLoader,
        async (groupId, enabled) => {
            // Custom filters is part of dynamic rules, we first enable
            // them and then check if they exceed the limit.
            if (groupId === AntibannerGroupsId.CustomFiltersGroupId) {
                await settingsStore.updateGroupSetting(groupId, enabled);

                if (__IS_MV3__) {
                    await settingsStore.checkLimitations();
                }

                return;
            }

            // For static filters we first check if they exceed the limit,
            // because we know rules count for static filter and then enable them.
            if (enabled) {
                const result = await messenger.canEnableStaticGroup(groupId);
                if (!result.ok && result.data) {
                    const staticFiltersLimitsWarning = getStaticWarningMessage(result.data);

                    if (staticFiltersLimitsWarning) {
<<<<<<< HEAD
                        uiStore.addNotification({
                            description: staticFiltersLimitsWarning,
                            link: translator.getMessage('options_rule_limits'),
                            type: NotificationType.ERROR,
                        });
=======
                        uiStore.addRuleLimitsNotification(staticFiltersLimitsWarning);
>>>>>>> 9042cce0
                    }

                    // We don't enable the group if it exceeds the limit.
                    // [revert-checkbox] is used to revert the checkbox state.
                    throw new Error('Group will exceed the limit. [revert-checkbox]');
                }
            }

            await settingsStore.updateGroupSetting(groupId, enabled);

            if (__IS_MV3__) {
                await settingsStore.checkLimitations();
            }
        },
    );

    const updateGroupSettings = __IS_MV3__
        ? updateGroupSettingsWithLoader
        : settingsStore.updateGroupSetting;

    const handleGroupSwitch = async ({ id, data }: { id: string; data: boolean }) => {
        const groupId = Number.parseInt(id, 10);

        // get user consent about recommended filters for the first time user enables annoyances filter group. AG-29161
        if (
            groupId === AntibannerGroupsId.AnnoyancesFiltersGroupId
            && !settingsStore.isGroupTouched(groupId)
            // on group enable
            && data
        ) {
            settingsStore.setFiltersToGetConsentFor(settingsStore.recommendedAnnoyancesFilters);
            settingsStore.updateGroupStateUI(AntibannerGroupsId.AnnoyancesFiltersGroupId, true);
            settingsStore.setIsAnnoyancesConsentModalOpen(true);
            return;
        }

        await updateGroupSettings(groupId, data);
    };

    const groupClickHandler = (groupId: AntibannerGroupsId) => () => {
        settingsStore.setSelectedGroupId(groupId);
        navigate(`/filters?group=${groupId}`);
    };

    /**
     * Returns filter details for the group.
     *
     * @param group Group data.
     *
     * @returns `null` if group is turned off
     * or string with filter details if group is turned on:
     * - if some filters enabled — `Enabled: <x> of <y>`;
     * - if no filters enabled — `No filters enabled`.
     */
    const getFilterDetailsForGroup = (group: CategoriesGroupData): string | null => {
        if (!group.enabled) {
            return null;
        }

        const totalFiltersInGroup = filters.filter((filter) => filter.groupId === group.groupId);
        const enabledFiltersInGroup = totalFiltersInGroup.filter((filter) => filter.enabled);

        if (enabledFiltersInGroup.length === 0) {
            return translator.getMessage('options_filters_no_enabled');
        }

        return translator.getMessage('options_filters_enabled_per_group', {
            current: enabledFiltersInGroup.length,
            total: totalFiltersInGroup.length,
        });
    };

    const handleFilterConsentConfirmWrapper = addMinDelayLoader(
        uiStore.setShowLoader,
        settingsStore.handleFilterConsentConfirm,
    );

    const renderGroups = (groups: CategoriesGroupData[]) => {
        // TODO: use 'displayNumber' as a const
        // or add sorting by it to a separate helper as it is used in several places
        const sortedGroups = sortBy(groups, 'displayNumber');

        return (
            <ul className="group-list">
                {sortedGroups.map((group) => {
                    return (
                        <Group
                            key={group.groupId}
                            groupName={group.groupName}
                            groupDescription={group.groupDescription}
                            groupId={group.groupId}
                            filterDetails={getFilterDetailsForGroup(group)}
                            groupClickHandler={groupClickHandler(group.groupId)}
                            checkboxHandler={handleGroupSwitch}
                            checkboxValue={!!group.enabled}
                        />
                    );
                })}
            </ul>
        );
    };

    const handleReturnToGroups = () => {
        navigate(`/${OptionsPageSections.filters}`);
        settingsStore.setSelectedGroupId(null);
        settingsStore.setSearchInput('');
        settingsStore.setSearchSelect(SEARCH_FILTERS.ALL);
        settingsStore.sortFilters();
    };

    const renderFilters = ({
        filtersToRender,
        groupEnabled,
        areActionsDisabled,
    }: FilterListRenderParams) => {
        if (filtersToRender.length === 0) {
            return null;
        }

        const groupListClassName = classNames(
            'group-list',
            {
                'group-list--disabled': areActionsDisabled,
            },
        );

        return (
            <ul className={groupListClassName}>
                {filtersToRender.map((filter) => (
                    <Filter
                        key={filter.filterId}
                        filter={filter}
                        groupEnabled={groupEnabled}
                    />
                ))}
            </ul>
        );
    };

    const renderGroupsOnSearch = (matchedFilters: RenderedFilterType[]) => {
        // collect search data as object where
        // key is group id and value is searched filters
        const searchData = matchedFilters
            .reduce((acc: { [key: number]: RenderedFilterType[] }, filter) => {
                const { groupId } = filter;
                if (typeof acc[groupId] === 'undefined') {
                    acc[groupId] = [filter];
                } else {
                    acc[groupId].push(filter);
                }
                return acc;
            }, {});
        const affectedGroupsIds = Object.keys(searchData).map((id) => Number(id));
        const groupsToRender = categories
            .filter((group) => affectedGroupsIds.includes(group.groupId));

        if (!groupsToRender.length) {
            return (
                <NoFiltersFound />
            );
        }

        return (
            <ul className="search-group-list">
                {groupsToRender.map((group) => {
                    const filtersToShow = searchData[group.groupId];
                    return (
                        <SearchGroup
                            key={group.groupId}
                            groupName={group.groupName}
                            groupId={group.groupId}
                            groupEnabled={!!group.enabled}
                            filtersToShow={filtersToShow}
                            groupClickHandler={groupClickHandler(group.groupId)}
                            checkboxHandler={handleGroupSwitch}
                        />
                    );
                })}
            </ul>
        );
    };

    const openModalHandler = useCallback(() => {
        setModalIsOpen(true);
    }, [setModalIsOpen]);

    const closeModalHandler = () => {
        setModalIsOpen(false);
        setUrlToSubscribe('');
        setCustomFilterTitle('');

        // clear querystring params
        if (query.has(QUERY_PARAM_NAMES.TITLE) || query.has(QUERY_PARAM_NAMES.SUBSCRIBE)) {
            query.delete(QUERY_PARAM_NAMES.TITLE);
            query.delete(QUERY_PARAM_NAMES.SUBSCRIBE);
            navigate(`${location.pathname}?${decodeURIComponent(query.toString())}`);
        }
    };

    useEffect(() => {
        if (urlToSubscribe) {
            openModalHandler();
        }
    }, [urlToSubscribe, openModalHandler]);

    const showUserScriptsApiWarning = useVisibilityCheck(shouldShowUserScriptsApiWarning);

    /**
     * Renders a button for adding a custom filter.
     *
     * @param isEmpty If true, the button will be styled for an empty custom filter group.
     *
     * @returns The rendered button or null if the user scripts API warning is visible.
     */
    const renderAddFilterBtn = (isEmpty: boolean) => {
        /**
         * Custom filters CANNOT be added by users by default. To have this feature enabled,
         * user must explicitly grant User scripts API permission.
         *
         * To fully comply with Chrome Web Store policies regarding remote code execution,
         * we implement a strict security-focused approach for Scriptlet and JavaScript rules execution.
         *
         * 1. Default - regular users that did not grant User scripts API permission explicitly:
         *    - We collect and pre-build script rules from the filters and statically bundle
         *      them into the extension - STEP 1. See 'updateLocalResourcesForChromiumMv3' in our build tools.
         *      IMPORTANT: all scripts and their arguments are local and bundled within the extension.
         *    - These pre-verified local scripts are passed to the engine - STEP 2.
         *    - At runtime before the execution, we check if each script rule is included
         *      in our local scripts list (STEP 3).
         *    - Only pre-verified local scripts are executed via chrome.scripting API (STEP 4.1 and 4.2).
         *      All other scripts are discarded.
         *    - Custom filters are NOT allowed for regular users to prevent any possibility
         *      of remote code execution, regardless of rule interpretation.
         *
         * 2. For advanced users that explicitly granted User scripts API permission -
         *    via enabling the Developer mode or Allow user scripts in the extension details:
         *    - Custom filters are allowed and may contain Scriptlet and JS rules
         *      that can be executed using the browser's built-in userScripts API (STEP 4.3),
         *      which provides a secure sandbox.
         *    - This execution bypasses the local script verification process but remains
         *      isolated and secure through Chrome's native sandboxing.
         *    - This mode requires explicit user activation and is intended for advanced users only.
         *
         * IMPORTANT:
         * Custom filters are ONLY supported when User scripts API permission is explicitly enabled.
         * This strict policy prevents Chrome Web Store rejection due to potential remote script execution.
         * When custom filters are allowed, they may contain:
         * 1. Network rules – converted to DNR rules and applied via dynamic rules.
         * 2. Cosmetic rules – interpreted directly in the extension code.
         * 3. Scriptlet and JS rules – executed via the browser's userScripts API (userScripts.execute)
         *    with Chrome's native sandboxing providing security isolation.
         *
         * For regular users without User scripts API permission (default case):
         * - Only pre-bundled filters with statically verified scripts are supported.
         * - Downloading custom filters or any rules from remote sources is blocked entirely
         *   to ensure compliance with the store policies.
         *
         * This implementation ensures perfect compliance with Chrome Web Store policies
         * by preventing any possibility of remote code execution for regular users.
         *
         * It is possible to follow all places using this logic by searching JS_RULES_EXECUTION.
         */
        if (showUserScriptsApiWarning) {
            return null;
        }

        const buttonClass = classNames('button button--l button--green-bg', {
            'button--empty-custom-filter': isEmpty,
            'button--add-custom-filter': !isEmpty,
        });

        return (
            <button
                type="button"
                onClick={openModalHandler}
                className={buttonClass}
            >
                {translator.getMessage('options_add_custom_filter')}
            </button>
        );
    };

    if (!groupDetermined) {
        return null;
    }

    if (Number.isInteger(settingsStore.selectedGroupId)) {
        const selectedGroup = categories.find((group) => {
            return group.groupId === settingsStore.selectedGroupId;
        });

        if (!selectedGroup) {
            throw new Error(`Group id ${settingsStore.selectedGroupId} is incorrect`);
        }

        const isCustom = settingsStore.selectedGroupId === AntibannerGroupsId.CustomFiltersGroupId;
        const isEmpty = filtersToRender.length === 0;
        const description = GROUP_DESCRIPTION[selectedGroup.groupId as AntibannerGroupsId];
        const titleId = `filter-title-${selectedGroup.groupId}`;

        const renderBackButton = () => (
            // Order should remain the same to keep the focus order
            // Filter checkbox -> Filter description -> Back button
            <>
                <div className="title__inner">
                    <button
                        type="button"
                        onClick={handleReturnToGroups}
                        className="title title--back-btn"
                        // This button must be hidden for keyboard navigation and Screen Readers,
                        // because we already have a back button below, main reason for this button is to
                        // provide larger area of click for mouse users.
                        tabIndex={-1}
                        aria-hidden="true"
                    >
                        <span id={titleId}>{selectedGroup.groupName}</span>
                    </button>
                    {description && <div className="title__desc title__desc--back">{description}</div>}
                </div>
                <button
                    role="link"
                    type="button"
                    aria-label={translator.getMessage('options_filters_back_button')}
                    className="button setting__back"
                    onClick={handleReturnToGroups}
                >
                    <Icon
                        id="#arrow-left"
                        className="icon--24"
                        aria-hidden="true"
                    />
                </button>
            </>
        );

        const renderEmptyFiltersMessage = () => {
            if (!isEmpty) {
                return null;
            }

            if (settingsStore.isSearching) {
                return <NoFiltersFound />;
            }

            if (isCustom) {
                return <NoFiltersYet />;
            }

            return null;
        };

        return (
            <SettingsSection
                title={selectedGroup.groupName}
                description={description}
                inlineControl={(
                    <Setting
                        id={selectedGroup.groupId}
                        type={SETTINGS_TYPES.CHECKBOX}
                        label={translator.getMessage('options_privacy_title')}
                        labelId={titleId}
                        value={selectedGroup.enabled}
                        handler={handleGroupSwitch}
                        optimistic={!__IS_MV3__}
                    />
                )}
                renderBackButton={renderBackButton}
                mode={isCustom ? 'custom' : undefined}
            >
                {
                    isCustom
                        ? (
                            <>
                                <DynamicRulesLimitsWarning />
                                <UserScriptsApiWarningInsideCustomGroup />
                            </>
                        )
                        : <StaticFiltersLimitsWarning />
                }
                <Search />
                {renderFilters({
                    filtersToRender,
                    groupEnabled: selectedGroup.enabled,
                    // In MV3, we should disable actions if the filter is custom
                    // and user scripts API is not granted.
                    areActionsDisabled: __IS_MV3__ && isCustom && showUserScriptsApiWarning,
                })}
                {renderEmptyFiltersMessage()}
                {isCustom && !settingsStore.isSearching && (
                    <>
                        {renderAddFilterBtn(isEmpty && !settingsStore.isSearching)}
                        <AddCustomModal
                            closeModalHandler={closeModalHandler}
                            modalIsOpen={modalIsOpen}
                            initialUrl={urlToSubscribe}
                            initialTitle={customFilterTitle}
                        />
                    </>
                )}
                {settingsStore.isAnnoyancesConsentModalOpen && (
                    <AnnoyancesConsent
                        isOpen={settingsStore.isAnnoyancesConsentModalOpen}
                        setIsOpen={settingsStore.setIsAnnoyancesConsentModalOpen}
                        onConfirm={handleFilterConsentConfirmWrapper}
                        onCancel={settingsStore.handleFilterConsentCancel}
                        shouldShowFilterPolicy={settingsStore.shouldShowFilterPolicy}
                    />
                )}
            </SettingsSection>
        );
    }

    return (
        <SettingsSection
            title={translator.getMessage('options_filters')}
        >
            <StaticFiltersLimitsWarning />
            <DynamicRulesLimitsWarning />
            <FiltersUpdate />
            <Search />
            {settingsStore.isSearching
                ? renderGroupsOnSearch(filtersToRender)
                : renderGroups(categories)}
            {settingsStore.isAnnoyancesConsentModalOpen && (
                <AnnoyancesConsent
                    isOpen={settingsStore.isAnnoyancesConsentModalOpen}
                    setIsOpen={settingsStore.setIsAnnoyancesConsentModalOpen}
                    onConfirm={handleFilterConsentConfirmWrapper}
                    onCancel={settingsStore.handleFilterConsentCancel}
                    shouldShowFilterPolicy={settingsStore.shouldShowFilterPolicy}
                />
            )}
        </SettingsSection>
    );
});

export { Filters };<|MERGE_RESOLUTION|>--- conflicted
+++ resolved
@@ -153,15 +153,7 @@
                     const staticFiltersLimitsWarning = getStaticWarningMessage(result.data);
 
                     if (staticFiltersLimitsWarning) {
-<<<<<<< HEAD
-                        uiStore.addNotification({
-                            description: staticFiltersLimitsWarning,
-                            link: translator.getMessage('options_rule_limits'),
-                            type: NotificationType.ERROR,
-                        });
-=======
                         uiStore.addRuleLimitsNotification(staticFiltersLimitsWarning);
->>>>>>> 9042cce0
                     }
 
                     // We don't enable the group if it exceeds the limit.
