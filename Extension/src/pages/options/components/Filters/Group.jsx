--- conflicted
+++ resolved
@@ -86,28 +86,6 @@
         'group--disabled': !checkboxValue,
     });
     return (
-<<<<<<< HEAD
-        <>
-            <div className={groupClassName}>
-                <button
-                    type="button"
-                    tabIndex={0}
-                    className="setting__area setting__area_group"
-                    onClick={groupClickHandler}
-                >
-                    <Icon
-                        id={`#setting-${groupId}`}
-                        classname="icon--24 setting__icon"
-                    />
-                    <div className="setting__info">
-                        <div className="setting__title group__title">
-                            {groupName}
-                        </div>
-                        <span className="visually-hidden">.</span>
-                        <div className="setting__desc">
-                            {renderEnabledFilters(enabledFilters)}
-                        </div>
-=======
         <div className={groupClassName}>
             <button
                 type="button"
@@ -123,9 +101,9 @@
                     <div className="setting__title group__title">
                         {groupName}
                     </div>
+                    <span className="visually-hidden">.</span>
                     <div className="setting__desc">
                         {renderEnabledFilters(enabledFilters)}
->>>>>>> c018b734
                     </div>
                 </div>
             </button>
