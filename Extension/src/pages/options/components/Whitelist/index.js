--- conflicted
+++ resolved
@@ -1,5 +1 @@
-<<<<<<< HEAD
-export { default } from './Whitelist';
-=======
-export { Whitelist } from './Whitelist';
->>>>>>> 4bcc2952
+export { Whitelist } from './Whitelist';