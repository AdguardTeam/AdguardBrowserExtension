/**
 * @file
 * This file is part of AdGuard Browser Extension (https://github.com/AdguardTeam/AdguardBrowserExtension).
 *
 * AdGuard Browser Extension is free software: you can redistribute it and/or modify
 * it under the terms of the GNU General Public License as published by
 * the Free Software Foundation, either version 3 of the License, or
 * (at your option) any later version.
 *
 * AdGuard Browser Extension is distributed in the hope that it will be useful,
 * but WITHOUT ANY WARRANTY; without even the implied warranty of
 * MERCHANTABILITY or FITNESS FOR A PARTICULAR PURPOSE.
 * See the GNU General Public License for more details.
 *
 * You should have received a copy of the GNU General Public License
 * along with AdGuard Browser Extension. If not, see <http://www.gnu.org/licenses/>.
 */

/**
 * IMPORTANT: do not change the values as tds is already configured for that specific strings.
 */
export const enum ForwardAction {
    UninstallExtension = 'adguard_uninstal_ext',
    // used for thank you page
    ThankYou = 'thank_you_page',
    // used for thank you page for MV3
    ThankYouMv3 = 'thank_you_page_mv3',
    // used for "More information" on the page blocked by Safebrowsing
    SiteReport = 'site_report_page',
    // used for "Report an issue" in popup or context menu on the page
    IssueReport = 'report',
    // used for "Report a bug" on options page in General section
    BugReport = 'bug_report',
    BugReportMv3 = 'bug_report_mv3',
    Privacy = 'privacy',
    Acknowledgments = 'acknowledgments',
    Github = 'github_options',
    Website = 'adguard_site',
    Discuss = 'discuss',
    Compare = 'compare',
    Changelog = 'github_version_popup',
    GlobalPrivacyControl = 'global_privacy_control',
    DoNotTrack = 'do_not_track',
    HowToCreateRules = 'userfilter_description',
    FilterPolicy = 'filter_policy',
    AdguardSite = 'adguard_site',
    SelfPromotion = 'self_promotion',
    ProtectionWorks = 'protection_works',
    CollectHitsLearnMore = 'filter_rules',
    OperaStore = 'opera_store',
    FirefoxStore = 'firefox_store',

    /**
     * Main supported release version — "AdGuard AdBlocker".
     */
    ChromeStore = 'chrome_store',

    // TODO: can be removed in few months after v5.0 MV3 release
    // since it will no longer be used
    /**
     * Supported MV3 beta version.
     *
     * Previously known as "AdGuard AdBlocker MV3 Experimental",
     * currently — "AdGuard AdBlocker (MV3 Beta)".
     */
    ChromeMv3Store = 'chrome_mv3_store',

    /**
     * Supported MV2 release version.
     *
     * Previously known as "AdGuard AdBlocker (Beta)".
     */
    ChromeMv2Store = 'chrome_mv2_store',
    EdgeStore = 'edge_store',
    IOS = 'ios_about',
    Android = 'android_about',
    GetTheApp = 'get_the_app',
    GithubVersion = 'github_version_popup',
    GithubVersionBeta = 'github_version_popup_beta',
    LearnAboutAdGuard = 'learn_about_adguard',
    FilteringLogAssumedRule = 'filtering_log_assumed_rule',
<<<<<<< HEAD
    Spring25 = 'spring_25',
    // TODO: Delete from here and TDS after release v5.2.
=======
    Birthday25 = 'birthday_25',
>>>>>>> de93f258
    CustomFiltersMv3Disabled = 'custom_mv3_disabled',
    DeveloperModeRequired = 'developer_mode_required',
}

export const enum ForwardFrom {
    Background = 'background',
    Options = 'options_screen',
    OptionsFooter = 'options_screen_footer',
    ContextMenu = 'context_menu',
    Popup = 'popup',
    Safebrowsing = 'safebrowsing',
    Adblocker = 'adblocked',
    VersionPopup = 'version_popup',
    FilteringLog = 'filtering_log',
}

export const enum ForwardApp {
    BrowserExtension = 'browser_extension',
}

export type ForwardParams = {
    action: ForwardAction;
    from?: ForwardFrom;
    app?: ForwardApp;
} & { [key: string] : string };

/**
 * Class for creating forward links
 */
export class Forward {
    static url = 'https://link.adtidy.org/forward.html';

    static defaultParams = {
        app: ForwardApp.BrowserExtension,
    };

    static get(params: ForwardParams): string {
        const queryString = Object
            .entries({ ...Forward.defaultParams, ...params })
            .map(([key, value]) => `${key}=${value}`).join('&');

        return `${Forward.url}?${queryString}`;
    }
}<|MERGE_RESOLUTION|>--- conflicted
+++ resolved
@@ -79,12 +79,8 @@
     GithubVersionBeta = 'github_version_popup_beta',
     LearnAboutAdGuard = 'learn_about_adguard',
     FilteringLogAssumedRule = 'filtering_log_assumed_rule',
-<<<<<<< HEAD
-    Spring25 = 'spring_25',
-    // TODO: Delete from here and TDS after release v5.2.
-=======
     Birthday25 = 'birthday_25',
->>>>>>> de93f258
+    // TODO: Delete downer links from here and TDS after release v5.2.
     CustomFiltersMv3Disabled = 'custom_mv3_disabled',
     DeveloperModeRequired = 'developer_mode_required',
 }
