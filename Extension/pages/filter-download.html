--- conflicted
+++ resolved
@@ -1,4 +1,3 @@
-<<<<<<< HEAD
 <!DOCTYPE html>
 <html lang="ru">
 <head>
@@ -46,56 +45,4 @@
 </div>
 
 </body>
-</html>
-=======
-<!DOCTYPE html>
-<html lang="ru">
-<head>
-    <title i18n="filter_download_title"></title>
-
-    <meta charset="utf-8">
-    <link type="text/css" rel="stylesheet" href="skin/fonts.css">
-    <link type="text/css" rel="stylesheet" href="skin/style.css">
-    <link type="text/css" rel="stylesheet" href="skin/my.css">
-    <link type="text/css" rel="stylesheet" href="skin/nprogress.css"/>
-
-    <!-- @if browser == "CHROMIUM" || browser == "EDGE" || browser == "SAFARI" || browser == "OPERA" || browser == "FIREFOX_WEBEXT" -->
-    <script type="text/javascript" src="../lib/libs/jquery-2.2.4.min.js"></script>
-    <script type="text/javascript" src="../lib/libs/nprogress.patched.js"></script>
-    <script type="text/javascript" src="../lib/content-script/adguard-content.js"></script>
-    <script type="text/javascript" src="../lib/content-script/common-script.js"></script>
-    <script type="text/javascript" src="../lib/content-script/content-script.js"></script>
-    <script type="text/javascript" src="../lib/content-script/content-utils.js"></script>
-    <script type="text/javascript" src="../lib/content-script/i18n-helper.js"></script>
-    <script type="text/javascript" src="../lib/pages/i18n.js"></script>
-    <script type="text/javascript" src="../lib/pages/filter-download.js"></script>
-    <!-- @endif -->
-    <link rel="shortcut icon" href="skin/favicon.png"/>
-</head>
-<body>
-<header class="header downloading">
-    <div class="wrap cf">
-        <a class="header-logo" href="">
-            AdGuard
-        </a>
-    </div>
-</header>
-
-<div class="settings-page downloading">
-
-    <div class="wrap">
-
-        <div class="sp-lists-user-descr" i18n="filter_download_loading"></div>
-
-        <div class="sp-lists-user-descr" i18n="filter_download_do_you_know"></div>
-        <div class="sp-lists-user-descr" i18n="filter_download_sb_sites"></div>
-        <div class="sp-lists-user-descr" i18n="filter_download_rules"></div>
-        <div class="sp-lists-user-descr" i18n="filter_download_ads_malware"></div>
-
-    </div>
-
-</div>
-
-</body>
-</html>
->>>>>>> b79130ed
+</html>