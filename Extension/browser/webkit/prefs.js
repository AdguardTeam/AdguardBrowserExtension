--- conflicted
+++ resolved
@@ -100,35 +100,15 @@
                     }
                 };
             });
-        }
+        },
+
+        /**
+         * If user enables `Send ad filters usage stats` option (which is disabled by default) in Adguard settings, it starts collecting & sending stats on used ad filtering rules.
+         * We use these stats to get rid of redundant filtering rules and provide "optimized" filters. Details: https://adguard.com/en/filter-rules-statistics.html
+         */
+        collectHitsCountEnabled: (typeof safari === 'undefined')
     };
 
     return Prefs;
 
-<<<<<<< HEAD
-})(adguard);
-=======
-				Prefs.chromeVersion = parseChromeVersion();
-			}
-		}
-		return Prefs.browser;
-	},
-	hitPrefix: (function() {
-		var appId = ext.app.getId();
-		var scheme = ext.app.getUrlScheme();
-		return scheme + '://' + appId;
-	})(),
-    /**
-     * Makes sense in case of FF add-on only
-     */
-	speedupStartup: function () {
-		return false;
-	},
-
-	/**
-	 * If user enables `Send ad filters usage stats` option (which is disabled by default) in Adguard settings, it starts collecting & sending stats on used ad filtering rules.
-	 * We use these stats to get rid of redundant filtering rules and provide "optimized" filters. Details: https://adguard.com/en/filter-rules-statistics.html
-	 */
-	collectHitsCountEnabled: (typeof safari == 'undefined')
-};
->>>>>>> 5b420f9f
+})(adguard);