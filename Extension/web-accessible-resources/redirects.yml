--- conflicted
+++ resolved
@@ -1,10 +1,6 @@
 #
 #    AdGuard Scriptlets (Redirects Source)
-<<<<<<< HEAD
-#    Version 2.2.1
-=======
 #    Version 2.2.7
->>>>>>> 64aa8afb
 #
 - title: 1x1-transparent.gif
   added: v1.0.4
@@ -670,8 +666,8 @@
             if (e.verbose) {
                 try {
                     var n = console.trace.bind(console), i = "[AdGuard] ";
-                    "corelibs" === e.engine ? i += e.ruleText : (e.domainName && (i += `${e.domainName}`), 
-                    e.args ? i += `#%#//scriptlet('${e.name}', '${e.args.join("', '")}')` : i += `#%#//scriptlet('${e.name}')`), 
+                    "corelibs" === e.engine ? i += e.ruleText : (e.domainName && (i += `${e.domainName}`),
+                    e.args ? i += `#%#//scriptlet('${e.name}', '${e.args.join("', '")}')` : i += `#%#//scriptlet('${e.name}')`),
                     n && n(i);
                 } catch (e) {}
                 "function" == typeof window.__debug && window.__debug(e);
@@ -789,8 +785,8 @@
             if (e.verbose) {
                 try {
                     var n = console.trace.bind(console), i = "[AdGuard] ";
-                    "corelibs" === e.engine ? i += e.ruleText : (e.domainName && (i += `${e.domainName}`), 
-                    e.args ? i += `#%#//scriptlet('${e.name}', '${e.args.join("', '")}')` : i += `#%#//scriptlet('${e.name}')`), 
+                    "corelibs" === e.engine ? i += e.ruleText : (e.domainName && (i += `${e.domainName}`),
+                    e.args ? i += `#%#//scriptlet('${e.name}', '${e.args.join("', '")}')` : i += `#%#//scriptlet('${e.name}')`),
                     n && n(i);
                 } catch (e) {}
                 "function" == typeof window.__debug && window.__debug(e);
@@ -947,8 +943,8 @@
             if (e.verbose) {
                 try {
                     var n = console.trace.bind(console), i = "[AdGuard] ";
-                    "corelibs" === e.engine ? i += e.ruleText : (e.domainName && (i += `${e.domainName}`), 
-                    e.args ? i += `#%#//scriptlet('${e.name}', '${e.args.join("', '")}')` : i += `#%#//scriptlet('${e.name}')`), 
+                    "corelibs" === e.engine ? i += e.ruleText : (e.domainName && (i += `${e.domainName}`),
+                    e.args ? i += `#%#//scriptlet('${e.name}', '${e.args.join("', '")}')` : i += `#%#//scriptlet('${e.name}')`),
                     n && n(i);
                 } catch (e) {}
                 "function" == typeof window.__debug && window.__debug(e);
@@ -1025,8 +1021,8 @@
             if (e.verbose) {
                 try {
                     var n = console.trace.bind(console), i = "[AdGuard] ";
-                    "corelibs" === e.engine ? i += e.ruleText : (e.domainName && (i += `${e.domainName}`), 
-                    e.args ? i += `#%#//scriptlet('${e.name}', '${e.args.join("', '")}')` : i += `#%#//scriptlet('${e.name}')`), 
+                    "corelibs" === e.engine ? i += e.ruleText : (e.domainName && (i += `${e.domainName}`),
+                    e.args ? i += `#%#//scriptlet('${e.name}', '${e.args.join("', '")}')` : i += `#%#//scriptlet('${e.name}')`),
                     n && n(i);
                 } catch (e) {}
                 "function" == typeof window.__debug && window.__debug(e);
@@ -1094,8 +1090,8 @@
             if (e.verbose) {
                 try {
                     var n = console.trace.bind(console), i = "[AdGuard] ";
-                    "corelibs" === e.engine ? i += e.ruleText : (e.domainName && (i += `${e.domainName}`), 
-                    e.args ? i += `#%#//scriptlet('${e.name}', '${e.args.join("', '")}')` : i += `#%#//scriptlet('${e.name}')`), 
+                    "corelibs" === e.engine ? i += e.ruleText : (e.domainName && (i += `${e.domainName}`),
+                    e.args ? i += `#%#//scriptlet('${e.name}', '${e.args.join("', '")}')` : i += `#%#//scriptlet('${e.name}')`),
                     n && n(i);
                 } catch (e) {}
                 "function" == typeof window.__debug && window.__debug(e);
@@ -1153,8 +1149,8 @@
             if (e.verbose) {
                 try {
                     var n = console.trace.bind(console), i = "[AdGuard] ";
-                    "corelibs" === e.engine ? i += e.ruleText : (e.domainName && (i += `${e.domainName}`), 
-                    e.args ? i += `#%#//scriptlet('${e.name}', '${e.args.join("', '")}')` : i += `#%#//scriptlet('${e.name}')`), 
+                    "corelibs" === e.engine ? i += e.ruleText : (e.domainName && (i += `${e.domainName}`),
+                    e.args ? i += `#%#//scriptlet('${e.name}', '${e.args.join("', '")}')` : i += `#%#//scriptlet('${e.name}')`),
                     n && n(i);
                 } catch (e) {}
                 "function" == typeof window.__debug && window.__debug(e);
@@ -1274,8 +1270,8 @@
             if (e.verbose) {
                 try {
                     var n = console.trace.bind(console), i = "[AdGuard] ";
-                    "corelibs" === e.engine ? i += e.ruleText : (e.domainName && (i += `${e.domainName}`), 
-                    e.args ? i += `#%#//scriptlet('${e.name}', '${e.args.join("', '")}')` : i += `#%#//scriptlet('${e.name}')`), 
+                    "corelibs" === e.engine ? i += e.ruleText : (e.domainName && (i += `${e.domainName}`),
+                    e.args ? i += `#%#//scriptlet('${e.name}', '${e.args.join("', '")}')` : i += `#%#//scriptlet('${e.name}')`),
                     n && n(i);
                 } catch (e) {}
                 "function" == typeof window.__debug && window.__debug(e);
@@ -1416,8 +1412,8 @@
             if (e.verbose) {
                 try {
                     var n = console.trace.bind(console), i = "[AdGuard] ";
-                    "corelibs" === e.engine ? i += e.ruleText : (e.domainName && (i += `${e.domainName}`), 
-                    e.args ? i += `#%#//scriptlet('${e.name}', '${e.args.join("', '")}')` : i += `#%#//scriptlet('${e.name}')`), 
+                    "corelibs" === e.engine ? i += e.ruleText : (e.domainName && (i += `${e.domainName}`),
+                    e.args ? i += `#%#//scriptlet('${e.name}', '${e.args.join("', '")}')` : i += `#%#//scriptlet('${e.name}')`),
                     n && n(i);
                 } catch (e) {}
                 "function" == typeof window.__debug && window.__debug(e);
@@ -2067,8 +2063,8 @@
             if (e.verbose) {
                 try {
                     var n = console.trace.bind(console), i = "[AdGuard] ";
-                    "corelibs" === e.engine ? i += e.ruleText : (e.domainName && (i += `${e.domainName}`), 
-                    e.args ? i += `#%#//scriptlet('${e.name}', '${e.args.join("', '")}')` : i += `#%#//scriptlet('${e.name}')`), 
+                    "corelibs" === e.engine ? i += e.ruleText : (e.domainName && (i += `${e.domainName}`),
+                    e.args ? i += `#%#//scriptlet('${e.name}', '${e.args.join("', '")}')` : i += `#%#//scriptlet('${e.name}')`),
                     n && n(i);
                 } catch (e) {}
                 "function" == typeof window.__debug && window.__debug(e);
@@ -2175,8 +2171,8 @@
             if (e.verbose) {
                 try {
                     var n = console.trace.bind(console), i = "[AdGuard] ";
-                    "corelibs" === e.engine ? i += e.ruleText : (e.domainName && (i += `${e.domainName}`), 
-                    e.args ? i += `#%#//scriptlet('${e.name}', '${e.args.join("', '")}')` : i += `#%#//scriptlet('${e.name}')`), 
+                    "corelibs" === e.engine ? i += e.ruleText : (e.domainName && (i += `${e.domainName}`),
+                    e.args ? i += `#%#//scriptlet('${e.name}', '${e.args.join("', '")}')` : i += `#%#//scriptlet('${e.name}')`),
                     n && n(i);
                 } catch (e) {}
                 "function" == typeof window.__debug && window.__debug(e);
@@ -2593,8 +2589,8 @@
             if (e.verbose) {
                 try {
                     var n = console.trace.bind(console), i = "[AdGuard] ";
-                    "corelibs" === e.engine ? i += e.ruleText : (e.domainName && (i += `${e.domainName}`), 
-                    e.args ? i += `#%#//scriptlet('${e.name}', '${e.args.join("', '")}')` : i += `#%#//scriptlet('${e.name}')`), 
+                    "corelibs" === e.engine ? i += e.ruleText : (e.domainName && (i += `${e.domainName}`),
+                    e.args ? i += `#%#//scriptlet('${e.name}', '${e.args.join("', '")}')` : i += `#%#//scriptlet('${e.name}')`),
                     n && n(i);
                 } catch (e) {}
                 "function" == typeof window.__debug && window.__debug(e);
@@ -2668,8 +2664,8 @@
             if (e.verbose) {
                 try {
                     var n = console.trace.bind(console), i = "[AdGuard] ";
-                    "corelibs" === e.engine ? i += e.ruleText : (e.domainName && (i += `${e.domainName}`), 
-                    e.args ? i += `#%#//scriptlet('${e.name}', '${e.args.join("', '")}')` : i += `#%#//scriptlet('${e.name}')`), 
+                    "corelibs" === e.engine ? i += e.ruleText : (e.domainName && (i += `${e.domainName}`),
+                    e.args ? i += `#%#//scriptlet('${e.name}', '${e.args.join("', '")}')` : i += `#%#//scriptlet('${e.name}')`),
                     n && n(i);
                 } catch (e) {}
                 "function" == typeof window.__debug && window.__debug(e);
@@ -2785,8 +2781,8 @@
             if (e.verbose) {
                 try {
                     var n = console.trace.bind(console), i = "[AdGuard] ";
-                    "corelibs" === e.engine ? i += e.ruleText : (e.domainName && (i += `${e.domainName}`), 
-                    e.args ? i += `#%#//scriptlet('${e.name}', '${e.args.join("', '")}')` : i += `#%#//scriptlet('${e.name}')`), 
+                    "corelibs" === e.engine ? i += e.ruleText : (e.domainName && (i += `${e.domainName}`),
+                    e.args ? i += `#%#//scriptlet('${e.name}', '${e.args.join("', '")}')` : i += `#%#//scriptlet('${e.name}')`),
                     n && n(i);
                 } catch (e) {}
                 "function" == typeof window.__debug && window.__debug(e);
@@ -2883,8 +2879,8 @@
             if (e.verbose) {
                 try {
                     var n = console.trace.bind(console), i = "[AdGuard] ";
-                    "corelibs" === e.engine ? i += e.ruleText : (e.domainName && (i += `${e.domainName}`), 
-                    e.args ? i += `#%#//scriptlet('${e.name}', '${e.args.join("', '")}')` : i += `#%#//scriptlet('${e.name}')`), 
+                    "corelibs" === e.engine ? i += e.ruleText : (e.domainName && (i += `${e.domainName}`),
+                    e.args ? i += `#%#//scriptlet('${e.name}', '${e.args.join("', '")}')` : i += `#%#//scriptlet('${e.name}')`),
                     n && n(i);
                 } catch (e) {}
                 "function" == typeof window.__debug && window.__debug(e);
@@ -2939,8 +2935,8 @@
             if (e.verbose) {
                 try {
                     var n = console.trace.bind(console), i = "[AdGuard] ";
-                    "corelibs" === e.engine ? i += e.ruleText : (e.domainName && (i += `${e.domainName}`), 
-                    e.args ? i += `#%#//scriptlet('${e.name}', '${e.args.join("', '")}')` : i += `#%#//scriptlet('${e.name}')`), 
+                    "corelibs" === e.engine ? i += e.ruleText : (e.domainName && (i += `${e.domainName}`),
+                    e.args ? i += `#%#//scriptlet('${e.name}', '${e.args.join("', '")}')` : i += `#%#//scriptlet('${e.name}')`),
                     n && n(i);
                 } catch (e) {}
                 "function" == typeof window.__debug && window.__debug(e);
@@ -2998,8 +2994,8 @@
             if (e.verbose) {
                 try {
                     var n = console.trace.bind(console), i = "[AdGuard] ";
-                    "corelibs" === e.engine ? i += e.ruleText : (e.domainName && (i += `${e.domainName}`), 
-                    e.args ? i += `#%#//scriptlet('${e.name}', '${e.args.join("', '")}')` : i += `#%#//scriptlet('${e.name}')`), 
+                    "corelibs" === e.engine ? i += e.ruleText : (e.domainName && (i += `${e.domainName}`),
+                    e.args ? i += `#%#//scriptlet('${e.name}', '${e.args.join("', '")}')` : i += `#%#//scriptlet('${e.name}')`),
                     n && n(i);
                 } catch (e) {}
                 "function" == typeof window.__debug && window.__debug(e);
@@ -3074,8 +3070,8 @@
             if (e.verbose) {
                 try {
                     var n = console.trace.bind(console), i = "[AdGuard] ";
-                    "corelibs" === e.engine ? i += e.ruleText : (e.domainName && (i += `${e.domainName}`), 
-                    e.args ? i += `#%#//scriptlet('${e.name}', '${e.args.join("', '")}')` : i += `#%#//scriptlet('${e.name}')`), 
+                    "corelibs" === e.engine ? i += e.ruleText : (e.domainName && (i += `${e.domainName}`),
+                    e.args ? i += `#%#//scriptlet('${e.name}', '${e.args.join("', '")}')` : i += `#%#//scriptlet('${e.name}')`),
                     n && n(i);
                 } catch (e) {}
                 "function" == typeof window.__debug && window.__debug(e);
@@ -3132,8 +3128,8 @@
             if (e.verbose) {
                 try {
                     var n = console.trace.bind(console), i = "[AdGuard] ";
-                    "corelibs" === e.engine ? i += e.ruleText : (e.domainName && (i += `${e.domainName}`), 
-                    e.args ? i += `#%#//scriptlet('${e.name}', '${e.args.join("', '")}')` : i += `#%#//scriptlet('${e.name}')`), 
+                    "corelibs" === e.engine ? i += e.ruleText : (e.domainName && (i += `${e.domainName}`),
+                    e.args ? i += `#%#//scriptlet('${e.name}', '${e.args.join("', '")}')` : i += `#%#//scriptlet('${e.name}')`),
                     n && n(i);
                 } catch (e) {}
                 "function" == typeof window.__debug && window.__debug(e);
@@ -3215,8 +3211,8 @@
             if (e.verbose) {
                 try {
                     var n = console.trace.bind(console), i = "[AdGuard] ";
-                    "corelibs" === e.engine ? i += e.ruleText : (e.domainName && (i += `${e.domainName}`), 
-                    e.args ? i += `#%#//scriptlet('${e.name}', '${e.args.join("', '")}')` : i += `#%#//scriptlet('${e.name}')`), 
+                    "corelibs" === e.engine ? i += e.ruleText : (e.domainName && (i += `${e.domainName}`),
+                    e.args ? i += `#%#//scriptlet('${e.name}', '${e.args.join("', '")}')` : i += `#%#//scriptlet('${e.name}')`),
                     n && n(i);
                 } catch (e) {}
                 "function" == typeof window.__debug && window.__debug(e);
@@ -3324,8 +3320,8 @@
             if (e.verbose) {
                 try {
                     var n = console.trace.bind(console), i = "[AdGuard] ";
-                    "corelibs" === e.engine ? i += e.ruleText : (e.domainName && (i += `${e.domainName}`), 
-                    e.args ? i += `#%#//scriptlet('${e.name}', '${e.args.join("', '")}')` : i += `#%#//scriptlet('${e.name}')`), 
+                    "corelibs" === e.engine ? i += e.ruleText : (e.domainName && (i += `${e.domainName}`),
+                    e.args ? i += `#%#//scriptlet('${e.name}', '${e.args.join("', '")}')` : i += `#%#//scriptlet('${e.name}')`),
                     n && n(i);
                 } catch (e) {}
                 "function" == typeof window.__debug && window.__debug(e);
@@ -3387,8 +3383,8 @@
             if (e.verbose) {
                 try {
                     var n = console.trace.bind(console), i = "[AdGuard] ";
-                    "corelibs" === e.engine ? i += e.ruleText : (e.domainName && (i += `${e.domainName}`), 
-                    e.args ? i += `#%#//scriptlet('${e.name}', '${e.args.join("', '")}')` : i += `#%#//scriptlet('${e.name}')`), 
+                    "corelibs" === e.engine ? i += e.ruleText : (e.domainName && (i += `${e.domainName}`),
+                    e.args ? i += `#%#//scriptlet('${e.name}', '${e.args.join("', '")}')` : i += `#%#//scriptlet('${e.name}')`),
                     n && n(i);
                 } catch (e) {}
                 "function" == typeof window.__debug && window.__debug(e);
@@ -3502,8 +3498,8 @@
             if (e.verbose) {
                 try {
                     var n = console.trace.bind(console), i = "[AdGuard] ";
-                    "corelibs" === e.engine ? i += e.ruleText : (e.domainName && (i += `${e.domainName}`), 
-                    e.args ? i += `#%#//scriptlet('${e.name}', '${e.args.join("', '")}')` : i += `#%#//scriptlet('${e.name}')`), 
+                    "corelibs" === e.engine ? i += e.ruleText : (e.domainName && (i += `${e.domainName}`),
+                    e.args ? i += `#%#//scriptlet('${e.name}', '${e.args.join("', '")}')` : i += `#%#//scriptlet('${e.name}')`),
                     n && n(i);
                 } catch (e) {}
                 "function" == typeof window.__debug && window.__debug(e);
@@ -3587,8 +3583,8 @@
             if (e.verbose) {
                 try {
                     var n = console.trace.bind(console), i = "[AdGuard] ";
-                    "corelibs" === e.engine ? i += e.ruleText : (e.domainName && (i += `${e.domainName}`), 
-                    e.args ? i += `#%#//scriptlet('${e.name}', '${e.args.join("', '")}')` : i += `#%#//scriptlet('${e.name}')`), 
+                    "corelibs" === e.engine ? i += e.ruleText : (e.domainName && (i += `${e.domainName}`),
+                    e.args ? i += `#%#//scriptlet('${e.name}', '${e.args.join("', '")}')` : i += `#%#//scriptlet('${e.name}')`),
                     n && n(i);
                 } catch (e) {}
                 "function" == typeof window.__debug && window.__debug(e);
@@ -3642,8 +3638,8 @@
             if (e.verbose) {
                 try {
                     var n = console.trace.bind(console), i = "[AdGuard] ";
-                    "corelibs" === e.engine ? i += e.ruleText : (e.domainName && (i += `${e.domainName}`), 
-                    e.args ? i += `#%#//scriptlet('${e.name}', '${e.args.join("', '")}')` : i += `#%#//scriptlet('${e.name}')`), 
+                    "corelibs" === e.engine ? i += e.ruleText : (e.domainName && (i += `${e.domainName}`),
+                    e.args ? i += `#%#//scriptlet('${e.name}', '${e.args.join("', '")}')` : i += `#%#//scriptlet('${e.name}')`),
                     n && n(i);
                 } catch (e) {}
                 "function" == typeof window.__debug && window.__debug(e);
@@ -3709,8 +3705,8 @@
             if (e.verbose) {
                 try {
                     var n = console.trace.bind(console), i = "[AdGuard] ";
-                    "corelibs" === e.engine ? i += e.ruleText : (e.domainName && (i += `${e.domainName}`), 
-                    e.args ? i += `#%#//scriptlet('${e.name}', '${e.args.join("', '")}')` : i += `#%#//scriptlet('${e.name}')`), 
+                    "corelibs" === e.engine ? i += e.ruleText : (e.domainName && (i += `${e.domainName}`),
+                    e.args ? i += `#%#//scriptlet('${e.name}', '${e.args.join("', '")}')` : i += `#%#//scriptlet('${e.name}')`),
                     n && n(i);
                 } catch (e) {}
                 "function" == typeof window.__debug && window.__debug(e);
