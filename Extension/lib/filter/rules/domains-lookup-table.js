--- conflicted
+++ resolved
@@ -15,12 +15,6 @@
  * along with Adguard Browser Extension.  If not, see <http://www.gnu.org/licenses/>.
  */
 
-<<<<<<< HEAD
-=======
-var CollectionUtils = require('../../../lib/utils/common').CollectionUtils;
-var Utils = require('../../../lib/utils/browser-utils').Utils;
-
->>>>>>> b296bfe5
 /**
  * Special lookup table, which improves basic rules search speed by domain.
  */
@@ -125,11 +119,7 @@
                     // Lazy initialization of the resulting list
                     urlFilterRules = [];
                 }
-<<<<<<< HEAD
                 urlFilterRules = urlFilterRules.concat(rules);
-=======
-                urlFilterRules.concat(rules);
->>>>>>> b296bfe5
             }
         }
 
