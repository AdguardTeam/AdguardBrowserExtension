--- conflicted
+++ resolved
@@ -1,511 +1,502 @@
-/**
- * This file is part of Adguard Browser Extension (https://github.com/AdguardTeam/AdguardBrowserExtension).
- *
- * Adguard Browser Extension is free software: you can redistribute it and/or modify
- * it under the terms of the GNU Lesser General Public License as published by
- * the Free Software Foundation, either version 3 of the License, or
- * (at your option) any later version.
- *
- * Adguard Browser Extension is distributed in the hope that it will be useful,
- * but WITHOUT ANY WARRANTY; without even the implied warranty of
- * MERCHANTABILITY or FITNESS FOR A PARTICULAR PURPOSE.  See the
- * GNU Lesser General Public License for more details.
- *
- * You should have received a copy of the GNU Lesser General Public License
- * along with Adguard Browser Extension.  If not, see <http://www.gnu.org/licenses/>.
- */
-
-/**
- * Rule for blocking requests to URLs.
- * Read here for details:
- * http://adguard.com/en/filterrules.html#baseRules
- */
-var UrlFilterRule = function (rule, filterId) {
-
-    FilterRule.call(this, rule, filterId);
-
-    // Url shortcut
-    this.shortcut = null;
-    // Content type masks
-    this.permittedContentType = UrlFilterRule.contentTypes.ALL;
-    this.restrictedContentType = 0;
-
-    // Parse rule text
-    var parseResult = parseRuleText(rule);
-    // Load options
-    if (parseResult.options) {
-        this._loadOptions(parseResult.options);
-    }
-
-    // Exception rule flag
-    if (parseResult.whiteListRule) {
-        this.whiteListRule = true;
-    }
-
-    var urlRuleText = parseResult.urlRuleText;
-    this.urlRuleText = urlRuleText;
-
-    var isRegexRule = StringUtils.startWith(urlRuleText, UrlFilterRule.MASK_REGEX_RULE)
-        && StringUtils.endWith(urlRuleText, UrlFilterRule.MASK_REGEX_RULE)
-        || urlRuleText == ''
-        || urlRuleText == UrlFilterRule.MASK_ANY_SYMBOL;
-
-    if (isRegexRule) {
-        this.urlRegExpSource = urlRuleText.substring(UrlFilterRule.MASK_REGEX_RULE.length, urlRuleText.length - UrlFilterRule.MASK_REGEX_RULE.length);
-        // Pre compile regex rules
-        var regexp = this.getUrlRegExp();
-        if (!regexp) {
-            throw 'Illegal regexp rule';
-        }
-
-        if (UrlFilterRule.REGEXP_ANY_SYMBOL == regexp && !this.hasPermittedDomains()) {
-            // Rule matches everything and does not have any domain restriction
-            throw ("Too wide basic rule: " + this.urlRuleText);
-        }
-    } else {
-        // Searching for shortcut
-        this.shortcut = findShortcut(urlRuleText);
-    }
-};
-
-UrlFilterRule.prototype = Object.create(FilterRule.prototype);
-
-// Lazy regexp source create
-UrlFilterRule.prototype.getUrlRegExpSource = function () {
-    if (!this.urlRegExpSource) {
-        //parse rule text
-        var parseResult = parseRuleText(this.ruleText);
-        // Creating regex source
-        this.urlRegExpSource = SimpleRegex.createRegexText(parseResult.urlRuleText);
-    }
-    return this.urlRegExpSource;
-};
-
-// Lazy regexp creation
-UrlFilterRule.prototype.getUrlRegExp = function () {
-    //check already compiled but not successful
-    if (this.wrongUrlRegExp) {
-        return null;
-    }
-
-    if (!this.urlRegExp) {
-        var urlRegExpSource = this.getUrlRegExpSource();
-        try {
-            if (!urlRegExpSource || UrlFilterRule.MASK_ANY_SYMBOL == urlRegExpSource) {
-                // Match any symbol
-                this.urlRegExp = new RegExp(UrlFilterRule.REGEXP_ANY_SYMBOL);
-            } else {
-                this.urlRegExp = new RegExp(urlRegExpSource, this.matchCase ? "" : "i");
-            }
-
-            delete this.urlRegExpSource;
-        } catch (ex) {
-            //malformed regexp
-            Log.error('Error create regexp from {0}', urlRegExpSource);
-            this.wrongUrlRegExp = true;
-            return null;
-        }
-    }
-
-    return this.urlRegExp;
-};
-
-/**
- * There are two exceptions for domain permitting in url blocking rules.
- * White list rules must fire when request has no referrer.
- * Also rules without third-party option should fire.
- *
- * @param domainName
- * @returns {*}
- */
-UrlFilterRule.prototype.isPermitted = function (domainName) {
-
-    if (StringUtils.isEmpty(domainName)) {
-        var hasPermittedDomains = this.hasPermittedDomains();
-
-        // For white list rules to fire when request has no referrer
-        if (this.whiteListRule && !hasPermittedDomains) {
-            return true;
-        }
-
-        // Also firing rules when there's no constraint on ThirdParty-FirstParty type
-        if (!this.checkThirdParty && !hasPermittedDomains) {
-            return true;
-        }
-    }
-
-    return FilterRule.prototype.isPermitted.call(this, domainName);
-};
-
-/**
- * Checks if this rule matches specified request
- *
- * @param requestUrl            Request url
- * @param thirdParty            true if request is third-party
- * @param requestContentType    Request content type (UrlFilterRule.contentTypes)
- * @return true if request url matches this rule
- */
-UrlFilterRule.prototype.isFiltered = function (requestUrl, thirdParty, requestContentType) {
-
-    if (this.checkThirdParty) {
-        if (this.isThirdParty != thirdParty) {
-            return false;
-        }
-    }
-
-    if (this.shortcut !== null && !StringUtils.containsIgnoreCase(requestUrl, this.shortcut)) {
-        return false;
-    }
-
-    if (!this.checkContentType(requestContentType)) {
-        return false;
-    }
-
-    var regexp = this.getUrlRegExp();
-    if (!regexp) {
-        //malformed regexp rule
-        return false;
-    }
-    return regexp.test(requestUrl);
-};
-
-/**
- * Checks if specified content type has intersection with rule's content types.
- *
- * @param contentType Request content type (UrlFilterRule.contentTypes)
- */
-UrlFilterRule.prototype.checkContentType = function (contentType) {
-    var contentTypeMask = UrlFilterRule.contentTypes[contentType];
-    if ((this.permittedContentType & contentTypeMask) == 0) {
-        //not in permitted list - skip this rule
-        return false;
-    }
-
-    if (this.restrictedContentType !== 0 && (this.restrictedContentType & contentTypeMask) == contentTypeMask) {
-        //in restricted list - skip this rule
-        return false;
-    }
-
-    return true;
-};
-
-/**
- * Checks if specified content type is included in the rule content type.
- *
- * @param contentType Request content type (UrlFilterRule.contentTypes)
- */
-UrlFilterRule.prototype.checkContentTypeIncluded = function (contentType) {
-    var contentTypeMask = UrlFilterRule.contentTypes[contentType];
-    if ((this.permittedContentType & contentTypeMask) == contentTypeMask) {
-        if (this.restrictedContentType !== 0 && (this.restrictedContentType & contentTypeMask) == contentTypeMask) {
-            //in restricted list - skip this rule
-            return false;
-        }
-
-        return true;
-    }
-
-    return false;
-};
-
-/**
- * Loads rule options
- *
- * @param options Options string
- * @private
- */
-UrlFilterRule.prototype._loadOptions = function (options) {
-
-    var optionsParts = options.split(FilterRule.COMA_DELIMITER);
-
-    var permittedContentType = 0;
-    var restrictedContentType = 0;
-    for (var i = 0; i < optionsParts.length; i++) {
-        var option = optionsParts[i];
-        var optionsKeyValue = option.split(FilterRule.EQUAL);
-        var optionName = optionsKeyValue[0];
-
-        switch (optionName) {
-            case UrlFilterRule.DOMAIN_OPTION:
-                if (optionsKeyValue.length > 1) {
-                    var domains = optionsKeyValue[1];
-                    if (optionsKeyValue.length > 2) {
-                        domains = optionsKeyValue.slice(1).join(FilterRule.EQUAL);
-                    }
-                    // Load domain option
-                    this.loadDomains(domains);
-                }
-                break;
-            case UrlFilterRule.THIRD_PARTY_OPTION:
-                // True if this filter should check if request is third- or first-party
-                this.checkThirdParty = true;
-                // If true filter is only apply to requests from a different origin than the currently viewed page
-                this.isThirdParty = true;
-                break;
-            case FilterRule.NOT_MARK + UrlFilterRule.THIRD_PARTY_OPTION:
-                this.checkThirdParty = true;
-                this.isThirdParty = false;
-                break;
-            case UrlFilterRule.MATCH_CASE_OPTION:
-                //If true - regex is matching case
-                this.matchCase = true;
-                break;
-            case UrlFilterRule.IMPORTANT_OPTION:
-                this.isImportant = true;
-                break;
-            case UrlFilterRule.NOT_MARK + UrlFilterRule.IMPORTANT_OPTION:
-                this.isImportant = false;
-                break;
-            case UrlFilterRule.ELEMHIDE_OPTION:
-                permittedContentType |= UrlFilterRule.contentTypes.ELEMHIDE;
-                break;
-            case UrlFilterRule.GENERICHIDE_OPTION:
-                permittedContentType |= UrlFilterRule.contentTypes.GENERICHIDE;
-                break;
-            case UrlFilterRule.JSINJECT_OPTION:
-                permittedContentType |= UrlFilterRule.contentTypes.JSINJECT;
-                break;
-            case UrlFilterRule.URLBLOCK_OPTION:
-                permittedContentType |= UrlFilterRule.contentTypes.URLBLOCK;
-                break;
-            case UrlFilterRule.GENERICBLOCK_OPTION:
-                permittedContentType |= UrlFilterRule.contentTypes.GENERICBLOCK;
-                break;
-            case UrlFilterRule.DOCUMENT_OPTION:
-                permittedContentType |= UrlFilterRule.contentTypes.DOCUMENT;
-                break;
-            case UrlFilterRule.POPUP_OPTION:
-                permittedContentType |= UrlFilterRule.contentTypes.POPUP;
-                break;
-            default:
-                optionName = optionName.toUpperCase();
-                if (optionName in UrlFilterRule.contentTypes) {
-                    permittedContentType |= UrlFilterRule.contentTypes[optionName];
-                } else if (optionName[0] == FilterRule.NOT_MARK && optionName.substring(1) in UrlFilterRule.contentTypes) {
-                    restrictedContentType |= UrlFilterRule.contentTypes[optionName.substring(1)];
-                } else if (optionName in UrlFilterRule.ignoreOptions) {
-                    //ignore
-                } else {
-                    throw 'Unknown option: ' + optionName;
-                }
-        }
-    }
-
-    if (permittedContentType > 0) {
-        this.permittedContentType = permittedContentType;
-    }
-    if (restrictedContentType > 0) {
-        this.restrictedContentType = restrictedContentType;
-    }
-};
-
-UrlFilterRule.OPTIONS_DELIMITER = "$";
-UrlFilterRule.DOMAIN_OPTION = "domain";
-UrlFilterRule.THIRD_PARTY_OPTION = "third-party";
-UrlFilterRule.MATCH_CASE_OPTION = "match-case";
-UrlFilterRule.DOCUMENT_OPTION = "document";
-UrlFilterRule.ELEMHIDE_OPTION = "elemhide";
-UrlFilterRule.GENERICHIDE_OPTION = "generichide";
-UrlFilterRule.URLBLOCK_OPTION = "urlblock";
-UrlFilterRule.GENERICBLOCK_OPTION = "genericblock";
-UrlFilterRule.JSINJECT_OPTION = "jsinject";
-UrlFilterRule.POPUP_OPTION = "popup";
-UrlFilterRule.IMPORTANT_OPTION = "important";
-UrlFilterRule.MASK_REGEX_RULE = "/";
-UrlFilterRule.MASK_ANY_SYMBOL = "*";
-UrlFilterRule.REGEXP_ANY_SYMBOL = ".*";
-
-UrlFilterRule.contentTypes = {
-
-    OTHER: 1 << 0,
-    SCRIPT: 1 << 1,
-    IMAGE: 1 << 2,
-    STYLESHEET: 1 << 3,
-    OBJECT: 1 << 4,
-    SUBDOCUMENT: 1 << 5,
-    XMLHTTPREQUEST: 1 << 6,
-    'OBJECT-SUBREQUEST': 1 << 7,
-    MEDIA: 1 << 8,
-    FONT: 1 << 9,
-    WEBSOCKET: 1 << 10,
-
-<<<<<<< HEAD
-    ELEMHIDE: 1 << 20,  //CssFilter cannot be applied to page
-    URLBLOCK: 1 << 21,  //This attribute is only for exception rules. If true - do not use urlblocking rules for urls where referrer satisfies this rule.
-    JSINJECT: 1 << 22,  //Does not inject javascript rules to page
-    POPUP: 1 << 23,      //check block popups
-    GENERICHIDE: 1 << 24, //CssFilter generic rules cannot be applied to page
-    GENERICBLOCK: 1 << 25 //UrlFilter generic rules cannot be applied to page
-=======
-    ELEMHIDE: 1 << 20,      //CssFilter cannot be applied to page
-    URLBLOCK: 1 << 21,      //This attribute is only for exception rules. If true - do not use urlblocking rules for urls where referrer satisfies this rule.
-    JSINJECT: 1 << 22,      //Does not inject javascript rules to page
-    POPUP: 1 << 23,         //check block popups
-    GENERICHIDE: 1 << 24,   //CssFilter generic rules cannot be applied to page
-    GENERICBLOCK: 1 << 25,  //UrlFilter generic rules cannot be applied to page
-    IMPORTANT: 1 << 26      //Important rules cannot be applied to page
->>>>>>> a623ae94
-};
-
-// https://code.google.com/p/chromium/issues/detail?id=410382
-if (Prefs.platform === 'chromium' || Prefs.platform == 'webkit') {
-    UrlFilterRule.contentTypes['OBJECT-SUBREQUEST'] = UrlFilterRule.contentTypes.OBJECT;
-}
-
-UrlFilterRule.ignoreOptions = {
-    // Deprecated modifiers
-    'BACKGROUND': true,
-    '~BACKGROUND': true,
-    // Unused modifiers
-    'COLLAPSE': true,
-    '~COLLAPSE': true,
-    '~DOCUMENT': true,
-    // Process as a common url-blocking rule
-    'EMPTY': true,
-    // http://adguard.com/en/filterrules.html#advanced
-    'CONTENT': true
-};
-
-UrlFilterRule.contentTypes.DOCUMENT = UrlFilterRule.contentTypes.ELEMHIDE | UrlFilterRule.contentTypes.URLBLOCK | UrlFilterRule.contentTypes.JSINJECT;
-UrlFilterRule.contentTypes.DOCUMENT_LEVEL_EXCEPTIONS = UrlFilterRule.contentTypes.DOCUMENT | UrlFilterRule.contentTypes.GENERICHIDE | UrlFilterRule.contentTypes.GENERICBLOCK;
-
-UrlFilterRule.contentTypes.ALL = 0;
-UrlFilterRule.contentTypes.ALL |= UrlFilterRule.contentTypes.OTHER;
-UrlFilterRule.contentTypes.ALL |= UrlFilterRule.contentTypes.SCRIPT;
-UrlFilterRule.contentTypes.ALL |= UrlFilterRule.contentTypes.IMAGE;
-UrlFilterRule.contentTypes.ALL |= UrlFilterRule.contentTypes.STYLESHEET;
-UrlFilterRule.contentTypes.ALL |= UrlFilterRule.contentTypes.OBJECT;
-UrlFilterRule.contentTypes.ALL |= UrlFilterRule.contentTypes.SUBDOCUMENT;
-UrlFilterRule.contentTypes.ALL |= UrlFilterRule.contentTypes.XMLHTTPREQUEST;
-UrlFilterRule.contentTypes.ALL |= UrlFilterRule.contentTypes['OBJECT-SUBREQUEST'];
-UrlFilterRule.contentTypes.ALL |= UrlFilterRule.contentTypes.MEDIA;
-UrlFilterRule.contentTypes.ALL |= UrlFilterRule.contentTypes.FONT;
-UrlFilterRule.contentTypes.ALL |= UrlFilterRule.contentTypes.WEBSOCKET;
-
-/**
- * Searches for domain name in rule text and transforms it to punycode if needed.
- *
- * @param ruleText Rule text
- * @returns Transformed rule text
- */
-function getAsciiDomainRule(ruleText) {
-    try {
-        if (/^[\x00-\x7F]+$/.test(ruleText)) {
-            return ruleText;
-        }
-
-        var domain = parseRuleDomain(ruleText, true);
-        if (!domain) {
-            return "";
-        }
-
-        //In case of one domain
-        return StringUtils.replaceAll(ruleText, domain, UrlUtils.toPunyCode(domain));
-    } catch (ex) {
-        Log.error("Error getAsciiDomainRule from {0}, cause {1}", ruleText, ex);
-        return "";
-    }
-}
-
-/**
- * Searches for domain name in rule text.
- *
- * @param ruleText Rule text
- * @param parseOptions Flag to parse rule options
- * @returns string domain name
- */
-function parseRuleDomain(ruleText, parseOptions) {
-    try {
-        var i;
-        var startsWith = ["http://www.", "https://www.", "http://", "https://", "||", "//"];
-        var contains = ["/", "^"];
-        var startIndex = parseOptions ? -1 : 0;
-
-        for (i = 0; i < startsWith.length; i++) {
-            var start = startsWith[i];
-            if (StringUtils.startWith(ruleText, start)) {
-                startIndex = start.length;
-                break;
-            }
-        }
-
-        if (parseOptions) {
-            //exclusive for domain
-            var exceptRule = "domain=";
-            var domainIndex = ruleText.indexOf(exceptRule);
-            if (domainIndex > -1 && ruleText.indexOf("$") > -1) {
-                startIndex = domainIndex + exceptRule.length;
-            }
-
-            if (startIndex == -1) {
-                //Domain is not found in rule options, so we continue a normal way
-                startIndex = 0;
-            }
-        }
-
-        var symbolIndex = -1;
-        for (i = 0; i < contains.length; i++) {
-            var contain = contains[i];
-            var index = ruleText.indexOf(contain, startIndex);
-            if (index >= 0) {
-                symbolIndex = index;
-                break;
-            }
-        }
-
-        return symbolIndex == -1 ? ruleText.substring(startIndex) : ruleText.substring(startIndex, symbolIndex);
-    } catch (ex) {
-        Log.error("Error parsing domain from {0}, cause {1}", ruleText, ex);
-        return null;
-    }
-}
-
-// Searches for the shortcut of this url mask.
-// Shortcut is the longest part of the mask without special characters:
-// *,^,|. If not found anything with the length greater or equal to 8 characters -
-// shortcut is not used.
-function findShortcut(urlmask) {
-    var longest = "";
-    var parts = urlmask.split(/[*^|]/);
-    for (var i = 0; i < parts.length; i++) {
-        var part = parts[i];
-        if (part.length > longest.length) {
-            longest = part;
-        }
-    }
-    return longest.toLowerCase();
-}
-
-/**
- * Parse rule text
- * @param ruleText
- * @returns {{urlRuleText: *, options: *, whiteListRule: *}}
- * @private
- */
-function parseRuleText(ruleText) {
-
-    var urlRuleText = ruleText;
-    var whiteListRule = null;
-    var options = null;
-
-    if (StringUtils.startWith(urlRuleText, FilterRule.MASK_WHITE_LIST)) {
-        urlRuleText = urlRuleText.substring(FilterRule.MASK_WHITE_LIST.length);
-        whiteListRule = true;
-    }
-
-    var optionsIndex = urlRuleText.lastIndexOf(UrlFilterRule.OPTIONS_DELIMITER);
-    if (optionsIndex >= 0) {
-        var optionsBase = urlRuleText;
-        urlRuleText = urlRuleText.substring(0, optionsIndex);
-        options = optionsBase.substring(optionsIndex + 1);
-    }
-
-    // Transform to punycode
-    urlRuleText = getAsciiDomainRule(urlRuleText);
-
-    return {
-        urlRuleText: urlRuleText,
-        options: options,
-        whiteListRule: whiteListRule
-    };
+/**
+ * This file is part of Adguard Browser Extension (https://github.com/AdguardTeam/AdguardBrowserExtension).
+ *
+ * Adguard Browser Extension is free software: you can redistribute it and/or modify
+ * it under the terms of the GNU Lesser General Public License as published by
+ * the Free Software Foundation, either version 3 of the License, or
+ * (at your option) any later version.
+ *
+ * Adguard Browser Extension is distributed in the hope that it will be useful,
+ * but WITHOUT ANY WARRANTY; without even the implied warranty of
+ * MERCHANTABILITY or FITNESS FOR A PARTICULAR PURPOSE.  See the
+ * GNU Lesser General Public License for more details.
+ *
+ * You should have received a copy of the GNU Lesser General Public License
+ * along with Adguard Browser Extension.  If not, see <http://www.gnu.org/licenses/>.
+ */
+
+/**
+ * Rule for blocking requests to URLs.
+ * Read here for details:
+ * http://adguard.com/en/filterrules.html#baseRules
+ */
+var UrlFilterRule = function (rule, filterId) {
+
+    FilterRule.call(this, rule, filterId);
+
+    // Url shortcut
+    this.shortcut = null;
+    // Content type masks
+    this.permittedContentType = UrlFilterRule.contentTypes.ALL;
+    this.restrictedContentType = 0;
+
+    // Parse rule text
+    var parseResult = parseRuleText(rule);
+    // Load options
+    if (parseResult.options) {
+        this._loadOptions(parseResult.options);
+    }
+
+    // Exception rule flag
+    if (parseResult.whiteListRule) {
+        this.whiteListRule = true;
+    }
+
+    var urlRuleText = parseResult.urlRuleText;
+    this.urlRuleText = urlRuleText;
+
+    var isRegexRule = StringUtils.startWith(urlRuleText, UrlFilterRule.MASK_REGEX_RULE)
+        && StringUtils.endWith(urlRuleText, UrlFilterRule.MASK_REGEX_RULE)
+        || urlRuleText == ''
+        || urlRuleText == UrlFilterRule.MASK_ANY_SYMBOL;
+
+    if (isRegexRule) {
+        this.urlRegExpSource = urlRuleText.substring(UrlFilterRule.MASK_REGEX_RULE.length, urlRuleText.length - UrlFilterRule.MASK_REGEX_RULE.length);
+        // Pre compile regex rules
+        var regexp = this.getUrlRegExp();
+        if (!regexp) {
+            throw 'Illegal regexp rule';
+        }
+
+        if (UrlFilterRule.REGEXP_ANY_SYMBOL == regexp && !this.hasPermittedDomains()) {
+            // Rule matches everything and does not have any domain restriction
+            throw ("Too wide basic rule: " + this.urlRuleText);
+        }
+    } else {
+        // Searching for shortcut
+        this.shortcut = findShortcut(urlRuleText);
+    }
+};
+
+UrlFilterRule.prototype = Object.create(FilterRule.prototype);
+
+// Lazy regexp source create
+UrlFilterRule.prototype.getUrlRegExpSource = function () {
+    if (!this.urlRegExpSource) {
+        //parse rule text
+        var parseResult = parseRuleText(this.ruleText);
+        // Creating regex source
+        this.urlRegExpSource = SimpleRegex.createRegexText(parseResult.urlRuleText);
+    }
+    return this.urlRegExpSource;
+};
+
+// Lazy regexp creation
+UrlFilterRule.prototype.getUrlRegExp = function () {
+    //check already compiled but not successful
+    if (this.wrongUrlRegExp) {
+        return null;
+    }
+
+    if (!this.urlRegExp) {
+        var urlRegExpSource = this.getUrlRegExpSource();
+        try {
+            if (!urlRegExpSource || UrlFilterRule.MASK_ANY_SYMBOL == urlRegExpSource) {
+                // Match any symbol
+                this.urlRegExp = new RegExp(UrlFilterRule.REGEXP_ANY_SYMBOL);
+            } else {
+                this.urlRegExp = new RegExp(urlRegExpSource, this.matchCase ? "" : "i");
+            }
+
+            delete this.urlRegExpSource;
+        } catch (ex) {
+            //malformed regexp
+            Log.error('Error create regexp from {0}', urlRegExpSource);
+            this.wrongUrlRegExp = true;
+            return null;
+        }
+    }
+
+    return this.urlRegExp;
+};
+
+/**
+ * There are two exceptions for domain permitting in url blocking rules.
+ * White list rules must fire when request has no referrer.
+ * Also rules without third-party option should fire.
+ *
+ * @param domainName
+ * @returns {*}
+ */
+UrlFilterRule.prototype.isPermitted = function (domainName) {
+
+    if (StringUtils.isEmpty(domainName)) {
+        var hasPermittedDomains = this.hasPermittedDomains();
+
+        // For white list rules to fire when request has no referrer
+        if (this.whiteListRule && !hasPermittedDomains) {
+            return true;
+        }
+
+        // Also firing rules when there's no constraint on ThirdParty-FirstParty type
+        if (!this.checkThirdParty && !hasPermittedDomains) {
+            return true;
+        }
+    }
+
+    return FilterRule.prototype.isPermitted.call(this, domainName);
+};
+
+/**
+ * Checks if this rule matches specified request
+ *
+ * @param requestUrl            Request url
+ * @param thirdParty            true if request is third-party
+ * @param requestContentType    Request content type (UrlFilterRule.contentTypes)
+ * @return true if request url matches this rule
+ */
+UrlFilterRule.prototype.isFiltered = function (requestUrl, thirdParty, requestContentType) {
+
+    if (this.checkThirdParty) {
+        if (this.isThirdParty != thirdParty) {
+            return false;
+        }
+    }
+
+    if (this.shortcut !== null && !StringUtils.containsIgnoreCase(requestUrl, this.shortcut)) {
+        return false;
+    }
+
+    if (!this.checkContentType(requestContentType)) {
+        return false;
+    }
+
+    var regexp = this.getUrlRegExp();
+    if (!regexp) {
+        //malformed regexp rule
+        return false;
+    }
+    return regexp.test(requestUrl);
+};
+
+/**
+ * Checks if specified content type has intersection with rule's content types.
+ *
+ * @param contentType Request content type (UrlFilterRule.contentTypes)
+ */
+UrlFilterRule.prototype.checkContentType = function (contentType) {
+    var contentTypeMask = UrlFilterRule.contentTypes[contentType];
+    if ((this.permittedContentType & contentTypeMask) == 0) {
+        //not in permitted list - skip this rule
+        return false;
+    }
+
+    if (this.restrictedContentType !== 0 && (this.restrictedContentType & contentTypeMask) == contentTypeMask) {
+        //in restricted list - skip this rule
+        return false;
+    }
+
+    return true;
+};
+
+/**
+ * Checks if specified content type is included in the rule content type.
+ *
+ * @param contentType Request content type (UrlFilterRule.contentTypes)
+ */
+UrlFilterRule.prototype.checkContentTypeIncluded = function (contentType) {
+    var contentTypeMask = UrlFilterRule.contentTypes[contentType];
+    if ((this.permittedContentType & contentTypeMask) == contentTypeMask) {
+        if (this.restrictedContentType !== 0 && (this.restrictedContentType & contentTypeMask) == contentTypeMask) {
+            //in restricted list - skip this rule
+            return false;
+        }
+
+        return true;
+    }
+
+    return false;
+};
+
+/**
+ * Loads rule options
+ *
+ * @param options Options string
+ * @private
+ */
+UrlFilterRule.prototype._loadOptions = function (options) {
+
+    var optionsParts = options.split(FilterRule.COMA_DELIMITER);
+
+    var permittedContentType = 0;
+    var restrictedContentType = 0;
+    for (var i = 0; i < optionsParts.length; i++) {
+        var option = optionsParts[i];
+        var optionsKeyValue = option.split(FilterRule.EQUAL);
+        var optionName = optionsKeyValue[0];
+
+        switch (optionName) {
+            case UrlFilterRule.DOMAIN_OPTION:
+                if (optionsKeyValue.length > 1) {
+                    var domains = optionsKeyValue[1];
+                    if (optionsKeyValue.length > 2) {
+                        domains = optionsKeyValue.slice(1).join(FilterRule.EQUAL);
+                    }
+                    // Load domain option
+                    this.loadDomains(domains);
+                }
+                break;
+            case UrlFilterRule.THIRD_PARTY_OPTION:
+                // True if this filter should check if request is third- or first-party
+                this.checkThirdParty = true;
+                // If true filter is only apply to requests from a different origin than the currently viewed page
+                this.isThirdParty = true;
+                break;
+            case FilterRule.NOT_MARK + UrlFilterRule.THIRD_PARTY_OPTION:
+                this.checkThirdParty = true;
+                this.isThirdParty = false;
+                break;
+            case UrlFilterRule.MATCH_CASE_OPTION:
+                //If true - regex is matching case
+                this.matchCase = true;
+                break;
+            case UrlFilterRule.IMPORTANT_OPTION:
+                this.isImportant = true;
+                break;
+            case UrlFilterRule.NOT_MARK + UrlFilterRule.IMPORTANT_OPTION:
+                this.isImportant = false;
+                break;
+            case UrlFilterRule.ELEMHIDE_OPTION:
+                permittedContentType |= UrlFilterRule.contentTypes.ELEMHIDE;
+                break;
+            case UrlFilterRule.GENERICHIDE_OPTION:
+                permittedContentType |= UrlFilterRule.contentTypes.GENERICHIDE;
+                break;
+            case UrlFilterRule.JSINJECT_OPTION:
+                permittedContentType |= UrlFilterRule.contentTypes.JSINJECT;
+                break;
+            case UrlFilterRule.URLBLOCK_OPTION:
+                permittedContentType |= UrlFilterRule.contentTypes.URLBLOCK;
+                break;
+            case UrlFilterRule.GENERICBLOCK_OPTION:
+                permittedContentType |= UrlFilterRule.contentTypes.GENERICBLOCK;
+                break;
+            case UrlFilterRule.DOCUMENT_OPTION:
+                permittedContentType |= UrlFilterRule.contentTypes.DOCUMENT;
+                break;
+            case UrlFilterRule.POPUP_OPTION:
+                permittedContentType |= UrlFilterRule.contentTypes.POPUP;
+                break;
+            default:
+                optionName = optionName.toUpperCase();
+                if (optionName in UrlFilterRule.contentTypes) {
+                    permittedContentType |= UrlFilterRule.contentTypes[optionName];
+                } else if (optionName[0] == FilterRule.NOT_MARK && optionName.substring(1) in UrlFilterRule.contentTypes) {
+                    restrictedContentType |= UrlFilterRule.contentTypes[optionName.substring(1)];
+                } else if (optionName in UrlFilterRule.ignoreOptions) {
+                    //ignore
+                } else {
+                    throw 'Unknown option: ' + optionName;
+                }
+        }
+    }
+
+    if (permittedContentType > 0) {
+        this.permittedContentType = permittedContentType;
+    }
+    if (restrictedContentType > 0) {
+        this.restrictedContentType = restrictedContentType;
+    }
+};
+
+UrlFilterRule.OPTIONS_DELIMITER = "$";
+UrlFilterRule.DOMAIN_OPTION = "domain";
+UrlFilterRule.THIRD_PARTY_OPTION = "third-party";
+UrlFilterRule.MATCH_CASE_OPTION = "match-case";
+UrlFilterRule.DOCUMENT_OPTION = "document";
+UrlFilterRule.ELEMHIDE_OPTION = "elemhide";
+UrlFilterRule.GENERICHIDE_OPTION = "generichide";
+UrlFilterRule.URLBLOCK_OPTION = "urlblock";
+UrlFilterRule.GENERICBLOCK_OPTION = "genericblock";
+UrlFilterRule.JSINJECT_OPTION = "jsinject";
+UrlFilterRule.POPUP_OPTION = "popup";
+UrlFilterRule.IMPORTANT_OPTION = "important";
+UrlFilterRule.MASK_REGEX_RULE = "/";
+UrlFilterRule.MASK_ANY_SYMBOL = "*";
+UrlFilterRule.REGEXP_ANY_SYMBOL = ".*";
+
+UrlFilterRule.contentTypes = {
+
+    OTHER: 1 << 0,
+    SCRIPT: 1 << 1,
+    IMAGE: 1 << 2,
+    STYLESHEET: 1 << 3,
+    OBJECT: 1 << 4,
+    SUBDOCUMENT: 1 << 5,
+    XMLHTTPREQUEST: 1 << 6,
+    'OBJECT-SUBREQUEST': 1 << 7,
+    MEDIA: 1 << 8,
+    FONT: 1 << 9,
+    WEBSOCKET: 1 << 10,
+
+    ELEMHIDE: 1 << 20,      //CssFilter cannot be applied to page
+    URLBLOCK: 1 << 21,      //This attribute is only for exception rules. If true - do not use urlblocking rules for urls where referrer satisfies this rule.
+    JSINJECT: 1 << 22,      //Does not inject javascript rules to page
+    POPUP: 1 << 23,         //check block popups
+    GENERICHIDE: 1 << 24,   //CssFilter generic rules cannot be applied to page
+    GENERICBLOCK: 1 << 25,  //UrlFilter generic rules cannot be applied to page
+    IMPORTANT: 1 << 26      //Important rules cannot be applied to page
+};
+
+// https://code.google.com/p/chromium/issues/detail?id=410382
+if (Prefs.platform === 'chromium' || Prefs.platform == 'webkit') {
+    UrlFilterRule.contentTypes['OBJECT-SUBREQUEST'] = UrlFilterRule.contentTypes.OBJECT;
+}
+
+UrlFilterRule.ignoreOptions = {
+    // Deprecated modifiers
+    'BACKGROUND': true,
+    '~BACKGROUND': true,
+    // Unused modifiers
+    'COLLAPSE': true,
+    '~COLLAPSE': true,
+    '~DOCUMENT': true,
+    // Process as a common url-blocking rule
+    'EMPTY': true,
+    // http://adguard.com/en/filterrules.html#advanced
+    'CONTENT': true
+};
+
+UrlFilterRule.contentTypes.DOCUMENT = UrlFilterRule.contentTypes.ELEMHIDE | UrlFilterRule.contentTypes.URLBLOCK | UrlFilterRule.contentTypes.JSINJECT;
+UrlFilterRule.contentTypes.DOCUMENT_LEVEL_EXCEPTIONS = UrlFilterRule.contentTypes.DOCUMENT | UrlFilterRule.contentTypes.GENERICHIDE | UrlFilterRule.contentTypes.GENERICBLOCK;
+
+UrlFilterRule.contentTypes.ALL = 0;
+UrlFilterRule.contentTypes.ALL |= UrlFilterRule.contentTypes.OTHER;
+UrlFilterRule.contentTypes.ALL |= UrlFilterRule.contentTypes.SCRIPT;
+UrlFilterRule.contentTypes.ALL |= UrlFilterRule.contentTypes.IMAGE;
+UrlFilterRule.contentTypes.ALL |= UrlFilterRule.contentTypes.STYLESHEET;
+UrlFilterRule.contentTypes.ALL |= UrlFilterRule.contentTypes.OBJECT;
+UrlFilterRule.contentTypes.ALL |= UrlFilterRule.contentTypes.SUBDOCUMENT;
+UrlFilterRule.contentTypes.ALL |= UrlFilterRule.contentTypes.XMLHTTPREQUEST;
+UrlFilterRule.contentTypes.ALL |= UrlFilterRule.contentTypes['OBJECT-SUBREQUEST'];
+UrlFilterRule.contentTypes.ALL |= UrlFilterRule.contentTypes.MEDIA;
+UrlFilterRule.contentTypes.ALL |= UrlFilterRule.contentTypes.FONT;
+UrlFilterRule.contentTypes.ALL |= UrlFilterRule.contentTypes.WEBSOCKET;
+
+/**
+ * Searches for domain name in rule text and transforms it to punycode if needed.
+ *
+ * @param ruleText Rule text
+ * @returns Transformed rule text
+ */
+function getAsciiDomainRule(ruleText) {
+    try {
+        if (/^[\x00-\x7F]+$/.test(ruleText)) {
+            return ruleText;
+        }
+
+        var domain = parseRuleDomain(ruleText, true);
+        if (!domain) {
+            return "";
+        }
+
+        //In case of one domain
+        return StringUtils.replaceAll(ruleText, domain, UrlUtils.toPunyCode(domain));
+    } catch (ex) {
+        Log.error("Error getAsciiDomainRule from {0}, cause {1}", ruleText, ex);
+        return "";
+    }
+}
+
+/**
+ * Searches for domain name in rule text.
+ *
+ * @param ruleText Rule text
+ * @param parseOptions Flag to parse rule options
+ * @returns string domain name
+ */
+function parseRuleDomain(ruleText, parseOptions) {
+    try {
+        var i;
+        var startsWith = ["http://www.", "https://www.", "http://", "https://", "||", "//"];
+        var contains = ["/", "^"];
+        var startIndex = parseOptions ? -1 : 0;
+
+        for (i = 0; i < startsWith.length; i++) {
+            var start = startsWith[i];
+            if (StringUtils.startWith(ruleText, start)) {
+                startIndex = start.length;
+                break;
+            }
+        }
+
+        if (parseOptions) {
+            //exclusive for domain
+            var exceptRule = "domain=";
+            var domainIndex = ruleText.indexOf(exceptRule);
+            if (domainIndex > -1 && ruleText.indexOf("$") > -1) {
+                startIndex = domainIndex + exceptRule.length;
+            }
+
+            if (startIndex == -1) {
+                //Domain is not found in rule options, so we continue a normal way
+                startIndex = 0;
+            }
+        }
+
+        var symbolIndex = -1;
+        for (i = 0; i < contains.length; i++) {
+            var contain = contains[i];
+            var index = ruleText.indexOf(contain, startIndex);
+            if (index >= 0) {
+                symbolIndex = index;
+                break;
+            }
+        }
+
+        return symbolIndex == -1 ? ruleText.substring(startIndex) : ruleText.substring(startIndex, symbolIndex);
+    } catch (ex) {
+        Log.error("Error parsing domain from {0}, cause {1}", ruleText, ex);
+        return null;
+    }
+}
+
+// Searches for the shortcut of this url mask.
+// Shortcut is the longest part of the mask without special characters:
+// *,^,|. If not found anything with the length greater or equal to 8 characters -
+// shortcut is not used.
+function findShortcut(urlmask) {
+    var longest = "";
+    var parts = urlmask.split(/[*^|]/);
+    for (var i = 0; i < parts.length; i++) {
+        var part = parts[i];
+        if (part.length > longest.length) {
+            longest = part;
+        }
+    }
+    return longest.toLowerCase();
+}
+
+/**
+ * Parse rule text
+ * @param ruleText
+ * @returns {{urlRuleText: *, options: *, whiteListRule: *}}
+ * @private
+ */
+function parseRuleText(ruleText) {
+
+    var urlRuleText = ruleText;
+    var whiteListRule = null;
+    var options = null;
+
+    if (StringUtils.startWith(urlRuleText, FilterRule.MASK_WHITE_LIST)) {
+        urlRuleText = urlRuleText.substring(FilterRule.MASK_WHITE_LIST.length);
+        whiteListRule = true;
+    }
+
+    var optionsIndex = urlRuleText.lastIndexOf(UrlFilterRule.OPTIONS_DELIMITER);
+    if (optionsIndex >= 0) {
+        var optionsBase = urlRuleText;
+        urlRuleText = urlRuleText.substring(0, optionsIndex);
+        options = optionsBase.substring(optionsIndex + 1);
+    }
+
+    // Transform to punycode
+    urlRuleText = getAsciiDomainRule(urlRuleText);
+
+    return {
+        urlRuleText: urlRuleText,
+        options: options,
+        whiteListRule: whiteListRule
+    };
 }