--- conflicted
+++ resolved
@@ -1,90 +1,65 @@
-/**
- * This file is part of Adguard Browser Extension (https://github.com/AdguardTeam/AdguardBrowserExtension).
- *
- * Adguard Browser Extension is free software: you can redistribute it and/or modify
- * it under the terms of the GNU Lesser General Public License as published by
- * the Free Software Foundation, either version 3 of the License, or
- * (at your option) any later version.
- *
- * Adguard Browser Extension is distributed in the hope that it will be useful,
- * but WITHOUT ANY WARRANTY; without even the implied warranty of
- * MERCHANTABILITY or FITNESS FOR A PARTICULAR PURPOSE.  See the
- * GNU Lesser General Public License for more details.
- *
- * You should have received a copy of the GNU Lesser General Public License
- * along with Adguard Browser Extension.  If not, see <http://www.gnu.org/licenses/>.
- */
-
-<<<<<<< HEAD
-(function (adguard, api) {
-=======
-/**
- * Initializing required libraries for this file.
- * require method is overridden in Chrome extension (port/require.js).
- */
-var StringUtils = require('../../../lib/utils/common').StringUtils;
-var FilterRule = require('../../../lib/filter/rules/base-filter-rule').FilterRule;
-var AntiBannerFiltersId = require('../../../lib/utils/common').AntiBannerFiltersId;
-var LocalScriptRulesSevice = require('../../../lib/utils/local-script-rules').LocalScriptRulesSevice;
->>>>>>> 9bdfaf56
-
-    'use strict';
-
-    /**
-     * JS injection rule:
-     * http://adguard.com/en/filterrules.html#javascriptInjection
-     */
-    var ScriptFilterRule = function (rule, filterId) {
-
-        api.FilterRule.call(this, rule, filterId);
-
-        this.script = null;
-        this.whiteListRule = adguard.utils.strings.contains(rule, api.FilterRule.MASK_SCRIPT_EXCEPTION_RULE);
-        var mask = this.whiteListRule ? api.FilterRule.MASK_SCRIPT_EXCEPTION_RULE : api.FilterRule.MASK_SCRIPT_RULE;
-
-        var indexOfMask = rule.indexOf(mask);
-        if (indexOfMask > 0) {
-            // domains are specified, parsing
-            var domains = rule.substring(0, indexOfMask);
-            this.loadDomains(domains);
-        }
-
-        this.script = rule.substring(indexOfMask + mask.length);
-
-        /**
-         * By the rules of AMO and addons.opera.com we cannot use remote scripts
-         * (and our JS injection rules could be considered as remote scripts).
-         *
-         * So, what we do:
-         * 1. Pre-compile all current JS rules to the add-on and mark them as 'local'. Other JS rules (new not pre-compiled) are maked as 'remote'.
-         * 2. Also we mark as 'local' rules from the "User Filter" (local filter which user can edit)
-         * 3. In case of Firefox and Opera we apply only 'local' JS rules and ignore all marked as 'remote'
-         */
-        function getScriptSource(filterId, ruleText) {
-            return (filterId == adguard.utils.filters.USER_FILTER_ID || ruleText in api.DEFAULT_SCRIPT_RULES) ? 'local' : 'remote';
-        }
-
-        this.scriptSource = getScriptSource(filterId, rule);
-    };
-
-<<<<<<< HEAD
-    ScriptFilterRule.prototype = Object.create(api.FilterRule.prototype);
-=======
-	/**
-	 * By the rules of AMO and addons.opera.com we cannot use remote scripts
-	 * (and our JS injection rules could be considered as remote scripts).
-	 *
-	 * So, what we do:
-	 * 1. Pre-compile all current JS rules to the add-on and mark them as 'local'. Other JS rules (new not pre-compiled) are maked as 'remote'.
-	 * 2. Also we mark as 'local' rules from the "User Filter" (local filter which user can edit)
-	 * 3. In case of Firefox and Opera we apply only 'local' JS rules and ignore all marked as 'remote'
-	 */
-	function getScriptSource(filterId, ruleText) {
-		return (filterId == AntiBannerFiltersId.USER_FILTER_ID || LocalScriptRulesSevice.isLocal(ruleText)) ? 'local' : 'remote';
-	}
->>>>>>> 9bdfaf56
-
-    api.ScriptFilterRule = ScriptFilterRule;
-
-})(adguard, adguard.rules);
-
+/**
+ * This file is part of Adguard Browser Extension (https://github.com/AdguardTeam/AdguardBrowserExtension).
+ *
+ * Adguard Browser Extension is free software: you can redistribute it and/or modify
+ * it under the terms of the GNU Lesser General Public License as published by
+ * the Free Software Foundation, either version 3 of the License, or
+ * (at your option) any later version.
+ *
+ * Adguard Browser Extension is distributed in the hope that it will be useful,
+ * but WITHOUT ANY WARRANTY; without even the implied warranty of
+ * MERCHANTABILITY or FITNESS FOR A PARTICULAR PURPOSE.  See the
+ * GNU Lesser General Public License for more details.
+ *
+ * You should have received a copy of the GNU Lesser General Public License
+ * along with Adguard Browser Extension.  If not, see <http://www.gnu.org/licenses/>.
+ */
+
+(function (adguard, api) {
+
+    'use strict';
+
+    /**
+     * By the rules of AMO and addons.opera.com we cannot use remote scripts
+     * (and our JS injection rules could be considered as remote scripts).
+     *
+     * So, what we do:
+     * 1. Pre-compile all current JS rules to the add-on and mark them as 'local'. Other JS rules (new not pre-compiled) are maked as 'remote'.
+     * 2. Also we mark as 'local' rules from the "User Filter" (local filter which user can edit)
+     * 3. In case of Firefox and Opera we apply only 'local' JS rules and ignore all marked as 'remote'
+     * Note: LocalScriptRulesService may be undefined, in this case, we mark all rules as remote.
+     */
+    function getScriptSource(filterId, ruleText) {
+        return filterId == adguard.utils.filters.USER_FILTER_ID || api.LocalScriptRulesService && api.LocalScriptRulesService.isLocal(ruleText) ? 'local' : 'remote';
+    }
+
+    /**
+     * JS injection rule:
+     * http://adguard.com/en/filterrules.html#javascriptInjection
+     */
+    var ScriptFilterRule = function (rule, filterId) {
+
+        api.FilterRule.call(this, rule, filterId);
+
+        this.script = null;
+        this.whiteListRule = adguard.utils.strings.contains(rule, api.FilterRule.MASK_SCRIPT_EXCEPTION_RULE);
+        var mask = this.whiteListRule ? api.FilterRule.MASK_SCRIPT_EXCEPTION_RULE : api.FilterRule.MASK_SCRIPT_RULE;
+
+        var indexOfMask = rule.indexOf(mask);
+        if (indexOfMask > 0) {
+            // domains are specified, parsing
+            var domains = rule.substring(0, indexOfMask);
+            this.loadDomains(domains);
+        }
+
+        this.script = rule.substring(indexOfMask + mask.length);
+
+        this.scriptSource = getScriptSource(filterId, rule);
+    };
+
+    ScriptFilterRule.prototype = Object.create(api.FilterRule.prototype);
+
+    api.ScriptFilterRule = ScriptFilterRule;
+
+})(adguard, adguard.rules);
+