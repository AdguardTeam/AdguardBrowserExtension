--- conflicted
+++ resolved
@@ -444,21 +444,6 @@
         recordRuleHit(tab, requestRule, requestUrl);
     };
 
-<<<<<<< HEAD
-=======
-    var shouldLoadAllSelectors = function (collapseAllElements) {
-
-        var safariContentBlockerEnabled = adguard.utils.browser.isContentBlockerEnabled();
-        if (safariContentBlockerEnabled && collapseAllElements) {
-            // For Safari 9+ we will load all selectors when browser is just started
-            // as at that moment content blocker may not been initialized
-            return true;
-        }
-
-        // In other cases we should load all selectors every time
-        return !safariContentBlockerEnabled;
-    };
-
     var isCollectingCosmeticRulesHits = function () {
         /**
          * Edge browser doesn't support css content attribute for node elements except :before and :after
@@ -468,7 +453,6 @@
             (adguard.settings.collectHitsCount() || adguard.filteringLog.isOpen());
     };
 
->>>>>>> b79130ed
     // EXPOSE
     return {
         processGetSelectorsAndScripts: processGetSelectorsAndScripts,
