/**
 * This file is part of Adguard Browser Extension (https://github.com/AdguardTeam/AdguardBrowserExtension).
 *
 * Adguard Browser Extension is free software: you can redistribute it and/or modify
 * it under the terms of the GNU Lesser General Public License as published by
 * the Free Software Foundation, either version 3 of the License, or
 * (at your option) any later version.
 *
 * Adguard Browser Extension is distributed in the hope that it will be useful,
 * but WITHOUT ANY WARRANTY; without even the implied warranty of
 * MERCHANTABILITY or FITNESS FOR A PARTICULAR PURPOSE.  See the
 * GNU Lesser General Public License for more details.
 *
 * You should have received a copy of the GNU Lesser General Public License
 * along with Adguard Browser Extension.  If not, see <http://www.gnu.org/licenses/>.
 */

/**
 * Service that loads and parses filters metadata from backend server.
 * For now we just store filters metadata in an XML file within the extension.
 * In future we'll add an opportunity to update metadata along with filter rules update.
 */
<<<<<<< HEAD
adguard.subscriptions = (function (adguard) {

    'use strict';

    var groups = [];
    var filters = [];

    /**
     * Group metadata
     */
    var SubscriptionGroup = function (groupId, groupName, displayNumber) {
        this.groupId = groupId;
        this.groupName = groupName;
        this.displayNumber = displayNumber;
    };

    /**
     * Filter metadata
     */
    var SubscriptionFilter = function (filterId, groupId, name, description, homepage, version, timeUpdated, displayNumber, languages, expires, subscriptionUrl) {

        this.filterId = filterId;
        this.groupId = groupId;
        this.name = name;
        this.description = description;
        this.homepage = homepage;
        this.version = version;
        this.timeUpdated = timeUpdated;
        this.displayNumber = displayNumber;
        this.languages = languages;
        this.expires = expires;
        this.subscriptionUrl = subscriptionUrl;
    };

    /**
     * Create group from object
     * @param group Object
     * @returns {SubscriptionGroup}
     */
    function createSubscriptionGroupFromJSON(group) {

        var groupId = group.groupId - 0;
        var defaultGroupName = group.groupName;
        var displayNumber = group.displayNumber - 0;

        return new SubscriptionGroup(groupId, defaultGroupName, displayNumber);
    }

    /**
     * Create filter from object
     * @param filter Object
     */
    var createSubscriptionFilterFromJSON = function (filter) {

        var filterId = filter.filterId - 0;
        var groupId = filter.groupId - 0;
        var defaultName = filter.name;
        var defaultDescription = filter.description;
        var homepage = filter.homepage;
        var version = filter.version;
        var timeUpdated = new Date(filter.timeUpdated).getTime();
        var expires = filter.expires - 0;
        var subscriptionUrl = filter.subscriptionUrl;
        var languages = filter.languages;
        var displayNumber = filter.displayNumber - 0;

        return new SubscriptionFilter(filterId, groupId, defaultName, defaultDescription, homepage, version, timeUpdated, displayNumber, languages, expires, subscriptionUrl);
    };

    /**
     * Load groups and filters metadata
     *
     * @param successCallback
     * @param errorCallback
     * @private
     */
    function loadMetadata(successCallback, errorCallback) {

        adguard.backend.loadLocalFiltersMetadata(function (metadata) {

            groups = [];
            filters = [];

            for (var i = 0; i < metadata.groups.length; i++) {
                groups.push(createSubscriptionGroupFromJSON(metadata.groups[i]));
            }

            for (var j = 0; j < metadata.filters.length; j++) {
                filters.push(createSubscriptionFilterFromJSON(metadata.filters[j]));
            }

            adguard.console.info('Filters metadata loaded');
            successCallback();

        }, errorCallback);
    }

    /**
     * Loads groups and filters localizations
     * @param successCallback
     * @param errorCallback
     */
    function loadMetadataI18n(successCallback, errorCallback) {

        adguard.backend.loadLocalFiltersI18Metadata(function (i18nMetadata) {

            var groupsI18n = i18nMetadata.groups;
            var filtersI18n = i18nMetadata.filters;

            for (var i = 0; i < groups.length; i++) {
                applyGroupLocalization(groups[i], groupsI18n);
            }

            for (var j = 0; j < filters.length; j++) {
                applyFilterLocalization(filters[j], filtersI18n);
            }

            adguard.console.info('Filters i18n metadata loaded');
            successCallback();

        }, errorCallback);
    }

    /**
     * Localize group
     * @param group
     * @param i18nMetadata
     * @private
     */
    function applyGroupLocalization(group, i18nMetadata) {
        var groupId = group.groupId;
        var localizations = i18nMetadata[groupId];
        var locale = adguard.app.getLocale();
        if (localizations && locale in localizations) {
            var localization = localizations[locale];
            group.groupName = localization.name;
        }
    }

    /**
     * Localize filter
     * @param filter
     * @param i18nMetadata
     * @private
     */
    function applyFilterLocalization(filter, i18nMetadata) {
        var filterId = filter.filterId;
        var localizations = i18nMetadata[filterId];
        var locale = adguard.app.getLocale();
        if (localizations && locale in localizations) {
            var localization = localizations[locale];
            filter.name = localization.name;
            filter.description = localization.description;
        }
    }

    /**
     * Initialize subscription service, loading local filters metadata
     *
     * @param callback Called on operation success
     */
    var init = function (callback) {

        var errorCallback = function (request, cause) {
            adguard.console.error('Error loading metadata, cause: {0} {1}', request.statusText, cause);
        };

        loadMetadata(function () {
            loadMetadataI18n(callback, errorCallback);
        }, errorCallback);
    };

    /**
     * @returns Array of Filters metadata
     */
    var getFilters = function () {
        return filters;
    };

    /**
     * Gets filter metadata by filter identifier
     */
    var getFilterMetadata = function (filterId) {
        return filters.filter(function (f) {
            return f.filterId == filterId;
        })[0];
    };

    /**
     * @returns Array of Groups metadata
     */
    var getGroups = function () {
        return groups;
    };

    /**
     * Gets list of filters for the specified languages
     *
     * @param lang Language to check
     * @returns List of filters identifiers
     */
    var getFilterIdsForLanguage = function (lang) {
        if (!lang) {
            return [];
        }
        lang = lang.substring(0, 2).toLowerCase();
        var filterIds = [];
        for (var i = 0; i < filters.length; i++) {
            var filter = filters[i];
            var languages = filter.languages;
            if (languages && languages.indexOf(lang) >= 0) {
                filterIds.push(filter.filterId);
            }
        }
        return filterIds;
    };

    return {
        init: init,
        getFilterIdsForLanguage: getFilterIdsForLanguage,
        getGroups: getGroups,
        getFilters: getFilters,
        getFilterMetadata: getFilterMetadata,
        createSubscriptionFilterFromJSON: createSubscriptionFilterFromJSON
    };

})(adguard);
=======
var SubscriptionService = exports.SubscriptionService = function () {

	this.serviceClient = new ServiceClient();
	this.groups = [];
	this.filters = [];
};

SubscriptionService.prototype = {

	/**
	 * Initialize subscription service, loading local filters metadata
	 *
	 * @param callback Called on operation success
	 */
	init: function (callback) {

		var errorCallback = function (request, cause) {
			Log.error('Error loading metadata, cause: {0} {1}', request.statusText, cause);
		};

		this._loadMetadata(function () {
			this._loadMetadataI18n(callback, errorCallback);
		}.bind(this), errorCallback);
	},

	/**
	 * @returns Filters metadata
	 */
	getFilters: function () {
		return this.filters;
	},

	/**
	 * @returns Groups metadata
	 */
	getGroups: function () {
		return this.groups;
	},

	/**
	 * @returns Filters languages metadata
	 */
	getFiltersLanguages: function () {
		var filtersLanguages = Object.create(null);
		for (var i = 0; i < this.filters.length; i++) {
			var languages = this.filters[i].languages;
			if (languages && languages.length > 0) {
				filtersLanguages[this.filters[i].filterId] = languages;
			}
		}
		return filtersLanguages;
	},

	_loadMetadata: function (successCallback, errorCallback) {

		this.serviceClient.loadLocalFiltersMetadata(function (metadata) {

			this.groups = [];
			this.filters = [];

			for (var i = 0; i < metadata.groups.length; i++) {
				this.groups.push(SubscriptionGroup.fromJSON(metadata.groups[i], i));
			}

			for (var j = 0; j < metadata.filters.length; j++) {
				this.filters.push(SubscriptionFilter.fromJSON(metadata.filters[j], j));
			}

			Log.info('Filters metadata loaded');
			successCallback();

		}.bind(this), errorCallback);
	},

	_loadMetadataI18n: function (successCallback, errorCallback) {

		this.serviceClient.loadLocalFiltersI18Metadata(function (i18nMetadata) {

			var groupsI18n = i18nMetadata.groups;
			var filtersI18n = i18nMetadata.filters;

			for (var i = 0; i < this.groups.length; i++) {
				this._applyGroupLocalization(this.groups[i], groupsI18n);
			}

			for (var j = 0; j < this.filters.length; j++) {
				this._applyFilterLocalization(this.filters[j], filtersI18n);
			}

			Log.info('Filters i18n metadata loaded');
			successCallback();

		}.bind(this), errorCallback);
	},

	_applyGroupLocalization: function (group, i18nMetadata) {
		var groupId = group.groupId;
		var localizations = i18nMetadata[groupId];
		if (localizations && Locale in localizations) {
			var localization = localizations[Locale];
			group.groupName = localization.name;
		}
	},

	_applyFilterLocalization: function (filter, i18nMetadata) {
		var filterId = filter.filterId;
		var localizations = i18nMetadata[filterId];
		if (localizations && Locale in localizations) {
			var localization = localizations[Locale];
			filter.name = localization.name;
			filter.description = localization.description;
		}
	}
};
/**
 * @param timeUpdatedString String in format 'yyyy-MM-dd'T'HH:mm:ssZ'
 * @returns timestamp from date string
 */
SubscriptionService.parseTimeUpdated = function (timeUpdatedString) {
    // https://developer.mozilla.org/ru/docs/Web/JavaScript/Reference/Global_Objects/Date/parse
    var timeUpdated = Date.parse(timeUpdatedString);
    if (isNaN(timeUpdated)) {
        // https://github.com/AdguardTeam/AdguardBrowserExtension/issues/478
        timeUpdated = Date.parse(timeUpdatedString.replace(/\+(\d{2})(\d{2})$/, "+$1:$2"));
    }
    if (isNaN(timeUpdated)) {
        timeUpdated = new Date().getTime();
    }
    return timeUpdated;
};

var SubscriptionGroup = exports.SubscriptionGroup = function (groupId, groupName, displayNumber) {
	this.groupId = groupId;
	this.groupName = groupName;
	this.displayNumber = displayNumber;
};

/**
 * Create group from object
 * @param group Object
 * @param displayNumber Display order
 * @returns {SubscriptionGroup}
 */
SubscriptionGroup.fromJSON = function (group, displayNumber) {

	var groupId = group.groupId - 0;
	var defaultGroupName = group.groupName;

	return new SubscriptionGroup(groupId, defaultGroupName, displayNumber);
};

/**
 * Filter metadata
 * @type {Function}
 */
var SubscriptionFilter = exports.SubscriptionFilter = function (filterId, groupId, name, description, homepage, version, timeUpdated, displayNumber, languages, expires, subscriptionUrl) {

	this.filterId = filterId;
	this.groupId = groupId;
	this.name = name;
	this.description = description;
	this.homepage = homepage;
	this.version = version;
	this.timeUpdated = timeUpdated;
	this.displayNumber = displayNumber;
	this.languages = languages;
	this.expires = expires;
	this.subscriptionUrl = subscriptionUrl;
};

/**
 * Create filter from object
 * @param filter Object
 * @param displayNumber Display order
 * @returns {SubscriptionFilter}
 */
SubscriptionFilter.fromJSON = function (filter, displayNumber) {

	var filterId = filter.filterId - 0;
	var groupId = filter.groupId - 0;
	var defaultName = filter.name;
	var defaultDescription = filter.description;
	var homepage = filter.homepage;
	var version = filter.version;
	var timeUpdated = SubscriptionService.parseTimeUpdated(filter.timeUpdated);
	var expires = filter.expires - 0;
	var subscriptionUrl = filter.subscriptionUrl;
	var languages = filter.languages;

	return new SubscriptionFilter(filterId, groupId, defaultName, defaultDescription, homepage, version, timeUpdated, displayNumber, languages, expires, subscriptionUrl);
};
>>>>>>> a9adceac
<|MERGE_RESOLUTION|>--- conflicted
+++ resolved
@@ -20,13 +20,29 @@
  * For now we just store filters metadata in an XML file within the extension.
  * In future we'll add an opportunity to update metadata along with filter rules update.
  */
-<<<<<<< HEAD
 adguard.subscriptions = (function (adguard) {
 
     'use strict';
 
     var groups = [];
     var filters = [];
+
+    /**
+     * @param timeUpdatedString String in format 'yyyy-MM-dd'T'HH:mm:ssZ'
+     * @returns timestamp from date string
+     */
+    function parseTimeUpdated(timeUpdatedString) {
+        // https://developer.mozilla.org/ru/docs/Web/JavaScript/Reference/Global_Objects/Date/parse
+        var timeUpdated = Date.parse(timeUpdatedString);
+        if (isNaN(timeUpdated)) {
+            // https://github.com/AdguardTeam/AdguardBrowserExtension/issues/478
+            timeUpdated = Date.parse(timeUpdatedString.replace(/\+(\d{2})(\d{2})$/, "+$1:$2"));
+        }
+        if (isNaN(timeUpdated)) {
+            timeUpdated = new Date().getTime();
+        }
+        return timeUpdated;
+    }
 
     /**
      * Group metadata
@@ -81,7 +97,7 @@
         var defaultDescription = filter.description;
         var homepage = filter.homepage;
         var version = filter.version;
-        var timeUpdated = new Date(filter.timeUpdated).getTime();
+        var timeUpdated = parseTimeUpdated(filter.timeUpdated);
         var expires = filter.expires - 0;
         var subscriptionUrl = filter.subscriptionUrl;
         var languages = filter.languages;
@@ -248,196 +264,3 @@
     };
 
 })(adguard);
-=======
-var SubscriptionService = exports.SubscriptionService = function () {
-
-	this.serviceClient = new ServiceClient();
-	this.groups = [];
-	this.filters = [];
-};
-
-SubscriptionService.prototype = {
-
-	/**
-	 * Initialize subscription service, loading local filters metadata
-	 *
-	 * @param callback Called on operation success
-	 */
-	init: function (callback) {
-
-		var errorCallback = function (request, cause) {
-			Log.error('Error loading metadata, cause: {0} {1}', request.statusText, cause);
-		};
-
-		this._loadMetadata(function () {
-			this._loadMetadataI18n(callback, errorCallback);
-		}.bind(this), errorCallback);
-	},
-
-	/**
-	 * @returns Filters metadata
-	 */
-	getFilters: function () {
-		return this.filters;
-	},
-
-	/**
-	 * @returns Groups metadata
-	 */
-	getGroups: function () {
-		return this.groups;
-	},
-
-	/**
-	 * @returns Filters languages metadata
-	 */
-	getFiltersLanguages: function () {
-		var filtersLanguages = Object.create(null);
-		for (var i = 0; i < this.filters.length; i++) {
-			var languages = this.filters[i].languages;
-			if (languages && languages.length > 0) {
-				filtersLanguages[this.filters[i].filterId] = languages;
-			}
-		}
-		return filtersLanguages;
-	},
-
-	_loadMetadata: function (successCallback, errorCallback) {
-
-		this.serviceClient.loadLocalFiltersMetadata(function (metadata) {
-
-			this.groups = [];
-			this.filters = [];
-
-			for (var i = 0; i < metadata.groups.length; i++) {
-				this.groups.push(SubscriptionGroup.fromJSON(metadata.groups[i], i));
-			}
-
-			for (var j = 0; j < metadata.filters.length; j++) {
-				this.filters.push(SubscriptionFilter.fromJSON(metadata.filters[j], j));
-			}
-
-			Log.info('Filters metadata loaded');
-			successCallback();
-
-		}.bind(this), errorCallback);
-	},
-
-	_loadMetadataI18n: function (successCallback, errorCallback) {
-
-		this.serviceClient.loadLocalFiltersI18Metadata(function (i18nMetadata) {
-
-			var groupsI18n = i18nMetadata.groups;
-			var filtersI18n = i18nMetadata.filters;
-
-			for (var i = 0; i < this.groups.length; i++) {
-				this._applyGroupLocalization(this.groups[i], groupsI18n);
-			}
-
-			for (var j = 0; j < this.filters.length; j++) {
-				this._applyFilterLocalization(this.filters[j], filtersI18n);
-			}
-
-			Log.info('Filters i18n metadata loaded');
-			successCallback();
-
-		}.bind(this), errorCallback);
-	},
-
-	_applyGroupLocalization: function (group, i18nMetadata) {
-		var groupId = group.groupId;
-		var localizations = i18nMetadata[groupId];
-		if (localizations && Locale in localizations) {
-			var localization = localizations[Locale];
-			group.groupName = localization.name;
-		}
-	},
-
-	_applyFilterLocalization: function (filter, i18nMetadata) {
-		var filterId = filter.filterId;
-		var localizations = i18nMetadata[filterId];
-		if (localizations && Locale in localizations) {
-			var localization = localizations[Locale];
-			filter.name = localization.name;
-			filter.description = localization.description;
-		}
-	}
-};
-/**
- * @param timeUpdatedString String in format 'yyyy-MM-dd'T'HH:mm:ssZ'
- * @returns timestamp from date string
- */
-SubscriptionService.parseTimeUpdated = function (timeUpdatedString) {
-    // https://developer.mozilla.org/ru/docs/Web/JavaScript/Reference/Global_Objects/Date/parse
-    var timeUpdated = Date.parse(timeUpdatedString);
-    if (isNaN(timeUpdated)) {
-        // https://github.com/AdguardTeam/AdguardBrowserExtension/issues/478
-        timeUpdated = Date.parse(timeUpdatedString.replace(/\+(\d{2})(\d{2})$/, "+$1:$2"));
-    }
-    if (isNaN(timeUpdated)) {
-        timeUpdated = new Date().getTime();
-    }
-    return timeUpdated;
-};
-
-var SubscriptionGroup = exports.SubscriptionGroup = function (groupId, groupName, displayNumber) {
-	this.groupId = groupId;
-	this.groupName = groupName;
-	this.displayNumber = displayNumber;
-};
-
-/**
- * Create group from object
- * @param group Object
- * @param displayNumber Display order
- * @returns {SubscriptionGroup}
- */
-SubscriptionGroup.fromJSON = function (group, displayNumber) {
-
-	var groupId = group.groupId - 0;
-	var defaultGroupName = group.groupName;
-
-	return new SubscriptionGroup(groupId, defaultGroupName, displayNumber);
-};
-
-/**
- * Filter metadata
- * @type {Function}
- */
-var SubscriptionFilter = exports.SubscriptionFilter = function (filterId, groupId, name, description, homepage, version, timeUpdated, displayNumber, languages, expires, subscriptionUrl) {
-
-	this.filterId = filterId;
-	this.groupId = groupId;
-	this.name = name;
-	this.description = description;
-	this.homepage = homepage;
-	this.version = version;
-	this.timeUpdated = timeUpdated;
-	this.displayNumber = displayNumber;
-	this.languages = languages;
-	this.expires = expires;
-	this.subscriptionUrl = subscriptionUrl;
-};
-
-/**
- * Create filter from object
- * @param filter Object
- * @param displayNumber Display order
- * @returns {SubscriptionFilter}
- */
-SubscriptionFilter.fromJSON = function (filter, displayNumber) {
-
-	var filterId = filter.filterId - 0;
-	var groupId = filter.groupId - 0;
-	var defaultName = filter.name;
-	var defaultDescription = filter.description;
-	var homepage = filter.homepage;
-	var version = filter.version;
-	var timeUpdated = SubscriptionService.parseTimeUpdated(filter.timeUpdated);
-	var expires = filter.expires - 0;
-	var subscriptionUrl = filter.subscriptionUrl;
-	var languages = filter.languages;
-
-	return new SubscriptionFilter(filterId, groupId, defaultName, defaultDescription, homepage, version, timeUpdated, displayNumber, languages, expires, subscriptionUrl);
-};
->>>>>>> a9adceac
