--- conflicted
+++ resolved
@@ -846,7 +846,6 @@
 
 contentPage.sendMessage({type: 'initializeFrameScript'}, function (response) {
 
-<<<<<<< HEAD
     userSettings = response.userSettings;
     filtersMetadata = response.filtersMetadata;
     environmentOptions = response.environmentOptions;
@@ -858,20 +857,6 @@
 
         var pageController = new PageController();
         pageController.init();
-
-        function onEvent(event, tabInfo, filteringEvent) {
-=======
-	userSettings = response.userSettings;
-	filtersMetadata = response.filtersMetadata;
-	environmentOptions = response.environmentOptions;
-
-	AntiBannerFiltersId = response.constants.AntiBannerFiltersId;
-	EventNotifierTypes = response.constants.EventNotifierTypes;
-
-	$(document).ready(function () {
-
-		var pageController = new PageController();
-		pageController.init();
 
         var events = [
             EventNotifierTypes.TAB_ADDED,
@@ -885,7 +870,6 @@
         contentPage.sendMessage({type: 'onOpenFilteringLogPage'});
 
         createEventListener(events, function onEvent(event, tabInfo, filteringEvent) {
->>>>>>> 16d5cc5f
             switch (event) {
                 case EventNotifierTypes.TAB_ADDED:
                 case EventNotifierTypes.TAB_UPDATE:
@@ -901,51 +885,9 @@
                     pageController.onEventAdded(tabInfo, filteringEvent);
                     break;
             }
-<<<<<<< HEAD
-        }
-
-        var events = [
-            EventNotifierTypes.TAB_ADDED,
-            EventNotifierTypes.TAB_UPDATE,
-            EventNotifierTypes.TAB_CLOSE,
-            EventNotifierTypes.TAB_RESET,
-            EventNotifierTypes.LOG_EVENT_ADDED
-        ];
-
-        //set log is open
-        contentPage.sendMessage({type: 'onOpenFilteringLogPage'});
-
-        var listenerId;
-        //add listener for log events
-        contentPage.sendMessage({type: 'addEventListener', events: events}, function (response) {
-            listenerId = response.listenerId;
-        });
-
-        contentPage.onMessage.addListener(function (message) {
-            if (message.type === 'notifyListeners') {
-                onEvent.apply(this, message.args);
-            }
-        });
-
-        var onUnload = function () {
-            if (listenerId) {
-                contentPage.sendMessage({type: 'removeListener', listenerId: listenerId});
-                //set log is closed
-                contentPage.sendMessage({type: 'onCloseFilteringLogPage'});
-                listenerId = null;
-            }
-        };
-
-        //unload event
-        $(window).on('beforeunload', onUnload);
-        $(window).on('unload', onUnload);
-    });
-
-=======
         }, function () {
             //set log is closed
             contentPage.sendMessage({type: 'onCloseFilteringLogPage'});
         });
 	});
->>>>>>> 16d5cc5f
 });