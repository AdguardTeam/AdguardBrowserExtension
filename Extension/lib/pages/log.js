--- conflicted
+++ resolved
@@ -627,13 +627,8 @@
 	template.find('#createRule').on('click', function (e) {
 		e.preventDefault();
 
-<<<<<<< HEAD
-		var ruleText = ruleTextEl.val();
-		if (!ruleText) {
-=======
 		var rule = FilterRule.createRule(ruleTextEl.val(), AntiBannerFiltersId.USER_FILTER_ID);
 		if (!rule) {
->>>>>>> 824f09dc
 			//TODO: show error
 			return;
 		}
