/**
 * This file is part of Adguard Browser Extension (https://github.com/AdguardTeam/AdguardBrowserExtension).
 *
 * Adguard Browser Extension is free software: you can redistribute it and/or modify
 * it under the terms of the GNU Lesser General Public License as published by
 * the Free Software Foundation, either version 3 of the License, or
 * (at your option) any later version.
 *
 * Adguard Browser Extension is distributed in the hope that it will be useful,
 * but WITHOUT ANY WARRANTY; without even the implied warranty of
 * MERCHANTABILITY or FITNESS FOR A PARTICULAR PURPOSE.  See the
 * GNU Lesser General Public License for more details.
 *
 * You should have received a copy of the GNU Lesser General Public License
 * along with Adguard Browser Extension.  If not, see <http://www.gnu.org/licenses/>.
 */
<<<<<<< HEAD
/* global contentPage, ExtendedCss, HTMLDocument, XMLDocument, ElementCollapser, CssHitsCounter */
=======
/* global contentPage, ExtendedCss, HTMLDocument, XMLDocument, ElementCollapser */
>>>>>>> 5b420f9f
(function() {

    var requestTypeMap = {
        "img": "IMAGE",
        "input": "IMAGE",
        "audio": "MEDIA",
        "video": "MEDIA",
        "object": "OBJECT",
        "frame": "SUBDOCUMENT",
        "iframe": "SUBDOCUMENT"
    };
    
    /**
     * Do not use shadow DOM on some websites
     * https://code.google.com/p/chromium/issues/detail?id=496055
     */
    var shadowDomExceptions = [
        'mail.google.com',
        'inbox.google.com',
        'productforums.google.com'
    ];
    
    var collapseRequests = Object.create(null);
    var collapseRequestId = 1;
    var isFirefox = false;
    var isOpera = false;
    var shadowRoot = null;
    var loadTruncatedCss = false;

    /**
     * Set callback for saving css hits
     */
    if (typeof CssHitsCounter !== 'undefined') {
        CssHitsCounter.setCssHitsFoundCallback(function (stats) {
            contentPage.sendMessage({type: 'saveCssHitStats', stats: stats});
        });
    }
    
    /**
     * Initializing content script
     */
    var init = function () {
        initWebSocketWrapper();

        if (!isHtml()) {
            return;
        }

        // We use shadow DOM when it's available to minimize our impact on web page DOM tree.
        // According to ABP issue #452, creating a shadow root breaks running CSS transitions.
        // Because of this, we create shadow root right after content script is initialized.
        // First check if it's available already, chrome shows warning message in case of we try to create an additional root.
        shadowRoot = document.documentElement.shadowRoot;
        if (!shadowRoot) {
            if ("createShadowRoot" in document.documentElement && shadowDomExceptions.indexOf(document.domain) == -1) {
                shadowRoot = document.documentElement.createShadowRoot();
                shadowRoot.appendChild(document.createElement("shadow"));
            }
        }

        var userAgent = navigator.userAgent.toLowerCase();
        isFirefox = userAgent.indexOf('firefox') > -1;
        isOpera = userAgent.indexOf('opera') > -1 || userAgent.indexOf('opr') > -1;

        if (window !== window.top) {
            var width = Math.max(document.documentElement.clientWidth, window.innerWidth || 0);
            var height = Math.max(document.documentElement.clientHeight, window.innerHeight || 0);
            // Load only small set of css for small frames.
            // We hide all generic css rules in this case.
            // https://github.com/AdguardTeam/AdguardBrowserExtension/issues/223
            loadTruncatedCss = (height * width) < 100000;
        }

        initCollapseEventListeners();
        tryLoadCssAndScripts();
    };

    /**
     * Checks if it is html document
     *
     * @returns {boolean}
     */
    var isHtml = function () {
        return (document instanceof HTMLDocument) ||
                // https://github.com/AdguardTeam/AdguardBrowserExtension/issues/233
            ((document instanceof XMLDocument) && (document.createElement('div') instanceof HTMLDivElement));
    };

    /**
     * Overrides window.WebSocket running the function from websocket.js
     * https://github.com/AdguardTeam/AdguardBrowserExtension/issues/203
     */
    /*global initPageMessageListener, overrideWebSocket*/
    var initWebSocketWrapper = function () {
        // This is chrome-specific feature for blocking WebSocket connections
        // overrideWebSocket function is not defined in case of other browsers
        if (typeof overrideWebSocket !== 'function') {
            return;
        }

        // Only for dynamically created frames and http/https documents.
        if (!isHtml() && 
            window.location.href !== "about:blank") {
            return;
        }

        // WebSockets are broken in old versions of chrome
        // https://github.com/AdguardTeam/AdguardBrowserExtension/issues/273
        var userAgent = navigator.userAgent.toLowerCase();
        var cIndex = userAgent.indexOf('chrome/');
        if (cIndex > 0) {
            var version = userAgent.substring(cIndex + 7);
            if (Number.parseInt(version.substring(0, version.indexOf('.'))) < 47) {
                return;
            }
        }
        
        if (userAgent.indexOf('firefox') >= 0) {
            // Explicit check, we must not go further in case of Firefox
            // https://github.com/AdguardTeam/AdguardBrowserExtension/issues/379
            return;
        }

        initPageMessageListener();

        var content = "try {\n";
        content += '(' + overrideWebSocket.toString() + ')();';
        content += "\n} catch (ex) { console.error('Error executing AG js: ' + ex); }";

        var script = document.createElement("script");
        script.setAttribute("type", "text/javascript");
        script.textContent = content;

        (document.head || document.documentElement).appendChild(script);
    };

    /**
     * The main purpose of this function is to prevent blocked iframes "flickering".
     * So, we do two things:
     * 1. Add a temporary display:none style for all frames (which is removed on DOMContentLoaded event)
     * 2. Use a MutationObserver to react on dynamically added iframe
     *
     * https://github.com/AdguardTeam/AdguardBrowserExtension/issues/301
     */
    var addIframeHidingStyle = function () {
        if (window !== window.top) {
            // Do nothing for frames
            return;
        }

        var iframeHidingSelector = "iframe[src]";
        ElementCollapser.hideBySelector(iframeHidingSelector, null, shadowRoot);

        /**
         * For iframes with changed source we check if it should be collapsed
         *
         * @param mutations
         */
        var handleIframeSrcChanged = function(mutations) {
            for (var i = 0; i < mutations.length; i++) {
                var iframe = mutations[i].target;
                if (iframe) {
                    checkShouldCollapseElement(iframe);
                }
            }
        };

        var iframeObserver = new MutationObserver(handleIframeSrcChanged);
        var iframeObserverOptions = {
            attributes: true,
            attributeFilter: [ 'src' ]
        };

        /**
         * Dynamically added frames handler
         *
         * @param mutations
         */
        var handleDomChanged = function(mutations) {
            var iframes = [];
            for (var i = 0; i < mutations.length; i++) {
                var mutation = mutations[i];
                var addedNodes = mutation.addedNodes;
                for (var j = 0; j < addedNodes.length; j++) {
                    var node = addedNodes[j];
                    if (node.localName === "iframe") {
                        iframes.push(node);
                    }
                }
            }

            if (iframes.length > 0) {
                var iIframes = iframes.length;
                while (iIframes--) {
                    var iframe = iframes[iIframes];
                    checkShouldCollapseElement(iframe);
                    iframeObserver.observe(iframe, iframeObserverOptions);                    
                }
            }
        };

        /**
         * Removes iframes hide style and initiates should-collapse check for iframes
         */
        var onDocumentReady = function() {
            var iframes = document.getElementsByTagName('iframe');
            for (var i = 0; i < iframes.length; i++) {
                checkShouldCollapseElement(iframes[i]);
            }

            ElementCollapser.unhideBySelector(iframeHidingSelector, shadowRoot);

            if (document.body) {
                // Handle dynamically added frames
                var domObserver = new MutationObserver(handleDomChanged);
                domObserver.observe(document.body, {
                    childList: true,
                    subtree: true
                });
            }
        };

        //Document can already be loaded
        if (['interactive', 'complete'].indexOf(document.readyState) >= 0) {
            onDocumentReady();
        } else {
            document.addEventListener('DOMContentLoaded', onDocumentReady);
        }
    };

    /**
     * Loads CSS and JS injections
     */
    var tryLoadCssAndScripts = function () {
        var message = {
            type: 'getSelectorsAndScripts',
            documentUrl: window.location.href,
            loadTruncatedCss: loadTruncatedCss
        };

        /**
         * Sending message to background page and passing a callback function
         */
        contentPage.sendMessage(message, processCssAndScriptsResponse);
    };
    
    /**
     * Processes response from the background page containing CSS and JS injections
     *
     * @param response Response from the background page
     */
    var processCssAndScriptsResponse = function(response) {
        if (!response || response.requestFilterReady === false) {
            /**
             * This flag (requestFilterReady) means that we should wait for a while, because the 
             * request filter is not ready yet. This is possible only on browser startup. 
             * In this case we'll delay injections until extension is fully initialized.
             */
            setTimeout(function () {
                tryLoadCssAndScripts();
            }, 100);

            return;
        } else if (response.collapseAllElements) {
            
            /**
             * This flag (collapseAllElements) means that we should check all page elements 
             * and collapse them if needed. Why? On browser startup we can't block some 
             * ad/tracking requests because extension is not yet initialized when 
             * these requests are executed. At least we could hide these elements.
             */
            applySelectors(response.selectors, response.useShadowDom);
            applyScripts(response.scripts);
            initBatchCollapse();
        } else {
            applySelectors(response.selectors, response.useShadowDom);
            applyScripts(response.scripts);
        }

        if (response && response.selectors && response.selectors.css && response.selectors.css.length > 0) {
            addIframeHidingStyle();
        }

        if (typeof CssHitsCounter !== 'undefined' &&
            response && response.selectors && response.selectors.cssHitsCounterEnabled) {

            // Start css hits calculation
            CssHitsCounter.count();
        }
    };
    
    /**
     * Sets "style" DOM element content.
     * 
     * @param styleEl       "style" DOM element
     * @param cssContent    CSS content to set
     * @param useShadowDom  true if we want to use shadow DOM
     */
    var setStyleContent = function(styleEl, cssContent, useShadowDom) {
        
        if (useShadowDom && !shadowRoot) {
            // Despite our will to use shadow DOM we cannot
            // It is rare case, but anyway: https://code.google.com/p/chromium/issues/detail?id=496055
            // The only thing we can do is to append styles to document root
            // We should remove ::content pseudo-element first
            cssContent = cssContent.replace(new RegExp('::content ', 'g'), '');
        }
        
        styleEl.textContent = cssContent;
    };
    
    /**
     * Applies CSS and extended CSS stylesheets
     * 
     * @param selectors     Object with the stylesheets got from the background page.
     * @param useShadowDom  If true - add styles to shadow DOM instead of normal DOM. 
     */
    var applySelectors = function (selectors, useShadowDom) {
        if (!selectors) {
            return;
        }

        applyCss(selectors.css, useShadowDom);
        applyExtendedCss(selectors.extendedCss);
    };

    /**
     * Applies CSS stylesheets
     * 
     * @param css Array with CSS stylesheets
     */
    var applyCss = function (css, useShadowDom) {
        if (!css || css.length === 0) {
            return;
        }

        for (var i = 0; i < css.length; i++) {
            var styleEl = document.createElement("style");
            styleEl.setAttribute("type", "text/css");
            setStyleContent(styleEl, css[i], useShadowDom);

            if (useShadowDom && shadowRoot) {
                shadowRoot.appendChild(styleEl);
            } else {
                (document.head || document.documentElement).appendChild(styleEl);                
            }

            protectStyleElementFromRemoval(styleEl, useShadowDom);
            protectStyleElementContent(styleEl);
        }
    };

    /**
     * Applies Extended Css stylesheet
     *
     * @param extendedCss Array with ExtendedCss stylesheets
     */
    var applyExtendedCss = function (extendedCss) {
        if (!extendedCss || !extendedCss.length) {
            return;
        }

        // https://github.com/AdguardTeam/ExtendedCss
        new ExtendedCss(extendedCss.join("\n")).apply();
    };

    /**
     * Protects specified style element from changes to the current document
     * Add a mutation observer, which is adds our rules again if it was removed
     *
     * @param protectStyleEl protected style element
     */
    var protectStyleElementContent = function (protectStyleEl) {
        var MutationObserver = window.MutationObserver || window.WebKitMutationObserver;
        if (!MutationObserver){
            return;
        }
        /* observer, which observe protectStyleEl inner changes, without deleting styleEl */
        var innerObserver = new MutationObserver(function (mutations) {

            for (var i = 0; i < mutations.length; i++) {

                var m = mutations[i];
                if (protectStyleEl.hasAttribute("mod") && protectStyleEl.getAttribute("mod") == "inner") {
                    protectStyleEl.removeAttribute("mod");
                    break;
                }

                protectStyleEl.setAttribute("mod", "inner");
                var isProtectStyleElModified = false;

                /* further, there are two mutually exclusive situations: either there were changes the text of protectStyleEl,
                 either there was removes a whole child "text" element of protectStyleEl
                 we'll process both of them */

                if (m.removedNodes.length > 0) {
                    for (var j = 0; j < m.removedNodes.length; j++) {
                        isProtectStyleElModified = true;
                        protectStyleEl.appendChild(m.removedNodes[j]);
                    }
                } else {
                    if (m.oldValue) {
                        isProtectStyleElModified = true;
                        protectStyleEl.textContent = m.oldValue;
                    }
                }

                if (!isProtectStyleElModified) {
                    protectStyleEl.removeAttribute("mod");
                }
            }

        });

        innerObserver.observe(protectStyleEl, {
                'childList': true,
                'characterData': true,
                'subtree': true,
                'characterDataOldValue': true
            });
    };

    /**
     * Protects style element from removing.
     *
     * @param protectStyleEl protected style element
     * @param useShadowDom shadowDOM flag
     */
    var protectStyleElementFromRemoval = function (protectStyleEl, useShadowDom) {
        var MutationObserver = window.MutationObserver || window.WebKitMutationObserver;
        if (!MutationObserver){
            return;
        }
        /* observer, which observe deleting protectStyleEl */
        var outerObserver = new MutationObserver(function (mutations) {
            for (var i = 0; i < mutations.length; i++) {

                var m = mutations[i];
                var removedNodeIndex = [].indexOf.call(mutations[i].removedNodes, protectStyleEl);
                if (removedNodeIndex != -1) {
                    var removedStyleEl = m.removedNodes[removedNodeIndex];

                    outerObserver.disconnect();

                    applyCss([removedStyleEl.textContent], useShadowDom);

                    break;
                }
            }

        });

        outerObserver.observe(protectStyleEl.parentNode, {'childList': true, 'characterData': true});
    };
    
    /**
     * Applies JS injections.
     *
     * @param scripts Array with JS scripts and scriptSource ('remote' or 'local')
     */
    var applyScripts = function(scripts) {
        if (!scripts || scripts.length === 0) {
            return;
        }

        var scriptsToApply = [];

        for (var i = 0; i < scripts.length; i++) {
            var scriptRule = scripts[i];
            switch (scriptRule.scriptSource) {
                case 'local':
                    scriptsToApply.push(scriptRule.rule);
                    break;
                case 'remote':
                    /**
                     * Note (!) (Firefox, Opera):
                     * In case of Firefox and Opera add-ons, JS filtering rules are hardcoded into add-on code.
                     * Look at ScriptFilterRule.getScriptSource to learn more.
                     */
                    if (!isFirefox && !isOpera) {
                        scriptsToApply.push(scriptRule.rule);
                    }
                    break;
            }
        }

        /**
         * JS injections are created by JS filtering rules:
         * http://adguard.com/en/filterrules.html#javascriptInjection
         */
        var script = document.createElement("script");
        script.setAttribute("type", "text/javascript");
        scriptsToApply.unshift("try {");
        scriptsToApply.push("} catch (ex) { console.error('Error executing AG js: ' + ex); }");
        script.textContent = scriptsToApply.join("\r\n");
        (document.head || document.documentElement).appendChild(script);
    };
    
    /**
     * Init listeners for error and load events.
     * We will then check loaded elements if they are blocked by our extension.
     * In this case we'll hide these blocked elements.
     */
    var initCollapseEventListeners = function() {
        document.addEventListener("error", checkShouldCollapse, true);

        // We need to listen for load events to hide blocked iframes (they don't raise error event)
        document.addEventListener("load", checkShouldCollapse, true);
    };
    
    /**
     * Checks if loaded element is blocked by AG and should be hidden
     * 
     * @param event Load or error event
     */
    var checkShouldCollapse = function(event) {
        var element = event.target;
        var eventType = event.type;
        var tagName = element.tagName.toLowerCase();

        var expectedEventType = (tagName == "iframe" || tagName == "frame") ? "load" : "error";
        if (eventType != expectedEventType) {
            return;
        }

        checkShouldCollapseElement(element);
    };

    /**
     * Extracts element URL from the dom node
     * 
     * @param element DOM node
     */
    var getElementUrl = function(element) {
        var elementUrl = element.src || element.data;
        if (!elementUrl || 
            elementUrl.indexOf('http') !== 0 ||
            // Some sources could not be set yet, lazy loaded images or smth.
            // In some cases like on gog.com, collapsing these elements could break the page script loading their sources 
            elementUrl === element.baseURI) {
            return null;
        }

        return elementUrl;
    };

    /**
     * Saves collapse request (to be reused after we get result from bg page)
     * 
     * @param element Element to check
     * @return request ID 
     */
    var saveCollapseRequest = function(element) {
        
        var tagName = element.tagName.toLowerCase();
        var requestId = collapseRequestId++;
        collapseRequests[requestId] = {
            element: element,
            src: element.src,
            tagName: tagName
        };

        return requestId;
    };

    /**
     * Hides element temporarily (until collapse check request is processed)
     *
     * @param element Element to hide
     */
    var tempHideElement = function (element) {
        // We skip big frames here
        if (element.localName === 'iframe' || element.localName === 'frame') {
            if (element.clientHeight * element.clientWidth > 400 * 300) {
                return;
            }
        }

        ElementCollapser.hideElement(element, shadowRoot);
    };

    /**
     * Response callback for "processShouldCollapse" message.
     * 
     * @param response Response got from the background page
     */
    var onProcessShouldCollapseResponse = function (response) {

        if (!response) {
            return;
        }
        
        // Get original collapse request
        var collapseRequest = collapseRequests[response.requestId];
        if (!collapseRequest) {
            return;
        }
        delete collapseRequests[response.requestId];

        var element = collapseRequest.element;
        if (response.collapse === true) {
            var elementUrl = collapseRequest.src;
            ElementCollapser.collapseElement(element, elementUrl, shadowRoot);
        }
        
        // Unhide element, which was previously hidden by "tempHideElement"
        // In case if element is collapsed, there's no need to hide it
        // Otherwise we shouldn't hide it either as it shouldn't be blocked
        ElementCollapser.unhideElement(element, shadowRoot);
    };

    /**
     * Checks if element is blocked by AG and should be hidden
     *
     * @param element Element to check
     */
    var checkShouldCollapseElement = function (element) {

        var requestType = requestTypeMap[element.localName];
        if (!requestType) {
            return;
        }

        var elementUrl = getElementUrl(element);
        if (!elementUrl) {
            return;
        }

        // Save request to a map (it will be used in response callback)
        var requestId = saveCollapseRequest(element);

        // Hide element right away (to prevent iframes "blinking")
        tempHideElement(element);

        // Send a message to the background page to check if the element really should be collapsed
        var message = {
            type: 'processShouldCollapse',
            elementUrl: elementUrl,
            documentUrl: document.URL,
            requestType: requestType,
            requestId: requestId
        };

        contentPage.sendMessage(message, onProcessShouldCollapseResponse);
    };
    
    /**
     * Response callback for "processShouldCollapseMany" message.
     *
     * @param response Response from bg page.
     */
    var onProcessShouldCollapseManyResponse = function(response) {

        if (!response) {
            return;
        }

        var requests = response.requests;
        for (var i = 0; i < requests.length; i++) {
            var collapseRequest = requests[i];
            onProcessShouldCollapseResponse(collapseRequest);
        }
    };
    
    /**
     * Collects all elements from the page and checks if we should hide them.
     */
    var checkBatchShouldCollapse = function() {
        var requests = [];

        // Collect collapse requests
        for (var tagName in requestTypeMap) { // jshint ignore:line
            var requestType = requestTypeMap[tagName];

            var elements = document.getElementsByTagName(tagName);
            for (var j = 0; j < elements.length; j++) {

                var element = elements[j];
                var elementUrl = getElementUrl(element);
                if (!elementUrl) {
                    continue;
                }

                var requestId = saveCollapseRequest(element); 

                requests.push({
                    elementUrl: elementUrl,
                    requestType: requestType,
                    requestId: requestId,
                    tagName: tagName
                });
            }
        }

        var message = {
            type: 'processShouldCollapseMany',
            requests: requests,
            documentUrl: document.URL            
        };

        // Send all prepared requests in one message
        contentPage.sendMessage(message, onProcessShouldCollapseManyResponse);
    };

    /**
     * This method is used when we need to check all page elements with collapse rules.
     * We need this when the browser is just started and add-on is not yet initialized.
     * In this case content scripts waits for add-on initialization and the
     * checks all page elements.  
     */
    var initBatchCollapse = function() {
        if (document.readyState === 'complete' ||
            document.readyState === 'loaded' ||
            document.readyState === 'interactive') {
            checkBatchShouldCollapse();
        } else {
            document.addEventListener('DOMContentLoaded', checkBatchShouldCollapse);
        }
    };
   
    /**
     * Called when document become visible.
     * https://github.com/AdguardTeam/AdguardBrowserExtension/issues/159
     */
    var onVisibilityChange = function() {

        if (document.hidden === false) {
            document.removeEventListener("visibilitychange", onVisibilityChange);
            init();
        }
    };
    
    /**
     * Messaging won't work when page is loaded by Safari top hits
     */        
    if (typeof safari != 'undefined' && document.hidden) {
        document.addEventListener("visibilitychange", onVisibilityChange);
        return;
    }
    
    // Start the content script
    init();
})();<|MERGE_RESOLUTION|>--- conflicted
+++ resolved
@@ -1,764 +1,760 @@
-/**
- * This file is part of Adguard Browser Extension (https://github.com/AdguardTeam/AdguardBrowserExtension).
- *
- * Adguard Browser Extension is free software: you can redistribute it and/or modify
- * it under the terms of the GNU Lesser General Public License as published by
- * the Free Software Foundation, either version 3 of the License, or
- * (at your option) any later version.
- *
- * Adguard Browser Extension is distributed in the hope that it will be useful,
- * but WITHOUT ANY WARRANTY; without even the implied warranty of
- * MERCHANTABILITY or FITNESS FOR A PARTICULAR PURPOSE.  See the
- * GNU Lesser General Public License for more details.
- *
- * You should have received a copy of the GNU Lesser General Public License
- * along with Adguard Browser Extension.  If not, see <http://www.gnu.org/licenses/>.
- */
-<<<<<<< HEAD
-/* global contentPage, ExtendedCss, HTMLDocument, XMLDocument, ElementCollapser, CssHitsCounter */
-=======
-/* global contentPage, ExtendedCss, HTMLDocument, XMLDocument, ElementCollapser */
->>>>>>> 5b420f9f
-(function() {
-
-    var requestTypeMap = {
-        "img": "IMAGE",
-        "input": "IMAGE",
-        "audio": "MEDIA",
-        "video": "MEDIA",
-        "object": "OBJECT",
-        "frame": "SUBDOCUMENT",
-        "iframe": "SUBDOCUMENT"
-    };
-    
-    /**
-     * Do not use shadow DOM on some websites
-     * https://code.google.com/p/chromium/issues/detail?id=496055
-     */
-    var shadowDomExceptions = [
-        'mail.google.com',
-        'inbox.google.com',
-        'productforums.google.com'
-    ];
-    
-    var collapseRequests = Object.create(null);
-    var collapseRequestId = 1;
-    var isFirefox = false;
-    var isOpera = false;
-    var shadowRoot = null;
-    var loadTruncatedCss = false;
-
-    /**
-     * Set callback for saving css hits
-     */
-    if (typeof CssHitsCounter !== 'undefined') {
-        CssHitsCounter.setCssHitsFoundCallback(function (stats) {
-            contentPage.sendMessage({type: 'saveCssHitStats', stats: stats});
-        });
-    }
-    
-    /**
-     * Initializing content script
-     */
-    var init = function () {
-        initWebSocketWrapper();
-
-        if (!isHtml()) {
-            return;
-        }
-
-        // We use shadow DOM when it's available to minimize our impact on web page DOM tree.
-        // According to ABP issue #452, creating a shadow root breaks running CSS transitions.
-        // Because of this, we create shadow root right after content script is initialized.
-        // First check if it's available already, chrome shows warning message in case of we try to create an additional root.
-        shadowRoot = document.documentElement.shadowRoot;
-        if (!shadowRoot) {
-            if ("createShadowRoot" in document.documentElement && shadowDomExceptions.indexOf(document.domain) == -1) {
-                shadowRoot = document.documentElement.createShadowRoot();
-                shadowRoot.appendChild(document.createElement("shadow"));
-            }
-        }
-
-        var userAgent = navigator.userAgent.toLowerCase();
-        isFirefox = userAgent.indexOf('firefox') > -1;
-        isOpera = userAgent.indexOf('opera') > -1 || userAgent.indexOf('opr') > -1;
-
-        if (window !== window.top) {
-            var width = Math.max(document.documentElement.clientWidth, window.innerWidth || 0);
-            var height = Math.max(document.documentElement.clientHeight, window.innerHeight || 0);
-            // Load only small set of css for small frames.
-            // We hide all generic css rules in this case.
-            // https://github.com/AdguardTeam/AdguardBrowserExtension/issues/223
-            loadTruncatedCss = (height * width) < 100000;
-        }
-
-        initCollapseEventListeners();
-        tryLoadCssAndScripts();
-    };
-
-    /**
-     * Checks if it is html document
-     *
-     * @returns {boolean}
-     */
-    var isHtml = function () {
-        return (document instanceof HTMLDocument) ||
-                // https://github.com/AdguardTeam/AdguardBrowserExtension/issues/233
-            ((document instanceof XMLDocument) && (document.createElement('div') instanceof HTMLDivElement));
-    };
-
-    /**
-     * Overrides window.WebSocket running the function from websocket.js
-     * https://github.com/AdguardTeam/AdguardBrowserExtension/issues/203
-     */
-    /*global initPageMessageListener, overrideWebSocket*/
-    var initWebSocketWrapper = function () {
-        // This is chrome-specific feature for blocking WebSocket connections
-        // overrideWebSocket function is not defined in case of other browsers
-        if (typeof overrideWebSocket !== 'function') {
-            return;
-        }
-
-        // Only for dynamically created frames and http/https documents.
-        if (!isHtml() && 
-            window.location.href !== "about:blank") {
-            return;
-        }
-
-        // WebSockets are broken in old versions of chrome
-        // https://github.com/AdguardTeam/AdguardBrowserExtension/issues/273
-        var userAgent = navigator.userAgent.toLowerCase();
-        var cIndex = userAgent.indexOf('chrome/');
-        if (cIndex > 0) {
-            var version = userAgent.substring(cIndex + 7);
-            if (Number.parseInt(version.substring(0, version.indexOf('.'))) < 47) {
-                return;
-            }
-        }
-        
-        if (userAgent.indexOf('firefox') >= 0) {
-            // Explicit check, we must not go further in case of Firefox
-            // https://github.com/AdguardTeam/AdguardBrowserExtension/issues/379
-            return;
-        }
-
-        initPageMessageListener();
-
-        var content = "try {\n";
-        content += '(' + overrideWebSocket.toString() + ')();';
-        content += "\n} catch (ex) { console.error('Error executing AG js: ' + ex); }";
-
-        var script = document.createElement("script");
-        script.setAttribute("type", "text/javascript");
-        script.textContent = content;
-
-        (document.head || document.documentElement).appendChild(script);
-    };
-
-    /**
-     * The main purpose of this function is to prevent blocked iframes "flickering".
-     * So, we do two things:
-     * 1. Add a temporary display:none style for all frames (which is removed on DOMContentLoaded event)
-     * 2. Use a MutationObserver to react on dynamically added iframe
-     *
-     * https://github.com/AdguardTeam/AdguardBrowserExtension/issues/301
-     */
-    var addIframeHidingStyle = function () {
-        if (window !== window.top) {
-            // Do nothing for frames
-            return;
-        }
-
-        var iframeHidingSelector = "iframe[src]";
-        ElementCollapser.hideBySelector(iframeHidingSelector, null, shadowRoot);
-
-        /**
-         * For iframes with changed source we check if it should be collapsed
-         *
-         * @param mutations
-         */
-        var handleIframeSrcChanged = function(mutations) {
-            for (var i = 0; i < mutations.length; i++) {
-                var iframe = mutations[i].target;
-                if (iframe) {
-                    checkShouldCollapseElement(iframe);
-                }
-            }
-        };
-
-        var iframeObserver = new MutationObserver(handleIframeSrcChanged);
-        var iframeObserverOptions = {
-            attributes: true,
-            attributeFilter: [ 'src' ]
-        };
-
-        /**
-         * Dynamically added frames handler
-         *
-         * @param mutations
-         */
-        var handleDomChanged = function(mutations) {
-            var iframes = [];
-            for (var i = 0; i < mutations.length; i++) {
-                var mutation = mutations[i];
-                var addedNodes = mutation.addedNodes;
-                for (var j = 0; j < addedNodes.length; j++) {
-                    var node = addedNodes[j];
-                    if (node.localName === "iframe") {
-                        iframes.push(node);
-                    }
-                }
-            }
-
-            if (iframes.length > 0) {
-                var iIframes = iframes.length;
-                while (iIframes--) {
-                    var iframe = iframes[iIframes];
-                    checkShouldCollapseElement(iframe);
-                    iframeObserver.observe(iframe, iframeObserverOptions);                    
-                }
-            }
-        };
-
-        /**
-         * Removes iframes hide style and initiates should-collapse check for iframes
-         */
-        var onDocumentReady = function() {
-            var iframes = document.getElementsByTagName('iframe');
-            for (var i = 0; i < iframes.length; i++) {
-                checkShouldCollapseElement(iframes[i]);
-            }
-
-            ElementCollapser.unhideBySelector(iframeHidingSelector, shadowRoot);
-
-            if (document.body) {
-                // Handle dynamically added frames
-                var domObserver = new MutationObserver(handleDomChanged);
-                domObserver.observe(document.body, {
-                    childList: true,
-                    subtree: true
-                });
-            }
-        };
-
-        //Document can already be loaded
-        if (['interactive', 'complete'].indexOf(document.readyState) >= 0) {
-            onDocumentReady();
-        } else {
-            document.addEventListener('DOMContentLoaded', onDocumentReady);
-        }
-    };
-
-    /**
-     * Loads CSS and JS injections
-     */
-    var tryLoadCssAndScripts = function () {
-        var message = {
-            type: 'getSelectorsAndScripts',
-            documentUrl: window.location.href,
-            loadTruncatedCss: loadTruncatedCss
-        };
-
-        /**
-         * Sending message to background page and passing a callback function
-         */
-        contentPage.sendMessage(message, processCssAndScriptsResponse);
-    };
-    
-    /**
-     * Processes response from the background page containing CSS and JS injections
-     *
-     * @param response Response from the background page
-     */
-    var processCssAndScriptsResponse = function(response) {
-        if (!response || response.requestFilterReady === false) {
-            /**
-             * This flag (requestFilterReady) means that we should wait for a while, because the 
-             * request filter is not ready yet. This is possible only on browser startup. 
-             * In this case we'll delay injections until extension is fully initialized.
-             */
-            setTimeout(function () {
-                tryLoadCssAndScripts();
-            }, 100);
-
-            return;
-        } else if (response.collapseAllElements) {
-            
-            /**
-             * This flag (collapseAllElements) means that we should check all page elements 
-             * and collapse them if needed. Why? On browser startup we can't block some 
-             * ad/tracking requests because extension is not yet initialized when 
-             * these requests are executed. At least we could hide these elements.
-             */
-            applySelectors(response.selectors, response.useShadowDom);
-            applyScripts(response.scripts);
-            initBatchCollapse();
-        } else {
-            applySelectors(response.selectors, response.useShadowDom);
-            applyScripts(response.scripts);
-        }
-
-        if (response && response.selectors && response.selectors.css && response.selectors.css.length > 0) {
-            addIframeHidingStyle();
-        }
-
-        if (typeof CssHitsCounter !== 'undefined' &&
-            response && response.selectors && response.selectors.cssHitsCounterEnabled) {
-
-            // Start css hits calculation
-            CssHitsCounter.count();
-        }
-    };
-    
-    /**
-     * Sets "style" DOM element content.
-     * 
-     * @param styleEl       "style" DOM element
-     * @param cssContent    CSS content to set
-     * @param useShadowDom  true if we want to use shadow DOM
-     */
-    var setStyleContent = function(styleEl, cssContent, useShadowDom) {
-        
-        if (useShadowDom && !shadowRoot) {
-            // Despite our will to use shadow DOM we cannot
-            // It is rare case, but anyway: https://code.google.com/p/chromium/issues/detail?id=496055
-            // The only thing we can do is to append styles to document root
-            // We should remove ::content pseudo-element first
-            cssContent = cssContent.replace(new RegExp('::content ', 'g'), '');
-        }
-        
-        styleEl.textContent = cssContent;
-    };
-    
-    /**
-     * Applies CSS and extended CSS stylesheets
-     * 
-     * @param selectors     Object with the stylesheets got from the background page.
-     * @param useShadowDom  If true - add styles to shadow DOM instead of normal DOM. 
-     */
-    var applySelectors = function (selectors, useShadowDom) {
-        if (!selectors) {
-            return;
-        }
-
-        applyCss(selectors.css, useShadowDom);
-        applyExtendedCss(selectors.extendedCss);
-    };
-
-    /**
-     * Applies CSS stylesheets
-     * 
-     * @param css Array with CSS stylesheets
-     */
-    var applyCss = function (css, useShadowDom) {
-        if (!css || css.length === 0) {
-            return;
-        }
-
-        for (var i = 0; i < css.length; i++) {
-            var styleEl = document.createElement("style");
-            styleEl.setAttribute("type", "text/css");
-            setStyleContent(styleEl, css[i], useShadowDom);
-
-            if (useShadowDom && shadowRoot) {
-                shadowRoot.appendChild(styleEl);
-            } else {
-                (document.head || document.documentElement).appendChild(styleEl);                
-            }
-
-            protectStyleElementFromRemoval(styleEl, useShadowDom);
-            protectStyleElementContent(styleEl);
-        }
-    };
-
-    /**
-     * Applies Extended Css stylesheet
-     *
-     * @param extendedCss Array with ExtendedCss stylesheets
-     */
-    var applyExtendedCss = function (extendedCss) {
-        if (!extendedCss || !extendedCss.length) {
-            return;
-        }
-
-        // https://github.com/AdguardTeam/ExtendedCss
-        new ExtendedCss(extendedCss.join("\n")).apply();
-    };
-
-    /**
-     * Protects specified style element from changes to the current document
-     * Add a mutation observer, which is adds our rules again if it was removed
-     *
-     * @param protectStyleEl protected style element
-     */
-    var protectStyleElementContent = function (protectStyleEl) {
-        var MutationObserver = window.MutationObserver || window.WebKitMutationObserver;
-        if (!MutationObserver){
-            return;
-        }
-        /* observer, which observe protectStyleEl inner changes, without deleting styleEl */
-        var innerObserver = new MutationObserver(function (mutations) {
-
-            for (var i = 0; i < mutations.length; i++) {
-
-                var m = mutations[i];
-                if (protectStyleEl.hasAttribute("mod") && protectStyleEl.getAttribute("mod") == "inner") {
-                    protectStyleEl.removeAttribute("mod");
-                    break;
-                }
-
-                protectStyleEl.setAttribute("mod", "inner");
-                var isProtectStyleElModified = false;
-
-                /* further, there are two mutually exclusive situations: either there were changes the text of protectStyleEl,
-                 either there was removes a whole child "text" element of protectStyleEl
-                 we'll process both of them */
-
-                if (m.removedNodes.length > 0) {
-                    for (var j = 0; j < m.removedNodes.length; j++) {
-                        isProtectStyleElModified = true;
-                        protectStyleEl.appendChild(m.removedNodes[j]);
-                    }
-                } else {
-                    if (m.oldValue) {
-                        isProtectStyleElModified = true;
-                        protectStyleEl.textContent = m.oldValue;
-                    }
-                }
-
-                if (!isProtectStyleElModified) {
-                    protectStyleEl.removeAttribute("mod");
-                }
-            }
-
-        });
-
-        innerObserver.observe(protectStyleEl, {
-                'childList': true,
-                'characterData': true,
-                'subtree': true,
-                'characterDataOldValue': true
-            });
-    };
-
-    /**
-     * Protects style element from removing.
-     *
-     * @param protectStyleEl protected style element
-     * @param useShadowDom shadowDOM flag
-     */
-    var protectStyleElementFromRemoval = function (protectStyleEl, useShadowDom) {
-        var MutationObserver = window.MutationObserver || window.WebKitMutationObserver;
-        if (!MutationObserver){
-            return;
-        }
-        /* observer, which observe deleting protectStyleEl */
-        var outerObserver = new MutationObserver(function (mutations) {
-            for (var i = 0; i < mutations.length; i++) {
-
-                var m = mutations[i];
-                var removedNodeIndex = [].indexOf.call(mutations[i].removedNodes, protectStyleEl);
-                if (removedNodeIndex != -1) {
-                    var removedStyleEl = m.removedNodes[removedNodeIndex];
-
-                    outerObserver.disconnect();
-
-                    applyCss([removedStyleEl.textContent], useShadowDom);
-
-                    break;
-                }
-            }
-
-        });
-
-        outerObserver.observe(protectStyleEl.parentNode, {'childList': true, 'characterData': true});
-    };
-    
-    /**
-     * Applies JS injections.
-     *
-     * @param scripts Array with JS scripts and scriptSource ('remote' or 'local')
-     */
-    var applyScripts = function(scripts) {
-        if (!scripts || scripts.length === 0) {
-            return;
-        }
-
-        var scriptsToApply = [];
-
-        for (var i = 0; i < scripts.length; i++) {
-            var scriptRule = scripts[i];
-            switch (scriptRule.scriptSource) {
-                case 'local':
-                    scriptsToApply.push(scriptRule.rule);
-                    break;
-                case 'remote':
-                    /**
-                     * Note (!) (Firefox, Opera):
-                     * In case of Firefox and Opera add-ons, JS filtering rules are hardcoded into add-on code.
-                     * Look at ScriptFilterRule.getScriptSource to learn more.
-                     */
-                    if (!isFirefox && !isOpera) {
-                        scriptsToApply.push(scriptRule.rule);
-                    }
-                    break;
-            }
-        }
-
-        /**
-         * JS injections are created by JS filtering rules:
-         * http://adguard.com/en/filterrules.html#javascriptInjection
-         */
-        var script = document.createElement("script");
-        script.setAttribute("type", "text/javascript");
-        scriptsToApply.unshift("try {");
-        scriptsToApply.push("} catch (ex) { console.error('Error executing AG js: ' + ex); }");
-        script.textContent = scriptsToApply.join("\r\n");
-        (document.head || document.documentElement).appendChild(script);
-    };
-    
-    /**
-     * Init listeners for error and load events.
-     * We will then check loaded elements if they are blocked by our extension.
-     * In this case we'll hide these blocked elements.
-     */
-    var initCollapseEventListeners = function() {
-        document.addEventListener("error", checkShouldCollapse, true);
-
-        // We need to listen for load events to hide blocked iframes (they don't raise error event)
-        document.addEventListener("load", checkShouldCollapse, true);
-    };
-    
-    /**
-     * Checks if loaded element is blocked by AG and should be hidden
-     * 
-     * @param event Load or error event
-     */
-    var checkShouldCollapse = function(event) {
-        var element = event.target;
-        var eventType = event.type;
-        var tagName = element.tagName.toLowerCase();
-
-        var expectedEventType = (tagName == "iframe" || tagName == "frame") ? "load" : "error";
-        if (eventType != expectedEventType) {
-            return;
-        }
-
-        checkShouldCollapseElement(element);
-    };
-
-    /**
-     * Extracts element URL from the dom node
-     * 
-     * @param element DOM node
-     */
-    var getElementUrl = function(element) {
-        var elementUrl = element.src || element.data;
-        if (!elementUrl || 
-            elementUrl.indexOf('http') !== 0 ||
-            // Some sources could not be set yet, lazy loaded images or smth.
-            // In some cases like on gog.com, collapsing these elements could break the page script loading their sources 
-            elementUrl === element.baseURI) {
-            return null;
-        }
-
-        return elementUrl;
-    };
-
-    /**
-     * Saves collapse request (to be reused after we get result from bg page)
-     * 
-     * @param element Element to check
-     * @return request ID 
-     */
-    var saveCollapseRequest = function(element) {
-        
-        var tagName = element.tagName.toLowerCase();
-        var requestId = collapseRequestId++;
-        collapseRequests[requestId] = {
-            element: element,
-            src: element.src,
-            tagName: tagName
-        };
-
-        return requestId;
-    };
-
-    /**
-     * Hides element temporarily (until collapse check request is processed)
-     *
-     * @param element Element to hide
-     */
-    var tempHideElement = function (element) {
-        // We skip big frames here
-        if (element.localName === 'iframe' || element.localName === 'frame') {
-            if (element.clientHeight * element.clientWidth > 400 * 300) {
-                return;
-            }
-        }
-
-        ElementCollapser.hideElement(element, shadowRoot);
-    };
-
-    /**
-     * Response callback for "processShouldCollapse" message.
-     * 
-     * @param response Response got from the background page
-     */
-    var onProcessShouldCollapseResponse = function (response) {
-
-        if (!response) {
-            return;
-        }
-        
-        // Get original collapse request
-        var collapseRequest = collapseRequests[response.requestId];
-        if (!collapseRequest) {
-            return;
-        }
-        delete collapseRequests[response.requestId];
-
-        var element = collapseRequest.element;
-        if (response.collapse === true) {
-            var elementUrl = collapseRequest.src;
-            ElementCollapser.collapseElement(element, elementUrl, shadowRoot);
-        }
-        
-        // Unhide element, which was previously hidden by "tempHideElement"
-        // In case if element is collapsed, there's no need to hide it
-        // Otherwise we shouldn't hide it either as it shouldn't be blocked
-        ElementCollapser.unhideElement(element, shadowRoot);
-    };
-
-    /**
-     * Checks if element is blocked by AG and should be hidden
-     *
-     * @param element Element to check
-     */
-    var checkShouldCollapseElement = function (element) {
-
-        var requestType = requestTypeMap[element.localName];
-        if (!requestType) {
-            return;
-        }
-
-        var elementUrl = getElementUrl(element);
-        if (!elementUrl) {
-            return;
-        }
-
-        // Save request to a map (it will be used in response callback)
-        var requestId = saveCollapseRequest(element);
-
-        // Hide element right away (to prevent iframes "blinking")
-        tempHideElement(element);
-
-        // Send a message to the background page to check if the element really should be collapsed
-        var message = {
-            type: 'processShouldCollapse',
-            elementUrl: elementUrl,
-            documentUrl: document.URL,
-            requestType: requestType,
-            requestId: requestId
-        };
-
-        contentPage.sendMessage(message, onProcessShouldCollapseResponse);
-    };
-    
-    /**
-     * Response callback for "processShouldCollapseMany" message.
-     *
-     * @param response Response from bg page.
-     */
-    var onProcessShouldCollapseManyResponse = function(response) {
-
-        if (!response) {
-            return;
-        }
-
-        var requests = response.requests;
-        for (var i = 0; i < requests.length; i++) {
-            var collapseRequest = requests[i];
-            onProcessShouldCollapseResponse(collapseRequest);
-        }
-    };
-    
-    /**
-     * Collects all elements from the page and checks if we should hide them.
-     */
-    var checkBatchShouldCollapse = function() {
-        var requests = [];
-
-        // Collect collapse requests
-        for (var tagName in requestTypeMap) { // jshint ignore:line
-            var requestType = requestTypeMap[tagName];
-
-            var elements = document.getElementsByTagName(tagName);
-            for (var j = 0; j < elements.length; j++) {
-
-                var element = elements[j];
-                var elementUrl = getElementUrl(element);
-                if (!elementUrl) {
-                    continue;
-                }
-
-                var requestId = saveCollapseRequest(element); 
-
-                requests.push({
-                    elementUrl: elementUrl,
-                    requestType: requestType,
-                    requestId: requestId,
-                    tagName: tagName
-                });
-            }
-        }
-
-        var message = {
-            type: 'processShouldCollapseMany',
-            requests: requests,
-            documentUrl: document.URL            
-        };
-
-        // Send all prepared requests in one message
-        contentPage.sendMessage(message, onProcessShouldCollapseManyResponse);
-    };
-
-    /**
-     * This method is used when we need to check all page elements with collapse rules.
-     * We need this when the browser is just started and add-on is not yet initialized.
-     * In this case content scripts waits for add-on initialization and the
-     * checks all page elements.  
-     */
-    var initBatchCollapse = function() {
-        if (document.readyState === 'complete' ||
-            document.readyState === 'loaded' ||
-            document.readyState === 'interactive') {
-            checkBatchShouldCollapse();
-        } else {
-            document.addEventListener('DOMContentLoaded', checkBatchShouldCollapse);
-        }
-    };
-   
-    /**
-     * Called when document become visible.
-     * https://github.com/AdguardTeam/AdguardBrowserExtension/issues/159
-     */
-    var onVisibilityChange = function() {
-
-        if (document.hidden === false) {
-            document.removeEventListener("visibilitychange", onVisibilityChange);
-            init();
-        }
-    };
-    
-    /**
-     * Messaging won't work when page is loaded by Safari top hits
-     */        
-    if (typeof safari != 'undefined' && document.hidden) {
-        document.addEventListener("visibilitychange", onVisibilityChange);
-        return;
-    }
-    
-    // Start the content script
-    init();
+/**
+ * This file is part of Adguard Browser Extension (https://github.com/AdguardTeam/AdguardBrowserExtension).
+ *
+ * Adguard Browser Extension is free software: you can redistribute it and/or modify
+ * it under the terms of the GNU Lesser General Public License as published by
+ * the Free Software Foundation, either version 3 of the License, or
+ * (at your option) any later version.
+ *
+ * Adguard Browser Extension is distributed in the hope that it will be useful,
+ * but WITHOUT ANY WARRANTY; without even the implied warranty of
+ * MERCHANTABILITY or FITNESS FOR A PARTICULAR PURPOSE.  See the
+ * GNU Lesser General Public License for more details.
+ *
+ * You should have received a copy of the GNU Lesser General Public License
+ * along with Adguard Browser Extension.  If not, see <http://www.gnu.org/licenses/>.
+ */
+/* global contentPage, ExtendedCss, HTMLDocument, XMLDocument, ElementCollapser, CssHitsCounter */
+(function() {
+
+    var requestTypeMap = {
+        "img": "IMAGE",
+        "input": "IMAGE",
+        "audio": "MEDIA",
+        "video": "MEDIA",
+        "object": "OBJECT",
+        "frame": "SUBDOCUMENT",
+        "iframe": "SUBDOCUMENT"
+    };
+    
+    /**
+     * Do not use shadow DOM on some websites
+     * https://code.google.com/p/chromium/issues/detail?id=496055
+     */
+    var shadowDomExceptions = [
+        'mail.google.com',
+        'inbox.google.com',
+        'productforums.google.com'
+    ];
+    
+    var collapseRequests = Object.create(null);
+    var collapseRequestId = 1;
+    var isFirefox = false;
+    var isOpera = false;
+    var shadowRoot = null;
+    var loadTruncatedCss = false;
+
+    /**
+     * Set callback for saving css hits
+     */
+    if (typeof CssHitsCounter !== 'undefined') {
+        CssHitsCounter.setCssHitsFoundCallback(function (stats) {
+            contentPage.sendMessage({type: 'saveCssHitStats', stats: stats});
+        });
+    }
+    
+    /**
+     * Initializing content script
+     */
+    var init = function () {
+        initWebSocketWrapper();
+
+        if (!isHtml()) {
+            return;
+        }
+
+        // We use shadow DOM when it's available to minimize our impact on web page DOM tree.
+        // According to ABP issue #452, creating a shadow root breaks running CSS transitions.
+        // Because of this, we create shadow root right after content script is initialized.
+        // First check if it's available already, chrome shows warning message in case of we try to create an additional root.
+        shadowRoot = document.documentElement.shadowRoot;
+        if (!shadowRoot) {
+            if ("createShadowRoot" in document.documentElement && shadowDomExceptions.indexOf(document.domain) == -1) {
+                shadowRoot = document.documentElement.createShadowRoot();
+                shadowRoot.appendChild(document.createElement("shadow"));
+            }
+        }
+
+        var userAgent = navigator.userAgent.toLowerCase();
+        isFirefox = userAgent.indexOf('firefox') > -1;
+        isOpera = userAgent.indexOf('opera') > -1 || userAgent.indexOf('opr') > -1;
+
+        if (window !== window.top) {
+            var width = Math.max(document.documentElement.clientWidth, window.innerWidth || 0);
+            var height = Math.max(document.documentElement.clientHeight, window.innerHeight || 0);
+            // Load only small set of css for small frames.
+            // We hide all generic css rules in this case.
+            // https://github.com/AdguardTeam/AdguardBrowserExtension/issues/223
+            loadTruncatedCss = (height * width) < 100000;
+        }
+
+        initCollapseEventListeners();
+        tryLoadCssAndScripts();
+    };
+
+    /**
+     * Checks if it is html document
+     *
+     * @returns {boolean}
+     */
+    var isHtml = function () {
+        return (document instanceof HTMLDocument) ||
+                // https://github.com/AdguardTeam/AdguardBrowserExtension/issues/233
+            ((document instanceof XMLDocument) && (document.createElement('div') instanceof HTMLDivElement));
+    };
+
+    /**
+     * Overrides window.WebSocket running the function from websocket.js
+     * https://github.com/AdguardTeam/AdguardBrowserExtension/issues/203
+     */
+    /*global initPageMessageListener, overrideWebSocket*/
+    var initWebSocketWrapper = function () {
+        // This is chrome-specific feature for blocking WebSocket connections
+        // overrideWebSocket function is not defined in case of other browsers
+        if (typeof overrideWebSocket !== 'function') {
+            return;
+        }
+
+        // Only for dynamically created frames and http/https documents.
+        if (!isHtml() && 
+            window.location.href !== "about:blank") {
+            return;
+        }
+
+        // WebSockets are broken in old versions of chrome
+        // https://github.com/AdguardTeam/AdguardBrowserExtension/issues/273
+        var userAgent = navigator.userAgent.toLowerCase();
+        var cIndex = userAgent.indexOf('chrome/');
+        if (cIndex > 0) {
+            var version = userAgent.substring(cIndex + 7);
+            if (Number.parseInt(version.substring(0, version.indexOf('.'))) < 47) {
+                return;
+            }
+        }
+        
+        if (userAgent.indexOf('firefox') >= 0) {
+            // Explicit check, we must not go further in case of Firefox
+            // https://github.com/AdguardTeam/AdguardBrowserExtension/issues/379
+            return;
+        }
+
+        initPageMessageListener();
+
+        var content = "try {\n";
+        content += '(' + overrideWebSocket.toString() + ')();';
+        content += "\n} catch (ex) { console.error('Error executing AG js: ' + ex); }";
+
+        var script = document.createElement("script");
+        script.setAttribute("type", "text/javascript");
+        script.textContent = content;
+
+        (document.head || document.documentElement).appendChild(script);
+    };
+
+    /**
+     * The main purpose of this function is to prevent blocked iframes "flickering".
+     * So, we do two things:
+     * 1. Add a temporary display:none style for all frames (which is removed on DOMContentLoaded event)
+     * 2. Use a MutationObserver to react on dynamically added iframe
+     *
+     * https://github.com/AdguardTeam/AdguardBrowserExtension/issues/301
+     */
+    var addIframeHidingStyle = function () {
+        if (window !== window.top) {
+            // Do nothing for frames
+            return;
+        }
+
+        var iframeHidingSelector = "iframe[src]";
+        ElementCollapser.hideBySelector(iframeHidingSelector, null, shadowRoot);
+
+        /**
+         * For iframes with changed source we check if it should be collapsed
+         *
+         * @param mutations
+         */
+        var handleIframeSrcChanged = function(mutations) {
+            for (var i = 0; i < mutations.length; i++) {
+                var iframe = mutations[i].target;
+                if (iframe) {
+                    checkShouldCollapseElement(iframe);
+                }
+            }
+        };
+
+        var iframeObserver = new MutationObserver(handleIframeSrcChanged);
+        var iframeObserverOptions = {
+            attributes: true,
+            attributeFilter: [ 'src' ]
+        };
+
+        /**
+         * Dynamically added frames handler
+         *
+         * @param mutations
+         */
+        var handleDomChanged = function(mutations) {
+            var iframes = [];
+            for (var i = 0; i < mutations.length; i++) {
+                var mutation = mutations[i];
+                var addedNodes = mutation.addedNodes;
+                for (var j = 0; j < addedNodes.length; j++) {
+                    var node = addedNodes[j];
+                    if (node.localName === "iframe") {
+                        iframes.push(node);
+                    }
+                }
+            }
+
+            if (iframes.length > 0) {
+                var iIframes = iframes.length;
+                while (iIframes--) {
+                    var iframe = iframes[iIframes];
+                    checkShouldCollapseElement(iframe);
+                    iframeObserver.observe(iframe, iframeObserverOptions);                    
+                }
+            }
+        };
+
+        /**
+         * Removes iframes hide style and initiates should-collapse check for iframes
+         */
+        var onDocumentReady = function() {
+            var iframes = document.getElementsByTagName('iframe');
+            for (var i = 0; i < iframes.length; i++) {
+                checkShouldCollapseElement(iframes[i]);
+            }
+
+            ElementCollapser.unhideBySelector(iframeHidingSelector, shadowRoot);
+
+            if (document.body) {
+                // Handle dynamically added frames
+                var domObserver = new MutationObserver(handleDomChanged);
+                domObserver.observe(document.body, {
+                    childList: true,
+                    subtree: true
+                });
+            }
+        };
+
+        //Document can already be loaded
+        if (['interactive', 'complete'].indexOf(document.readyState) >= 0) {
+            onDocumentReady();
+        } else {
+            document.addEventListener('DOMContentLoaded', onDocumentReady);
+        }
+    };
+
+    /**
+     * Loads CSS and JS injections
+     */
+    var tryLoadCssAndScripts = function () {
+        var message = {
+            type: 'getSelectorsAndScripts',
+            documentUrl: window.location.href,
+            loadTruncatedCss: loadTruncatedCss
+        };
+
+        /**
+         * Sending message to background page and passing a callback function
+         */
+        contentPage.sendMessage(message, processCssAndScriptsResponse);
+    };
+    
+    /**
+     * Processes response from the background page containing CSS and JS injections
+     *
+     * @param response Response from the background page
+     */
+    var processCssAndScriptsResponse = function(response) {
+        if (!response || response.requestFilterReady === false) {
+            /**
+             * This flag (requestFilterReady) means that we should wait for a while, because the 
+             * request filter is not ready yet. This is possible only on browser startup. 
+             * In this case we'll delay injections until extension is fully initialized.
+             */
+            setTimeout(function () {
+                tryLoadCssAndScripts();
+            }, 100);
+
+            return;
+        } else if (response.collapseAllElements) {
+            
+            /**
+             * This flag (collapseAllElements) means that we should check all page elements 
+             * and collapse them if needed. Why? On browser startup we can't block some 
+             * ad/tracking requests because extension is not yet initialized when 
+             * these requests are executed. At least we could hide these elements.
+             */
+            applySelectors(response.selectors, response.useShadowDom);
+            applyScripts(response.scripts);
+            initBatchCollapse();
+        } else {
+            applySelectors(response.selectors, response.useShadowDom);
+            applyScripts(response.scripts);
+        }
+
+        if (response && response.selectors && response.selectors.css && response.selectors.css.length > 0) {
+            addIframeHidingStyle();
+        }
+
+        if (typeof CssHitsCounter !== 'undefined' &&
+            response && response.selectors && response.selectors.cssHitsCounterEnabled) {
+
+            // Start css hits calculation
+            CssHitsCounter.count();
+        }
+    };
+    
+    /**
+     * Sets "style" DOM element content.
+     * 
+     * @param styleEl       "style" DOM element
+     * @param cssContent    CSS content to set
+     * @param useShadowDom  true if we want to use shadow DOM
+     */
+    var setStyleContent = function(styleEl, cssContent, useShadowDom) {
+        
+        if (useShadowDom && !shadowRoot) {
+            // Despite our will to use shadow DOM we cannot
+            // It is rare case, but anyway: https://code.google.com/p/chromium/issues/detail?id=496055
+            // The only thing we can do is to append styles to document root
+            // We should remove ::content pseudo-element first
+            cssContent = cssContent.replace(new RegExp('::content ', 'g'), '');
+        }
+        
+        styleEl.textContent = cssContent;
+    };
+    
+    /**
+     * Applies CSS and extended CSS stylesheets
+     * 
+     * @param selectors     Object with the stylesheets got from the background page.
+     * @param useShadowDom  If true - add styles to shadow DOM instead of normal DOM. 
+     */
+    var applySelectors = function (selectors, useShadowDom) {
+        if (!selectors) {
+            return;
+        }
+
+        applyCss(selectors.css, useShadowDom);
+        applyExtendedCss(selectors.extendedCss);
+    };
+
+    /**
+     * Applies CSS stylesheets
+     * 
+     * @param css Array with CSS stylesheets
+     */
+    var applyCss = function (css, useShadowDom) {
+        if (!css || css.length === 0) {
+            return;
+        }
+
+        for (var i = 0; i < css.length; i++) {
+            var styleEl = document.createElement("style");
+            styleEl.setAttribute("type", "text/css");
+            setStyleContent(styleEl, css[i], useShadowDom);
+
+            if (useShadowDom && shadowRoot) {
+                shadowRoot.appendChild(styleEl);
+            } else {
+                (document.head || document.documentElement).appendChild(styleEl);                
+            }
+
+            protectStyleElementFromRemoval(styleEl, useShadowDom);
+            protectStyleElementContent(styleEl);
+        }
+    };
+
+    /**
+     * Applies Extended Css stylesheet
+     *
+     * @param extendedCss Array with ExtendedCss stylesheets
+     */
+    var applyExtendedCss = function (extendedCss) {
+        if (!extendedCss || !extendedCss.length) {
+            return;
+        }
+
+        // https://github.com/AdguardTeam/ExtendedCss
+        new ExtendedCss(extendedCss.join("\n")).apply();
+    };
+
+    /**
+     * Protects specified style element from changes to the current document
+     * Add a mutation observer, which is adds our rules again if it was removed
+     *
+     * @param protectStyleEl protected style element
+     */
+    var protectStyleElementContent = function (protectStyleEl) {
+        var MutationObserver = window.MutationObserver || window.WebKitMutationObserver;
+        if (!MutationObserver){
+            return;
+        }
+        /* observer, which observe protectStyleEl inner changes, without deleting styleEl */
+        var innerObserver = new MutationObserver(function (mutations) {
+
+            for (var i = 0; i < mutations.length; i++) {
+
+                var m = mutations[i];
+                if (protectStyleEl.hasAttribute("mod") && protectStyleEl.getAttribute("mod") == "inner") {
+                    protectStyleEl.removeAttribute("mod");
+                    break;
+                }
+
+                protectStyleEl.setAttribute("mod", "inner");
+                var isProtectStyleElModified = false;
+
+                /* further, there are two mutually exclusive situations: either there were changes the text of protectStyleEl,
+                 either there was removes a whole child "text" element of protectStyleEl
+                 we'll process both of them */
+
+                if (m.removedNodes.length > 0) {
+                    for (var j = 0; j < m.removedNodes.length; j++) {
+                        isProtectStyleElModified = true;
+                        protectStyleEl.appendChild(m.removedNodes[j]);
+                    }
+                } else {
+                    if (m.oldValue) {
+                        isProtectStyleElModified = true;
+                        protectStyleEl.textContent = m.oldValue;
+                    }
+                }
+
+                if (!isProtectStyleElModified) {
+                    protectStyleEl.removeAttribute("mod");
+                }
+            }
+
+        });
+
+        innerObserver.observe(protectStyleEl, {
+                'childList': true,
+                'characterData': true,
+                'subtree': true,
+                'characterDataOldValue': true
+            });
+    };
+
+    /**
+     * Protects style element from removing.
+     *
+     * @param protectStyleEl protected style element
+     * @param useShadowDom shadowDOM flag
+     */
+    var protectStyleElementFromRemoval = function (protectStyleEl, useShadowDom) {
+        var MutationObserver = window.MutationObserver || window.WebKitMutationObserver;
+        if (!MutationObserver){
+            return;
+        }
+        /* observer, which observe deleting protectStyleEl */
+        var outerObserver = new MutationObserver(function (mutations) {
+            for (var i = 0; i < mutations.length; i++) {
+
+                var m = mutations[i];
+                var removedNodeIndex = [].indexOf.call(mutations[i].removedNodes, protectStyleEl);
+                if (removedNodeIndex != -1) {
+                    var removedStyleEl = m.removedNodes[removedNodeIndex];
+
+                    outerObserver.disconnect();
+
+                    applyCss([removedStyleEl.textContent], useShadowDom);
+
+                    break;
+                }
+            }
+
+        });
+
+        outerObserver.observe(protectStyleEl.parentNode, {'childList': true, 'characterData': true});
+    };
+    
+    /**
+     * Applies JS injections.
+     *
+     * @param scripts Array with JS scripts and scriptSource ('remote' or 'local')
+     */
+    var applyScripts = function(scripts) {
+        if (!scripts || scripts.length === 0) {
+            return;
+        }
+
+        var scriptsToApply = [];
+
+        for (var i = 0; i < scripts.length; i++) {
+            var scriptRule = scripts[i];
+            switch (scriptRule.scriptSource) {
+                case 'local':
+                    scriptsToApply.push(scriptRule.rule);
+                    break;
+                case 'remote':
+                    /**
+                     * Note (!) (Firefox, Opera):
+                     * In case of Firefox and Opera add-ons, JS filtering rules are hardcoded into add-on code.
+                     * Look at ScriptFilterRule.getScriptSource to learn more.
+                     */
+                    if (!isFirefox && !isOpera) {
+                        scriptsToApply.push(scriptRule.rule);
+                    }
+                    break;
+            }
+        }
+
+        /**
+         * JS injections are created by JS filtering rules:
+         * http://adguard.com/en/filterrules.html#javascriptInjection
+         */
+        var script = document.createElement("script");
+        script.setAttribute("type", "text/javascript");
+        scriptsToApply.unshift("try {");
+        scriptsToApply.push("} catch (ex) { console.error('Error executing AG js: ' + ex); }");
+        script.textContent = scriptsToApply.join("\r\n");
+        (document.head || document.documentElement).appendChild(script);
+    };
+    
+    /**
+     * Init listeners for error and load events.
+     * We will then check loaded elements if they are blocked by our extension.
+     * In this case we'll hide these blocked elements.
+     */
+    var initCollapseEventListeners = function() {
+        document.addEventListener("error", checkShouldCollapse, true);
+
+        // We need to listen for load events to hide blocked iframes (they don't raise error event)
+        document.addEventListener("load", checkShouldCollapse, true);
+    };
+    
+    /**
+     * Checks if loaded element is blocked by AG and should be hidden
+     * 
+     * @param event Load or error event
+     */
+    var checkShouldCollapse = function(event) {
+        var element = event.target;
+        var eventType = event.type;
+        var tagName = element.tagName.toLowerCase();
+
+        var expectedEventType = (tagName == "iframe" || tagName == "frame") ? "load" : "error";
+        if (eventType != expectedEventType) {
+            return;
+        }
+
+        checkShouldCollapseElement(element);
+    };
+
+    /**
+     * Extracts element URL from the dom node
+     * 
+     * @param element DOM node
+     */
+    var getElementUrl = function(element) {
+        var elementUrl = element.src || element.data;
+        if (!elementUrl || 
+            elementUrl.indexOf('http') !== 0 ||
+            // Some sources could not be set yet, lazy loaded images or smth.
+            // In some cases like on gog.com, collapsing these elements could break the page script loading their sources 
+            elementUrl === element.baseURI) {
+            return null;
+        }
+
+        return elementUrl;
+    };
+
+    /**
+     * Saves collapse request (to be reused after we get result from bg page)
+     * 
+     * @param element Element to check
+     * @return request ID 
+     */
+    var saveCollapseRequest = function(element) {
+        
+        var tagName = element.tagName.toLowerCase();
+        var requestId = collapseRequestId++;
+        collapseRequests[requestId] = {
+            element: element,
+            src: element.src,
+            tagName: tagName
+        };
+
+        return requestId;
+    };
+
+    /**
+     * Hides element temporarily (until collapse check request is processed)
+     *
+     * @param element Element to hide
+     */
+    var tempHideElement = function (element) {
+        // We skip big frames here
+        if (element.localName === 'iframe' || element.localName === 'frame') {
+            if (element.clientHeight * element.clientWidth > 400 * 300) {
+                return;
+            }
+        }
+
+        ElementCollapser.hideElement(element, shadowRoot);
+    };
+
+    /**
+     * Response callback for "processShouldCollapse" message.
+     * 
+     * @param response Response got from the background page
+     */
+    var onProcessShouldCollapseResponse = function (response) {
+
+        if (!response) {
+            return;
+        }
+        
+        // Get original collapse request
+        var collapseRequest = collapseRequests[response.requestId];
+        if (!collapseRequest) {
+            return;
+        }
+        delete collapseRequests[response.requestId];
+
+        var element = collapseRequest.element;
+        if (response.collapse === true) {
+            var elementUrl = collapseRequest.src;
+            ElementCollapser.collapseElement(element, elementUrl, shadowRoot);
+        }
+        
+        // Unhide element, which was previously hidden by "tempHideElement"
+        // In case if element is collapsed, there's no need to hide it
+        // Otherwise we shouldn't hide it either as it shouldn't be blocked
+        ElementCollapser.unhideElement(element, shadowRoot);
+    };
+
+    /**
+     * Checks if element is blocked by AG and should be hidden
+     *
+     * @param element Element to check
+     */
+    var checkShouldCollapseElement = function (element) {
+
+        var requestType = requestTypeMap[element.localName];
+        if (!requestType) {
+            return;
+        }
+
+        var elementUrl = getElementUrl(element);
+        if (!elementUrl) {
+            return;
+        }
+
+        // Save request to a map (it will be used in response callback)
+        var requestId = saveCollapseRequest(element);
+
+        // Hide element right away (to prevent iframes "blinking")
+        tempHideElement(element);
+
+        // Send a message to the background page to check if the element really should be collapsed
+        var message = {
+            type: 'processShouldCollapse',
+            elementUrl: elementUrl,
+            documentUrl: document.URL,
+            requestType: requestType,
+            requestId: requestId
+        };
+
+        contentPage.sendMessage(message, onProcessShouldCollapseResponse);
+    };
+    
+    /**
+     * Response callback for "processShouldCollapseMany" message.
+     *
+     * @param response Response from bg page.
+     */
+    var onProcessShouldCollapseManyResponse = function(response) {
+
+        if (!response) {
+            return;
+        }
+
+        var requests = response.requests;
+        for (var i = 0; i < requests.length; i++) {
+            var collapseRequest = requests[i];
+            onProcessShouldCollapseResponse(collapseRequest);
+        }
+    };
+    
+    /**
+     * Collects all elements from the page and checks if we should hide them.
+     */
+    var checkBatchShouldCollapse = function() {
+        var requests = [];
+
+        // Collect collapse requests
+        for (var tagName in requestTypeMap) { // jshint ignore:line
+            var requestType = requestTypeMap[tagName];
+
+            var elements = document.getElementsByTagName(tagName);
+            for (var j = 0; j < elements.length; j++) {
+
+                var element = elements[j];
+                var elementUrl = getElementUrl(element);
+                if (!elementUrl) {
+                    continue;
+                }
+
+                var requestId = saveCollapseRequest(element); 
+
+                requests.push({
+                    elementUrl: elementUrl,
+                    requestType: requestType,
+                    requestId: requestId,
+                    tagName: tagName
+                });
+            }
+        }
+
+        var message = {
+            type: 'processShouldCollapseMany',
+            requests: requests,
+            documentUrl: document.URL            
+        };
+
+        // Send all prepared requests in one message
+        contentPage.sendMessage(message, onProcessShouldCollapseManyResponse);
+    };
+
+    /**
+     * This method is used when we need to check all page elements with collapse rules.
+     * We need this when the browser is just started and add-on is not yet initialized.
+     * In this case content scripts waits for add-on initialization and the
+     * checks all page elements.  
+     */
+    var initBatchCollapse = function() {
+        if (document.readyState === 'complete' ||
+            document.readyState === 'loaded' ||
+            document.readyState === 'interactive') {
+            checkBatchShouldCollapse();
+        } else {
+            document.addEventListener('DOMContentLoaded', checkBatchShouldCollapse);
+        }
+    };
+   
+    /**
+     * Called when document become visible.
+     * https://github.com/AdguardTeam/AdguardBrowserExtension/issues/159
+     */
+    var onVisibilityChange = function() {
+
+        if (document.hidden === false) {
+            document.removeEventListener("visibilitychange", onVisibilityChange);
+            init();
+        }
+    };
+    
+    /**
+     * Messaging won't work when page is loaded by Safari top hits
+     */        
+    if (typeof safari != 'undefined' && document.hidden) {
+        document.addEventListener("visibilitychange", onVisibilityChange);
+        return;
+    }
+    
+    // Start the content script
+    init();
 })();