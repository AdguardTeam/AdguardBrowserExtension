--- conflicted
+++ resolved
@@ -40,32 +40,20 @@
 
     let notifications = {
         blackFriday: {
-            id: 'blackFriday' + Math.random(),
+            id: 'blackFriday',
             locales: {
                 en: 'Black Friday: <strong>50% Off</strong> AdGuard Premium',
-<<<<<<< HEAD
                 ru: 'Black Friday: -50% на AdGuard Премиум',
                 fr: 'Black Friday: -50% sur AdGuard Premium',
                 es: 'Black Friday:-50% en AdGuard Premium',
                 de: 'Black Friday: -50% auf AdGuard Premium',
                 ja: 'AdGuardプレミアム【５０％OFF】',
-=======
-                de: 'Black Friday: <strong>-50%</strong> auf AdGuard Premium',
-                es: 'Black Friday: <strong>-50%</strong> en AdGuard Premium',
-                ja: '【BLACK FRIDAY】AdGuardプレミアム<strong>５０％OFF</strong>',
-                fr: 'Black Friday: <strong>-50%</strong> sur AdGuard Premium',
-                ru: 'Black Friday: <strong>-50%</strong> на AdGuard Премиум',
->>>>>>> 75673f65
             },
             // This field is filled below (see initNotifications)
             text: '',
             url: 'https://adguard.com/forward.html?action=special_bf18&from=browser_action&app=browser_extension',
             from: '23 Nov 2018 12:00:00',
-<<<<<<< HEAD
             to: '26 Nov 2018 23:59:00',
-=======
-            to: '25 Nov 2018 23:59:00',
->>>>>>> 75673f65
             bgColor: '#000',
             textColor: '#fff',
             badgeBgColor: '#DF3812',
