--- conflicted
+++ resolved
@@ -1,47 +1,45 @@
-The sources of third-party libraries:                                                               md5
-
-(MIT)
-https://raw.githubusercontent.com/twbs/bootstrap/v3.2.0/dist/js/bootstrap.min.js                    abda843684d022f3bc22bc83927fe05f
-
-(Apache License)
-https://storage.googleapis.com/google-code-archive-downloads/v2/code.google.com/google-diff-match-patch/diff_match_patch_20121119.zip
-
-(MIT)
-http://jscrollpane.kelvinluck.com/script/jquery.jscrollpane.min.js                                  b15116d573db0b0e89de69ccb0269672
-
-(MIT)
-https://raw.githubusercontent.com/brandonaaron/jquery-mousewheel/3.1.12/jquery.mousewheel.min.js    639d1c35a685d111aa4a509a2dbf660c
-
-(http://jquery.org/license)
-https://code.jquery.com/jquery-2.2.4.min.js                                                         2f6b11a7e914718e0290410e85366fe9
-
-(MIT)
-Patched in case of the following issue https://github.com/AdguardTeam/AdguardBrowserExtension/issues/17
-https://raw.githubusercontent.com/rstacruz/nprogress/v0.1.2/nprogress.js
-
-(MIT)
-https://raw.githubusercontent.com/moment/moment/develop/min/moment-with-locales.min.js              ecc552f97960c4c814ecdbc05cd20889
-https://raw.githubusercontent.com/sudhirj/simply-deferred/master/deferred.min.js                    f6d33da9a92f2e88a7678f8f75b9d7de
-
-(License and copyright free)
-Patched for CommonJS exports
-https://github.com/AndersLindman/SHA256/blob/master/js/sha256.js
-
-(MIT)
-Patched to exclude jquery dependency
-Patched to change className to classList to support svg elements
-https://raw.githubusercontent.com/cantino/selectorgadget/0.4.2/lib/dom.js
-
-(MIT)
-Patched to create polyfill in content script
-https://github.com/mathiasbynens/CSS.escape/blob/master/css.escape.js
-
-<<<<<<< HEAD
-(MIT)
-https://github.com/dropbox/dropbox-sdk-js
-https://unpkg.com/dropbox@2.5.0/dist/Dropbox-sdk.min.js
-=======
-(BSD-3-Clause)
-Patched with custom highlight syntax, modified theme
-https://github.com/ajaxorg/ace-builds/tree/master/src-noconflict
->>>>>>> a7a006d1
+The sources of third-party libraries:                                                               md5
+
+(MIT)
+https://raw.githubusercontent.com/twbs/bootstrap/v3.2.0/dist/js/bootstrap.min.js                    abda843684d022f3bc22bc83927fe05f
+
+(Apache License)
+https://storage.googleapis.com/google-code-archive-downloads/v2/code.google.com/google-diff-match-patch/diff_match_patch_20121119.zip
+
+(MIT)
+http://jscrollpane.kelvinluck.com/script/jquery.jscrollpane.min.js                                  b15116d573db0b0e89de69ccb0269672
+
+(MIT)
+https://raw.githubusercontent.com/brandonaaron/jquery-mousewheel/3.1.12/jquery.mousewheel.min.js    639d1c35a685d111aa4a509a2dbf660c
+
+(http://jquery.org/license)
+https://code.jquery.com/jquery-2.2.4.min.js                                                         2f6b11a7e914718e0290410e85366fe9
+
+(MIT)
+Patched in case of the following issue https://github.com/AdguardTeam/AdguardBrowserExtension/issues/17
+https://raw.githubusercontent.com/rstacruz/nprogress/v0.1.2/nprogress.js
+
+(MIT)
+https://raw.githubusercontent.com/moment/moment/develop/min/moment-with-locales.min.js              ecc552f97960c4c814ecdbc05cd20889
+https://raw.githubusercontent.com/sudhirj/simply-deferred/master/deferred.min.js                    f6d33da9a92f2e88a7678f8f75b9d7de
+
+(License and copyright free)
+Patched for CommonJS exports
+https://github.com/AndersLindman/SHA256/blob/master/js/sha256.js
+
+(MIT)
+Patched to exclude jquery dependency
+Patched to change className to classList to support svg elements
+https://raw.githubusercontent.com/cantino/selectorgadget/0.4.2/lib/dom.js
+
+(MIT)
+Patched to create polyfill in content script
+https://github.com/mathiasbynens/CSS.escape/blob/master/css.escape.js
+
+(MIT)
+https://github.com/dropbox/dropbox-sdk-js
+https://unpkg.com/dropbox@2.5.0/dist/Dropbox-sdk.min.js
+
+(BSD-3-Clause)
+Patched with custom highlight syntax, modified theme
+https://github.com/ajaxorg/ace-builds/tree/master/src-noconflict