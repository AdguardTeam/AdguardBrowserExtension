--- conflicted
+++ resolved
@@ -30,115 +30,7 @@
     var TOKEN_STORAGE_PROP = 'dropbox-auth-token';
 
     var dropbox;
-<<<<<<< HEAD
-    var accessToken = null;
-
-    /**
-     * We have to keep list of files that exists in Dropbox folder due to Dropbox API bug (https://github.com/dropbox/dropbox-sdk-js/issues/84)
-     */
-    var listFilesInFolder = [];
-
-    function isInvalidToken(error) {
-        return error && (error.status === 400 || error.status === 401);
-    }
-
-    function getAccessToken() {
-        if (accessToken === null) {
-            accessToken = adguard.localStorage.getItem(TOKEN_STORAGE_PROP);
-            dropbox = new Dropbox({accessToken: accessToken});
-        }
-        return accessToken;
-    }
-
-    function clearAccessToken() {
-        accessToken = null;
-        adguard.localStorage.removeItem(TOKEN_STORAGE_PROP);
-    }
-
-    /**
-     * Invokes error callback: invokeErrorCallback(callback, message, ... args)
-     * @param callback
-     */
-    function invokeCallbackWithError(callback) {
-        adguard.console.error.apply(this, Array.prototype.slice.call(arguments, 1));
-        callback(false);
-    }
-
-    /**
-     * Marks files as exists
-     * @param files Array of files
-     */
-    function markFilesExists(files) {
-        for (var i = 0; i < files.length; i++) {
-            var file = files[i];
-            if (listFilesInFolder.indexOf(file.name) < 0) {
-                listFilesInFolder.push(file.name);
-            }
-        }
-    }
-
-    /**
-     * Fetch list files in Dropbox folder
-     * http://dropbox.github.io/dropbox-sdk-js/Dropbox.html#filesListFolder__anchor
-     */
-    function listFiles() {
-        return new Promise(function (resolve, reject) {
-            dropbox.filesListFolder({path: ''})
-                .then(function (response) {
-                    resolve(response.entries);
-                }).catch(reject);
-        });
-    }
-
-    /**
-     * We have to check that file exists before trying to download it, because filesDownload throws error when there is no file to download
-     * https://github.com/dropbox/dropbox-sdk-js/issues/84
-     *
-     * @param name File name
-     */
-    function isFileExists(name) {
-
-        return new Promise(function (resolve, reject) {
-
-            if (listFilesInFolder.indexOf(name) >= 0) {
-                resolve(true);
-                return;
-            }
-
-            // Retrieves files from Dropbox
-            listFiles().then(function (files) {
-                listFilesInFolder = [];
-                markFilesExists(files);
-                resolve(listFilesInFolder.indexOf(name) >= 0);
-            }).catch(reject);
-        });
-    }
-
-    /**
-     * Download existing file from Dropbox storage
-     * http://dropbox.github.io/dropbox-sdk-js/Dropbox.html#filesDownload__anchor
-     *
-     * @param name File name
-     * @param callback
-     */
-    function downloadFile(name, callback) {
-        dropbox.filesDownload({path: '/' + name})
-            .then(function (response) {
-                var fileReader = new FileReader();
-                fileReader.onload = function () {
-                    var content = this.result;
-                    try {
-                        var file = JSON.parse(content);
-                        callback(file);
-                    } catch (ex) {
-                        invokeCallbackWithError(callback, 'Error reading file {0} content {1}', name, content);
-                    }
-                };
-                fileReader.onerror = function () {
-                    invokeCallbackWithError(callback, 'Error reading file {0} content', name);
-                };
-                fileReader.readAsText(response.fileBlob);
-=======
+
     var PROVIDER_NAME = 'DROPBOX';
     var accessToken = null;
 
@@ -304,25 +196,11 @@
                 } else {
                     callListFolderLongPoll();
                 }
->>>>>>> c601aa87
             })
             .catch(function (error) {
                 if (isInvalidToken(error)) {
                     clearAccessToken();
                 }
-<<<<<<< HEAD
-                invokeCallbackWithError(callback, 'Error while downloading file {0} from Dropbox, {1}', name, JSON.stringify(error || {}));
-            });
-    }
-
-    /**
-     * Downloads file from Dropbox storage
-     * @param name File name
-     * @param callback
-     */
-    var load = function (name, callback) {
-
-=======
                 adguard.console.error('Dropbox sync error {0}', error);
                 // Retry after 5 minutes
                 callListFolderLongPollTimeout(5 * 60 * 1000);
@@ -351,7 +229,6 @@
      */
     var load = function (name, callback) {
 
->>>>>>> c601aa87
         if (!isAuthorized()) {
             callback(false);
             return;
@@ -360,13 +237,6 @@
         isFileExists(name)
             .then(function (exists) {
                 if (exists) {
-<<<<<<< HEAD
-                    downloadFile(name, callback);
-                } else {
-                    callback(null);
-                }
-            })
-=======
                     return dropbox
                         .filesDownload({path: '/' + name})
                         .then(readBlobFromResponse)
@@ -376,17 +246,12 @@
                 }
             })
             .then(callback)
->>>>>>> c601aa87
             .catch(function (error) {
                 if (isInvalidToken(error)) {
                     clearAccessToken();
                 }
-<<<<<<< HEAD
-                invokeCallbackWithError(callback, 'Error while downloading file {0} from Dropbox, {1}', name, JSON.stringify(error || {}));
-=======
                 adguard.console.error('Dropbox sync error {0} {1}', name, error);
                 callback(false);
->>>>>>> c601aa87
             });
     };
 
@@ -405,31 +270,21 @@
 
         var contents = JSON.stringify(data);
         dropbox.filesUpload({path: '/' + name, mode: "overwrite", contents: contents})
-<<<<<<< HEAD
-            .then(function () {
-                // File was successfully uploaded
-                markFilesExists([{name: name}]);
-=======
             .then(function (metadata) {
                 dropboxFolderState.files[name] = metadata;
->>>>>>> c601aa87
                 callback(true);
             })
             .catch(function (error) {
                 if (isInvalidToken(error)) {
                     clearAccessToken();
                 }
-<<<<<<< HEAD
-                invokeCallbackWithError(callback, 'Error while uploading file {0} to Dropbox, {1}', name, JSON.stringify(error || {}));
-=======
                 adguard.console.error('Dropbox sync error {0} {1}', name, error);
                 callback(false);
->>>>>>> c601aa87
             });
     };
 
     var isAuthorized = function () {
-        if (!getAccessToken()) {
+        if (!accessToken) {
             adguard.console.warn("Unauthorized! Please set access token first.");
             return false;
         }
@@ -437,37 +292,6 @@
     };
 
     /**
-<<<<<<< HEAD
-     * Sets access token and saves it to local storage
-     * @param token Token
-     */
-    var setAccessToken = function (token) {
-        if (token) {
-            accessToken = token;
-            adguard.localStorage.setItem(TOKEN_STORAGE_PROP, token);
-            dropbox = new Dropbox({accessToken: getAccessToken()});
-        }
-    };
-
-    /**
-     * Returns dropbox auth url
-     * @param callbackUrl Callback URL
-     */
-    var getAuthenticationUrl = function (callbackUrl) {
-        var dbx = new Dropbox({clientId: CLIENT_ID});
-        return dbx.getAuthenticationUrl(callbackUrl);
-    };
-
-    /**
-     * Revokes Dropbox token
-     *
-     * http://dropbox.github.io/dropbox-sdk-js/Dropbox.html#authTokenRevoke__anchor
-     */
-    var logout = function (callback) {
-        if (getAccessToken()) {
-            dropbox.authTokenRevoke().then(callback).catch(callback);
-            clearAccessToken();
-=======
      * Revokes Dropbox token
      *
      * http://dropbox.github.io/dropbox-sdk-js/Dropbox.html#authTokenRevoke__anchor
@@ -496,7 +320,6 @@
                 type: 'popup',
                 url: dropbox.getAuthenticationUrl('https://injections.adguard.com?provider=' + PROVIDER_NAME)
             });
->>>>>>> c601aa87
         }
     };
 
@@ -506,14 +329,6 @@
 
     // EXPOSE
     api.dropboxSyncProvider = {
-<<<<<<< HEAD
-        // Storage api
-        load: load,
-        save: save,
-        // Auth api
-        getAuthenticationUrl: getAuthenticationUrl,
-        setAccessToken: setAccessToken,
-=======
         get name() {
             return PROVIDER_NAME;
         },
@@ -522,7 +337,6 @@
         save: save,
         init: init,
         // Auth api
->>>>>>> c601aa87
         isAuthorized: isAuthorized,
         logout: logout
     };
