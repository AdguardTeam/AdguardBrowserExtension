--- conflicted
+++ resolved
@@ -20,7 +20,6 @@
 import escapeStringRegexp from 'escape-string-regexp';
 import * as dependencyPath from '@pnpm/dependency-path';
 
-<<<<<<< HEAD
 import { MANIFEST_ENV } from './tools/constants';
 
 // eslint-disable-next-line no-console
@@ -29,8 +28,6 @@
 // eslint-disable-next-line import/no-dynamic-require
 const TsConfigWithManifestDependantTypes = require(`./tsconfig.with_types_mv${MANIFEST_ENV}.json`);
 
-const transformedModules = [
-=======
 /**
  * Helper function that adds special pnpm filenames to the list of modules.
  * This is necessary because some modules may be placed within the `.pnpm` directory,
@@ -58,17 +55,12 @@
 };
 
 const transformedModules = extendWithSpecialPnpmFileNames([
->>>>>>> 68cc1501
     '@adguard/tsurlfilter',
     '@adguard/tswebextension',
     '@adguard/filters-downloader',
     'lodash-es',
     'nanoid',
-<<<<<<< HEAD
-];
-=======
 ]);
->>>>>>> 68cc1501
 
 const config: Config = {
     verbose: true,
@@ -82,7 +74,6 @@
         './testSetup.ts',
     ],
     transformIgnorePatterns: [
-<<<<<<< HEAD
         // We should ignore packages from:
         // - node_modules
         // - node_modules/.pnpm
@@ -91,10 +82,6 @@
 
         // eslint-disable-next-line max-len
         `<rootDir>/node_modules/(?!(?:.pnpm(?:/(?:[^/]+)?/node_modules/)?)?(${transformedModules.map(escapeStringRegexp).join('|')}))`,
-=======
-        // https://github.com/jestjs/jest/issues/12984#issuecomment-1198204906
-        `<rootDir>/node_modules/(?!(?:.pnpm/)?(${transformedModules.map(escapeStringRegexp).join('|')}))`,
->>>>>>> 68cc1501
         '.*\\.json',
     ],
     // Use same aliases as in tsconfig.
