--- conflicted
+++ resolved
@@ -32,11 +32,8 @@
     '@adguard/tswebextension',
     '@adguard/filters-downloader',
     'lodash-es',
-<<<<<<< HEAD
     'superjson',
-=======
     'nanoid',
->>>>>>> fa2c2339
 ];
 
 const config: Config = {
