lockfileVersion: '9.0'

settings:
  autoInstallPeers: true
  excludeLinksFromLockfile: false

importers:

  .:
    dependencies:
      '@adguard/agtree':
        specifier: 3.2.3
        version: 3.2.3
      '@adguard/filters-downloader':
        specifier: 2.4.2
        version: 2.4.2
      '@adguard/logger':
        specifier: ^2.0.0
        version: 2.0.0
      '@adguard/scriptlets':
        specifier: 2.2.10
        version: 2.2.10
      '@adguard/text-encoding':
        specifier: ^0.8.3
        version: 0.8.3
      '@adguard/translate':
        specifier: 1.0.2
        version: 1.0.2
      '@adguard/tsurlfilter':
        specifier: 3.4.6
        version: 3.4.6(@adguard/re2-wasm@1.2.0)
      '@adguard/tswebextension':
        specifier: 3.2.11
        version: 3.2.11(@adguard/re2-wasm@1.2.0)
      '@date-fns/utc':
        specifier: ^2.1.0
        version: 2.1.0
      '@xstate/react':
        specifier: 4.1.3
        version: 4.1.3(@types/react@17.0.83)(react@17.0.2)(xstate@5.19.0)
      ace-builds:
        specifier: 1.17.0
        version: 1.17.0
      assert:
        specifier: 2.0.0
        version: 2.0.0
      buffer:
        specifier: 6.0.3
        version: 6.0.3
      c3:
        specifier: 0.4.15
        version: 0.4.15
      classnames:
        specifier: 2.3.2
        version: 2.3.2
      core-js:
        specifier: 3.40.0
        version: 3.40.0
      crypto-browserify:
        specifier: 3.12.0
        version: 3.12.0
      crypto-js:
        specifier: 4.2.0
        version: 4.2.0
      date-fns:
        specifier: 2.29.3
        version: 2.29.3
      idb:
        specifier: 8.0.2
        version: 8.0.2
      js-beautify:
        specifier: 1.14.7
        version: 1.14.7
      lodash-es:
        specifier: 4.17.21
        version: 4.17.21
      lru-cache:
        specifier: 11.0.2
        version: 11.0.2
      mobx:
        specifier: 6.9.0
        version: 6.9.0
      mobx-react:
        specifier: 7.6.0
        version: 7.6.0(mobx@6.9.0)(react-dom@17.0.2(react@17.0.2))(react@17.0.2)
      nanobar:
        specifier: 0.4.2
        version: 0.4.2
      nanoid:
        specifier: 3.3.6
        version: 3.3.6
      prop-types:
        specifier: 15.8.1
        version: 15.8.1
      punycode:
        specifier: 2.3.1
        version: 2.3.1
      react:
        specifier: 17.0.2
        version: 17.0.2
      react-ace:
        specifier: 10.1.0
        version: 10.1.0(react-dom@17.0.2(react@17.0.2))(react@17.0.2)
      react-dom:
        specifier: 17.0.2
        version: 17.0.2(react@17.0.2)
      react-modal:
        specifier: 3.16.1
        version: 3.16.1(react-dom@17.0.2(react@17.0.2))(react@17.0.2)
      react-resize-detector:
        specifier: 6.7.8
        version: 6.7.8(react-dom@17.0.2(react@17.0.2))(react@17.0.2)
      react-router-dom:
        specifier: 6.28.1
        version: 6.28.1(react-dom@17.0.2(react@17.0.2))(react@17.0.2)
      react-virtualized-auto-sizer:
        specifier: 1.0.14
        version: 1.0.14(react-dom@17.0.2(react@17.0.2))(react@17.0.2)
      react-window:
        specifier: 1.8.8
        version: 1.8.8(react-dom@17.0.2(react@17.0.2))(react@17.0.2)
      stream-browserify:
        specifier: 3.0.0
        version: 3.0.0
      tldts:
        specifier: 5.7.112
        version: 5.7.112
      ua-parser-js:
        specifier: 1.0.36
        version: 1.0.36
      vm-browserify:
        specifier: 1.1.2
        version: 1.1.2
      webextension-polyfill:
        specifier: 0.12.0
        version: 0.12.0
      xstate:
        specifier: 5.19.0
        version: 5.19.0
      zod:
        specifier: 3.24.4
        version: 3.24.4
      zod-validation-error:
        specifier: 3.4.0
        version: 3.4.0(zod@3.24.4)
    devDependencies:
      '@adguard/dnr-rulesets':
        specifier: ~3.2
<<<<<<< HEAD
        version: 3.2.20250916131048
=======
        version: 3.2.20250917030040
>>>>>>> a18a099a
      '@adguard/eslint-plugin-logger-context':
        specifier: ^1.0.1
        version: 1.0.1
      '@adguard/re2-wasm':
        specifier: 1.2.0
        version: 1.2.0
      '@types/chrome':
        specifier: 0.0.268
        version: 0.0.268
      '@types/crypto-js':
        specifier: 4.1.1
        version: 4.1.1
      '@types/css.escape':
        specifier: 1.5.0
        version: 1.5.0
      '@types/fs-extra':
        specifier: 11.0.4
        version: 11.0.4
      '@types/lodash-es':
        specifier: 4.17.11
        version: 4.17.11
      '@types/node-forge':
        specifier: 1.3.11
        version: 1.3.11
      '@types/punycode':
        specifier: 2.1.4
        version: 2.1.4
      '@types/react':
        specifier: 17.0.83
        version: 17.0.83
      '@types/react-dom':
        specifier: 17.0.25
        version: 17.0.25
      '@types/react-modal':
        specifier: 3.16.3
        version: 3.16.3
      '@types/sinon':
        specifier: 17.0.3
        version: 17.0.3
      '@types/sinon-chrome':
        specifier: 2.2.15
        version: 2.2.15
      '@types/ua-parser-js':
        specifier: 0.7.37
        version: 0.7.37
      '@types/unzipper':
        specifier: 0.10.10
        version: 0.10.10
      '@types/webextension-polyfill':
        specifier: 0.12.1
        version: 0.12.1
      '@types/zip-webpack-plugin':
        specifier: 3.0.6
        version: 3.0.6
      '@typescript-eslint/eslint-plugin':
        specifier: 7.18.0
        version: 7.18.0(@typescript-eslint/parser@7.18.0(eslint@8.57.1)(typescript@5.6.3))(eslint@8.57.1)(typescript@5.6.3)
      '@typescript-eslint/parser':
        specifier: 7.18.0
        version: 7.18.0(eslint@8.57.1)(typescript@5.6.3)
      axios:
        specifier: 1.6.2
        version: 1.6.2
      chalk:
        specifier: 4.1.2
        version: 4.1.2
      clean-webpack-plugin:
        specifier: 4.0.0
        version: 4.0.0(webpack@5.97.1(@swc/core@1.11.21))
      commander:
        specifier: 12.1.0
        version: 12.1.0
      copy-webpack-plugin:
        specifier: 12.0.2
        version: 12.0.2(webpack@5.97.1(@swc/core@1.11.21))
      cross-env:
        specifier: 7.0.3
        version: 7.0.3
      crx:
        specifier: 5.0.1
        version: 5.0.1
      css-loader:
        specifier: 6.7.3
        version: 6.7.3(webpack@5.97.1(@swc/core@1.11.21))
      css.escape:
        specifier: 1.5.1
        version: 1.5.1
      dotenv:
        specifier: 16.4.1
        version: 16.4.1
      escape-string-regexp:
        specifier: 4.0.0
        version: 4.0.0
      eslint:
        specifier: 8.57.1
        version: 8.57.1
      eslint-config-airbnb:
        specifier: 19.0.4
        version: 19.0.4(eslint-plugin-import@2.27.5)(eslint-plugin-jsx-a11y@6.7.1(eslint@8.57.1))(eslint-plugin-react-hooks@4.6.0(eslint@8.57.1))(eslint-plugin-react@7.32.2(eslint@8.57.1))(eslint@8.57.1)
      eslint-config-airbnb-typescript:
        specifier: 18.0.0
        version: 18.0.0(@typescript-eslint/eslint-plugin@7.18.0(@typescript-eslint/parser@7.18.0(eslint@8.57.1)(typescript@5.6.3))(eslint@8.57.1)(typescript@5.6.3))(@typescript-eslint/parser@7.18.0(eslint@8.57.1)(typescript@5.6.3))(eslint-plugin-import@2.27.5)(eslint@8.57.1)
      eslint-import-resolver-typescript:
        specifier: 3.5.5
        version: 3.5.5(@typescript-eslint/parser@7.18.0(eslint@8.57.1)(typescript@5.6.3))(eslint-plugin-import@2.27.5)(eslint@8.57.1)
      eslint-plugin-import:
        specifier: 2.27.5
        version: 2.27.5(@typescript-eslint/parser@7.18.0(eslint@8.57.1)(typescript@5.6.3))(eslint-import-resolver-typescript@3.5.5)(eslint@8.57.1)
      eslint-plugin-import-newlines:
        specifier: 1.3.1
        version: 1.3.1(eslint@8.57.1)
      eslint-plugin-jsdoc:
        specifier: 50.3.0
        version: 50.3.0(eslint@8.57.1)
      eslint-plugin-jsx-a11y:
        specifier: 6.7.1
        version: 6.7.1(eslint@8.57.1)
      eslint-plugin-react:
        specifier: 7.32.2
        version: 7.32.2(eslint@8.57.1)
      eslint-plugin-react-hooks:
        specifier: 4.6.0
        version: 4.6.0(eslint@8.57.1)
      fake-indexeddb:
        specifier: 6.0.0
        version: 6.0.0
      fast-deep-equal:
        specifier: ^3.1.3
        version: 3.1.3
      form-data:
        specifier: 4.0.0
        version: 4.0.0
      fs-extra:
        specifier: 10.1.0
        version: 10.1.0
      html-webpack-plugin:
        specifier: 5.6.3
        version: 5.6.3(webpack@5.97.1(@swc/core@1.11.21))
      husky:
        specifier: 7.0.4
        version: 7.0.4
      jsdom:
        specifier: 25.0.1
        version: 25.0.1
      junit-report-builder:
        specifier: 5.1.1
        version: 5.1.1
      lint-staged:
        specifier: 13.2.1
        version: 13.2.1
      lodash:
        specifier: 4.17.21
        version: 4.17.21
      node-forge:
        specifier: 1.3.1
        version: 1.3.1
      openai:
        specifier: 4.26.0
        version: 4.26.0
      playwright:
        specifier: 1.53.2
        version: 1.53.2
      postcss:
        specifier: 8.4.49
        version: 8.4.49
      postcss-loader:
        specifier: 8.1.1
        version: 8.1.1(postcss@8.4.49)(typescript@5.6.3)(webpack@5.97.1(@swc/core@1.11.21))
      postcss-nested:
        specifier: 7.0.2
        version: 7.0.2(postcss@8.4.49)
      postcss-preset-env:
        specifier: 10.1.2
        version: 10.1.2(postcss@8.4.49)
      postcss-svg:
        specifier: 3.0.0
        version: 3.0.0
      preprocess-loader:
        specifier: 0.3.0
        version: 0.3.0
      rimraf:
        specifier: 5.0.10
        version: 5.0.10
      sinon:
        specifier: 19.0.2
        version: 19.0.2
      sinon-chrome:
        specifier: 3.0.1
        version: 3.0.1
      source-map-loader:
        specifier: 3.0.2
        version: 3.0.2(webpack@5.97.1(@swc/core@1.11.21))
      style-loader:
        specifier: 3.3.2
        version: 3.3.2(webpack@5.97.1(@swc/core@1.11.21))
      superjson:
        specifier: 2.2.1
        version: 2.2.1
      swc-loader:
        specifier: 0.2.3
        version: 0.2.3(@swc/core@1.11.21)(webpack@5.97.1(@swc/core@1.11.21))
      terser:
        specifier: 5.37.0
        version: 5.37.0
      ts-node:
        specifier: 10.9.1
        version: 10.9.1(@swc/core@1.11.21)(@types/node@22.14.1)(typescript@5.6.3)
      tsx:
        specifier: 4.19.2
        version: 4.19.2
      typescript:
        specifier: 5.6.3
        version: 5.6.3
      unzipper:
        specifier: 0.12.3
        version: 0.12.3
      vite-tsconfig-paths:
        specifier: 5.1.4
        version: 5.1.4(typescript@5.6.3)(vite@5.4.18(@types/node@22.14.1)(terser@5.37.0))
      vitest:
        specifier: 3.2.4
        version: 3.2.4(@types/node@22.14.1)(jsdom@25.0.1)(terser@5.37.0)
      wait-for-expect:
        specifier: 3.0.2
        version: 3.0.2
      webpack:
        specifier: 5.97.1
        version: 5.97.1(@swc/core@1.11.21)
      webpack-bundle-analyzer:
        specifier: 4.10.2
        version: 4.10.2
      webpack-merge:
        specifier: 5.10.0
        version: 5.10.0
      zip-webpack-plugin:
        specifier: 4.0.3
        version: 4.0.3(webpack-sources@3.2.3)(webpack@5.97.1(@swc/core@1.11.21))

packages:

  '@adguard/agtree@3.2.3':
    resolution: {integrity: sha512-4xEV86iBdetG/Bv53MF8pN7ufsqiXuYro2yrX/iefV0mdYQ8lvDq/GCrDo7s4lWIjau2LUqq4dTX0F33K3Qngg==}
    engines: {node: '>=22'}

  '@adguard/assistant@4.3.75':
    resolution: {integrity: sha512-TI2L7/oEaTLeHS8nSb1PoIC1139b2+tQJJeNH55JSAb4oOc6AOOFq/mHM/+JgtS2T5JR3EgB2vy/HvI9jmqN9g==}

  '@adguard/css-tokenizer@1.2.0':
    resolution: {integrity: sha512-cUj5j/AU5z/T4//5M6KnIJBpykAY4QbDsoiQ2DaWX/r2XkepMkTb8DhIbUHJD/QLGEyLeQLpi+nlxAgf4NTRRQ==}

  '@adguard/diff-builder@1.1.2':
    resolution: {integrity: sha512-ueNXW4UL6v6d9j+HzdUD9br3eCK48wewI6KprIiT84G8kCg/aqxGkUhbn/1KoY+rmQl19Hib4AXs6tLpXDUdmw==}
    engines: {node: '>=18.13.0'}
    hasBin: true

<<<<<<< HEAD
  '@adguard/dnr-rulesets@3.2.20250916131048':
    resolution: {integrity: sha512-NkUD8BaZst2RqRtfL+Za0YC4ZeD6b+WPOEv01vQc4KVwndR7zTnraJV6b7/UnLJsfrNQU/nv+oqRErJs0PGk9Q==}
=======
  '@adguard/dnr-rulesets@3.2.20250917030040':
    resolution: {integrity: sha512-QY1Vc4uwEvEfzY78xMY5zEuhGrc46ScTV0mVcVEADFU6Vphmylhp5AkSqpzaXuf7+XkdUCzNK/XRChTpT/4vLA==}
>>>>>>> a18a099a
    hasBin: true

  '@adguard/eslint-plugin-logger-context@1.0.1':
    resolution: {integrity: sha512-KfHD0UrCkkHQK7cq5nBvY9cJ/kDJoMwKfq66cJngLRKnCkCYGKGBT+HPmwapkXK96UItfPswW07i1VWIaZSgpA==}

  '@adguard/extended-css@2.1.1':
    resolution: {integrity: sha512-TsHZ20oUWhbtrzQ4w70B96oHkGBIUZg2FdMfkq4StGfLmXQb+kI7fQb6BtXP2D0bvraIHMq6/mtKExglDJ9vsg==}
    engines: {node: '>=16'}

  '@adguard/filters-downloader@2.4.2':
    resolution: {integrity: sha512-efloe2ZGHaO4GK+4xQiI8B7FGIlDbMKT05X4g9XAXNfG7uWmXF0OnaaAN8312wYc1q1OXRS4SGwYwN+wocyGBw==}
    engines: {node: '>=18.13.0'}

  '@adguard/logger@2.0.0':
    resolution: {integrity: sha512-jOiL0gy+uhrezJwI5j1mzpXyta1AFOhpEgKrqRlLN6puArFmHDmLH06civQs12tFWjtUCX+uGgUd1i4x/PCU1g==}
    engines: {node: '>=22'}

  '@adguard/re2-wasm@1.2.0':
    resolution: {integrity: sha512-yMtEJfThxN9rEYm2Zg3X8jUKaPYq5wByc90JbMspSWJo7MXw664gTvLD7/wijl6y79VSuAs77bXUIgBXutMp7A==}
    engines: {node: '>=10'}

  '@adguard/scriptlets@2.2.10':
    resolution: {integrity: sha512-bzYNOEx5M102eQjPf+S+olAJhhXYjqLXGYsmRI00lCGOXJsx2vy8d6Y4qt+uSphGd9pbTqaz6BYYJiUwxgIyyQ==}

  '@adguard/text-encoding@0.8.3':
    resolution: {integrity: sha512-LA0bsY+YYnQqItGaYMoVL0l55JDi/uwvUca53V6M6mvKNHtaYDTlf3yAeW2PafsTfWvoYH7gObGu8eCvPh69tg==}

  '@adguard/translate@1.0.2':
    resolution: {integrity: sha512-TeQV4ngse/fcpFDCrtU5VqjZfQsdytSuGT8wF4biIM6c6v6W/tkUdrTDhNItq126hAZe65V8QgipTAp8qHdeZw==}

  '@adguard/tsurlfilter@3.4.6':
    resolution: {integrity: sha512-5v4Wu+kCW3C4jSUPIR0QT3164iGrzmJ8ZpIkag1QHyqV8QtaVpqUM7WVAcnogkXM71tKZ+ZRFF9HkUNojA6fxg==}
    engines: {node: '>=22'}
    hasBin: true
    peerDependencies:
      '@adguard/re2-wasm': 1.2.0

  '@adguard/tswebextension@3.2.11':
    resolution: {integrity: sha512-Ie68C5MZ1DvrplgzEul344oN6tfR9QTpNhemHkQ5dORgtz0TfBPnxaUfyTzEA7zsNVIUN1OqxdATh1Ev7zK7eQ==}
    engines: {node: '>=22'}
    hasBin: true

  '@asamuzakjp/css-color@3.1.1':
    resolution: {integrity: sha512-hpRD68SV2OMcZCsrbdkccTw5FXjNDLo5OuqSHyHZfwweGsDWZwDJ2+gONyNAbazZclobMirACLw0lk8WVxIqxA==}

  '@babel/code-frame@7.26.2':
    resolution: {integrity: sha512-RJlIHRueQgwWitWgF8OdFYGZX328Ax5BCemNGlqHfplnRT9ESi8JkFlvaVYbS+UubVY6dpv87Fs2u5M29iNFVQ==}
    engines: {node: '>=6.9.0'}

  '@babel/helper-validator-identifier@7.25.9':
    resolution: {integrity: sha512-Ed61U6XJc3CVRfkERJWDz4dJwKe7iLmmJsbOGu9wSloNSFttHV0I8g6UAgb7qnK5ly5bGLPd4oXZlxCdANBOWQ==}
    engines: {node: '>=6.9.0'}

  '@babel/runtime-corejs3@7.28.3':
    resolution: {integrity: sha512-LKYxD2CIfocUFNREQ1yk+dW+8OH8CRqmgatBZYXb+XhuObO8wsDpEoCNri5bKld9cnj8xukqZjxSX8p1YiRF8Q==}
    engines: {node: '>=6.9.0'}

  '@babel/runtime@7.27.0':
    resolution: {integrity: sha512-VtPOkrdPHZsKc/clNqyi9WUA8TINkZ4cGk63UUE3u4pmB2k+ZMQRDuIOagv8UVd6j7k0T3+RRIb7beKTebNbcw==}
    engines: {node: '>=6.9.0'}

  '@cspotcode/source-map-support@0.8.1':
    resolution: {integrity: sha512-IchNf6dN4tHoMFIn/7OE8LWZ19Y6q/67Bmf6vnGREv8RSbBVb9LPJxEcnwrcwX6ixSvaiGoomAUvu4YSxXrVgw==}
    engines: {node: '>=12'}

  '@csstools/cascade-layer-name-parser@2.0.4':
    resolution: {integrity: sha512-7DFHlPuIxviKYZrOiwVU/PiHLm3lLUR23OMuEEtfEOQTOp9hzQ2JjdY6X5H18RVuUPJqSCI+qNnD5iOLMVE0bA==}
    engines: {node: '>=18'}
    peerDependencies:
      '@csstools/css-parser-algorithms': ^3.0.4
      '@csstools/css-tokenizer': ^3.0.3

  '@csstools/color-helpers@5.0.2':
    resolution: {integrity: sha512-JqWH1vsgdGcw2RR6VliXXdA0/59LttzlU8UlRT/iUUsEeWfYq8I+K0yhihEUTTHLRm1EXvpsCx3083EU15ecsA==}
    engines: {node: '>=18'}

  '@csstools/css-calc@2.1.2':
    resolution: {integrity: sha512-TklMyb3uBB28b5uQdxjReG4L80NxAqgrECqLZFQbyLekwwlcDDS8r3f07DKqeo8C4926Br0gf/ZDe17Zv4wIuw==}
    engines: {node: '>=18'}
    peerDependencies:
      '@csstools/css-parser-algorithms': ^3.0.4
      '@csstools/css-tokenizer': ^3.0.3

  '@csstools/css-color-parser@3.0.8':
    resolution: {integrity: sha512-pdwotQjCCnRPuNi06jFuP68cykU1f3ZWExLe/8MQ1LOs8Xq+fTkYgd+2V8mWUWMrOn9iS2HftPVaMZDaXzGbhQ==}
    engines: {node: '>=18'}
    peerDependencies:
      '@csstools/css-parser-algorithms': ^3.0.4
      '@csstools/css-tokenizer': ^3.0.3

  '@csstools/css-parser-algorithms@3.0.4':
    resolution: {integrity: sha512-Up7rBoV77rv29d3uKHUIVubz1BTcgyUK72IvCQAbfbMv584xHcGKCKbWh7i8hPrRJ7qU4Y8IO3IY9m+iTB7P3A==}
    engines: {node: '>=18'}
    peerDependencies:
      '@csstools/css-tokenizer': ^3.0.3

  '@csstools/css-tokenizer@3.0.3':
    resolution: {integrity: sha512-UJnjoFsmxfKUdNYdWgOB0mWUypuLvAfQPH1+pyvRJs6euowbFkFC6P13w1l8mJyi3vxYMxc9kld5jZEGRQs6bw==}
    engines: {node: '>=18'}

  '@csstools/media-query-list-parser@4.0.2':
    resolution: {integrity: sha512-EUos465uvVvMJehckATTlNqGj4UJWkTmdWuDMjqvSUkjGpmOyFZBVwb4knxCm/k2GMTXY+c/5RkdndzFYWeX5A==}
    engines: {node: '>=18'}
    peerDependencies:
      '@csstools/css-parser-algorithms': ^3.0.4
      '@csstools/css-tokenizer': ^3.0.3

  '@csstools/postcss-cascade-layers@5.0.1':
    resolution: {integrity: sha512-XOfhI7GShVcKiKwmPAnWSqd2tBR0uxt+runAxttbSp/LY2U16yAVPmAf7e9q4JJ0d+xMNmpwNDLBXnmRCl3HMQ==}
    engines: {node: '>=18'}
    peerDependencies:
      postcss: ^8.4

  '@csstools/postcss-color-function@4.0.8':
    resolution: {integrity: sha512-9dUvP2qpZI6PlGQ/sob+95B3u5u7nkYt9yhZFCC7G9HBRHBxj+QxS/wUlwaMGYW0waf+NIierI8aoDTssEdRYw==}
    engines: {node: '>=18'}
    peerDependencies:
      postcss: ^8.4

  '@csstools/postcss-color-mix-function@3.0.8':
    resolution: {integrity: sha512-yuZpgWUzqZWQhEqfvtJufhl28DgO9sBwSbXbf/59gejNuvZcoUTRGQZhzhwF4ccqb53YAGB+u92z9+eSKoB4YA==}
    engines: {node: '>=18'}
    peerDependencies:
      postcss: ^8.4

  '@csstools/postcss-content-alt-text@2.0.4':
    resolution: {integrity: sha512-YItlZUOuZJCBlRaCf8Aucc1lgN41qYGALMly0qQllrxYJhiyzlI6RxOTMUvtWk+KhS8GphMDsDhKQ7KTPfEMSw==}
    engines: {node: '>=18'}
    peerDependencies:
      postcss: ^8.4

  '@csstools/postcss-exponential-functions@2.0.7':
    resolution: {integrity: sha512-XTb6Mw0v2qXtQYRW9d9duAjDnoTbBpsngD7sRNLmYDjvwU2ebpIHplyxgOeo6jp/Kr52gkLi5VaK5RDCqzMzZQ==}
    engines: {node: '>=18'}
    peerDependencies:
      postcss: ^8.4

  '@csstools/postcss-font-format-keywords@4.0.0':
    resolution: {integrity: sha512-usBzw9aCRDvchpok6C+4TXC57btc4bJtmKQWOHQxOVKen1ZfVqBUuCZ/wuqdX5GHsD0NRSr9XTP+5ID1ZZQBXw==}
    engines: {node: '>=18'}
    peerDependencies:
      postcss: ^8.4

  '@csstools/postcss-gamut-mapping@2.0.8':
    resolution: {integrity: sha512-/K8u9ZyGMGPjmwCSIjgaOLKfic2RIGdFHHes84XW5LnmrvdhOTVxo255NppHi3ROEvoHPW7MplMJgjZK5Q+TxA==}
    engines: {node: '>=18'}
    peerDependencies:
      postcss: ^8.4

  '@csstools/postcss-gradients-interpolation-method@5.0.8':
    resolution: {integrity: sha512-CoHQ/0UXrvxLovu0ZeW6c3/20hjJ/QRg6lyXm3dZLY/JgvRU6bdbQZF/Du30A4TvowfcgvIHQmP1bNXUxgDrAw==}
    engines: {node: '>=18'}
    peerDependencies:
      postcss: ^8.4

  '@csstools/postcss-hwb-function@4.0.8':
    resolution: {integrity: sha512-LpFKjX6hblpeqyych1cKmk+3FJZ19QmaJtqincySoMkbkG/w2tfbnO5oE6mlnCTXcGUJ0rCEuRHvTqKK0nHYUQ==}
    engines: {node: '>=18'}
    peerDependencies:
      postcss: ^8.4

  '@csstools/postcss-ic-unit@4.0.0':
    resolution: {integrity: sha512-9QT5TDGgx7wD3EEMN3BSUG6ckb6Eh5gSPT5kZoVtUuAonfPmLDJyPhqR4ntPpMYhUKAMVKAg3I/AgzqHMSeLhA==}
    engines: {node: '>=18'}
    peerDependencies:
      postcss: ^8.4

  '@csstools/postcss-initial@2.0.1':
    resolution: {integrity: sha512-L1wLVMSAZ4wovznquK0xmC7QSctzO4D0Is590bxpGqhqjboLXYA16dWZpfwImkdOgACdQ9PqXsuRroW6qPlEsg==}
    engines: {node: '>=18'}
    peerDependencies:
      postcss: ^8.4

  '@csstools/postcss-is-pseudo-class@5.0.1':
    resolution: {integrity: sha512-JLp3POui4S1auhDR0n8wHd/zTOWmMsmK3nQd3hhL6FhWPaox5W7j1se6zXOG/aP07wV2ww0lxbKYGwbBszOtfQ==}
    engines: {node: '>=18'}
    peerDependencies:
      postcss: ^8.4

  '@csstools/postcss-light-dark-function@2.0.7':
    resolution: {integrity: sha512-ZZ0rwlanYKOHekyIPaU+sVm3BEHCe+Ha0/px+bmHe62n0Uc1lL34vbwrLYn6ote8PHlsqzKeTQdIejQCJ05tfw==}
    engines: {node: '>=18'}
    peerDependencies:
      postcss: ^8.4

  '@csstools/postcss-logical-float-and-clear@3.0.0':
    resolution: {integrity: sha512-SEmaHMszwakI2rqKRJgE+8rpotFfne1ZS6bZqBoQIicFyV+xT1UF42eORPxJkVJVrH9C0ctUgwMSn3BLOIZldQ==}
    engines: {node: '>=18'}
    peerDependencies:
      postcss: ^8.4

  '@csstools/postcss-logical-overflow@2.0.0':
    resolution: {integrity: sha512-spzR1MInxPuXKEX2csMamshR4LRaSZ3UXVaRGjeQxl70ySxOhMpP2252RAFsg8QyyBXBzuVOOdx1+bVO5bPIzA==}
    engines: {node: '>=18'}
    peerDependencies:
      postcss: ^8.4

  '@csstools/postcss-logical-overscroll-behavior@2.0.0':
    resolution: {integrity: sha512-e/webMjoGOSYfqLunyzByZj5KKe5oyVg/YSbie99VEaSDE2kimFm0q1f6t/6Jo+VVCQ/jbe2Xy+uX+C4xzWs4w==}
    engines: {node: '>=18'}
    peerDependencies:
      postcss: ^8.4

  '@csstools/postcss-logical-resize@3.0.0':
    resolution: {integrity: sha512-DFbHQOFW/+I+MY4Ycd/QN6Dg4Hcbb50elIJCfnwkRTCX05G11SwViI5BbBlg9iHRl4ytB7pmY5ieAFk3ws7yyg==}
    engines: {node: '>=18'}
    peerDependencies:
      postcss: ^8.4

  '@csstools/postcss-logical-viewport-units@3.0.3':
    resolution: {integrity: sha512-OC1IlG/yoGJdi0Y+7duz/kU/beCwO+Gua01sD6GtOtLi7ByQUpcIqs7UE/xuRPay4cHgOMatWdnDdsIDjnWpPw==}
    engines: {node: '>=18'}
    peerDependencies:
      postcss: ^8.4

  '@csstools/postcss-media-minmax@2.0.7':
    resolution: {integrity: sha512-LB6tIP7iBZb5CYv8iRenfBZmbaG3DWNEziOnPjGoQX5P94FBPvvTBy68b/d9NnS5PELKwFmmOYsAEIgEhDPCHA==}
    engines: {node: '>=18'}
    peerDependencies:
      postcss: ^8.4

  '@csstools/postcss-media-queries-aspect-ratio-number-values@3.0.4':
    resolution: {integrity: sha512-AnGjVslHMm5xw9keusQYvjVWvuS7KWK+OJagaG0+m9QnIjZsrysD2kJP/tr/UJIyYtMCtu8OkUd+Rajb4DqtIQ==}
    engines: {node: '>=18'}
    peerDependencies:
      postcss: ^8.4

  '@csstools/postcss-nested-calc@4.0.0':
    resolution: {integrity: sha512-jMYDdqrQQxE7k9+KjstC3NbsmC063n1FTPLCgCRS2/qHUbHM0mNy9pIn4QIiQGs9I/Bg98vMqw7mJXBxa0N88A==}
    engines: {node: '>=18'}
    peerDependencies:
      postcss: ^8.4

  '@csstools/postcss-normalize-display-values@4.0.0':
    resolution: {integrity: sha512-HlEoG0IDRoHXzXnkV4in47dzsxdsjdz6+j7MLjaACABX2NfvjFS6XVAnpaDyGesz9gK2SC7MbNwdCHusObKJ9Q==}
    engines: {node: '>=18'}
    peerDependencies:
      postcss: ^8.4

  '@csstools/postcss-oklab-function@4.0.8':
    resolution: {integrity: sha512-+5aPsNWgxohXoYNS1f+Ys0x3Qnfehgygv3qrPyv+Y25G0yX54/WlVB+IXprqBLOXHM1gsVF+QQSjlArhygna0Q==}
    engines: {node: '>=18'}
    peerDependencies:
      postcss: ^8.4

  '@csstools/postcss-progressive-custom-properties@4.0.0':
    resolution: {integrity: sha512-XQPtROaQjomnvLUSy/bALTR5VCtTVUFwYs1SblvYgLSeTo2a/bMNwUwo2piXw5rTv/FEYiy5yPSXBqg9OKUx7Q==}
    engines: {node: '>=18'}
    peerDependencies:
      postcss: ^8.4

  '@csstools/postcss-random-function@1.0.3':
    resolution: {integrity: sha512-dbNeEEPHxAwfQJ3duRL5IPpuD77QAHtRl4bAHRs0vOVhVbHrsL7mHnwe0irYjbs9kYwhAHZBQTLBgmvufPuRkA==}
    engines: {node: '>=18'}
    peerDependencies:
      postcss: ^8.4

  '@csstools/postcss-relative-color-syntax@3.0.8':
    resolution: {integrity: sha512-eGE31oLnJDoUysDdjS9MLxNZdtqqSxjDXMdISpLh80QMaYrKs7VINpid34tWQ+iU23Wg5x76qAzf1Q/SLLbZVg==}
    engines: {node: '>=18'}
    peerDependencies:
      postcss: ^8.4

  '@csstools/postcss-scope-pseudo-class@4.0.1':
    resolution: {integrity: sha512-IMi9FwtH6LMNuLea1bjVMQAsUhFxJnyLSgOp/cpv5hrzWmrUYU5fm0EguNDIIOHUqzXode8F/1qkC/tEo/qN8Q==}
    engines: {node: '>=18'}
    peerDependencies:
      postcss: ^8.4

  '@csstools/postcss-sign-functions@1.1.2':
    resolution: {integrity: sha512-4EcAvXTUPh7n6UoZZkCzgtCf/wPzMlTNuddcKg7HG8ozfQkUcHsJ2faQKeLmjyKdYPyOUn4YA7yDPf8K/jfIxw==}
    engines: {node: '>=18'}
    peerDependencies:
      postcss: ^8.4

  '@csstools/postcss-stepped-value-functions@4.0.7':
    resolution: {integrity: sha512-rdrRCKRnWtj5FyRin0u/gLla7CIvZRw/zMGI1fVJP0Sg/m1WGicjPVHRANL++3HQtsiXKAbPrcPr+VkyGck0IA==}
    engines: {node: '>=18'}
    peerDependencies:
      postcss: ^8.4

  '@csstools/postcss-text-decoration-shorthand@4.0.2':
    resolution: {integrity: sha512-8XvCRrFNseBSAGxeaVTaNijAu+FzUvjwFXtcrynmazGb/9WUdsPCpBX+mHEHShVRq47Gy4peYAoxYs8ltUnmzA==}
    engines: {node: '>=18'}
    peerDependencies:
      postcss: ^8.4

  '@csstools/postcss-trigonometric-functions@4.0.7':
    resolution: {integrity: sha512-qTrZgLju3AV7Djhzuh2Bq/wjFqbcypnk0FhHjxW8DWJQcZLS1HecIus4X2/RLch1ukX7b+YYCdqbEnpIQO5ccg==}
    engines: {node: '>=18'}
    peerDependencies:
      postcss: ^8.4

  '@csstools/postcss-unset-value@4.0.0':
    resolution: {integrity: sha512-cBz3tOCI5Fw6NIFEwU3RiwK6mn3nKegjpJuzCndoGq3BZPkUjnsq7uQmIeMNeMbMk7YD2MfKcgCpZwX5jyXqCA==}
    engines: {node: '>=18'}
    peerDependencies:
      postcss: ^8.4

  '@csstools/selector-resolve-nested@3.0.0':
    resolution: {integrity: sha512-ZoK24Yku6VJU1gS79a5PFmC8yn3wIapiKmPgun0hZgEI5AOqgH2kiPRsPz1qkGv4HL+wuDLH83yQyk6inMYrJQ==}
    engines: {node: '>=18'}
    peerDependencies:
      postcss-selector-parser: ^7.0.0

  '@csstools/selector-specificity@5.0.0':
    resolution: {integrity: sha512-PCqQV3c4CoVm3kdPhyeZ07VmBRdH2EpMFA/pd9OASpOEC3aXNGoqPDAZ80D0cLpMBxnmk0+yNhGsEx31hq7Gtw==}
    engines: {node: '>=18'}
    peerDependencies:
      postcss-selector-parser: ^7.0.0

  '@csstools/utilities@2.0.0':
    resolution: {integrity: sha512-5VdOr0Z71u+Yp3ozOx8T11N703wIFGVRgOWbOZMKgglPJsWA54MRIoMNVMa7shUToIhx5J8vX4sOZgD2XiihiQ==}
    engines: {node: '>=18'}
    peerDependencies:
      postcss: ^8.4

  '@date-fns/utc@2.1.0':
    resolution: {integrity: sha512-176grgAgU2U303rD2/vcOmNg0kGPbhzckuH1TEP2al7n0AQipZIy9P15usd2TKQCG1g+E1jX/ZVQSzs4sUDwgA==}

  '@discoveryjs/json-ext@0.5.7':
    resolution: {integrity: sha512-dBVuXR082gk3jsFp7Rd/JI4kytwGHecnCoTtXFb7DB6CNHp4rg5k1bhg0nWdLGLnOV71lmDzGQaLMy8iPLY0pw==}
    engines: {node: '>=10.0.0'}

  '@es-joy/jsdoccomment@0.48.0':
    resolution: {integrity: sha512-G6QUWIcC+KvSwXNsJyDTHvqUdNoAVJPPgkc3+Uk4WBKqZvoXhlvazOgm9aL0HwihJLQf0l+tOE2UFzXBqCqgDw==}
    engines: {node: '>=16'}

  '@esbuild/aix-ppc64@0.21.5':
    resolution: {integrity: sha512-1SDgH6ZSPTlggy1yI6+Dbkiz8xzpHJEVAlF/AM1tHPLsf5STom9rwtjE4hKAF20FfXXNTFqEYXyJNWh1GiZedQ==}
    engines: {node: '>=12'}
    cpu: [ppc64]
    os: [aix]

  '@esbuild/aix-ppc64@0.23.1':
    resolution: {integrity: sha512-6VhYk1diRqrhBAqpJEdjASR/+WVRtfjpqKuNw11cLiaWpAT/Uu+nokB+UJnevzy/P9C/ty6AOe0dwueMrGh/iQ==}
    engines: {node: '>=18'}
    cpu: [ppc64]
    os: [aix]

  '@esbuild/android-arm64@0.21.5':
    resolution: {integrity: sha512-c0uX9VAUBQ7dTDCjq+wdyGLowMdtR/GoC2U5IYk/7D1H1JYC0qseD7+11iMP2mRLN9RcCMRcjC4YMclCzGwS/A==}
    engines: {node: '>=12'}
    cpu: [arm64]
    os: [android]

  '@esbuild/android-arm64@0.23.1':
    resolution: {integrity: sha512-xw50ipykXcLstLeWH7WRdQuysJqejuAGPd30vd1i5zSyKK3WE+ijzHmLKxdiCMtH1pHz78rOg0BKSYOSB/2Khw==}
    engines: {node: '>=18'}
    cpu: [arm64]
    os: [android]

  '@esbuild/android-arm@0.21.5':
    resolution: {integrity: sha512-vCPvzSjpPHEi1siZdlvAlsPxXl7WbOVUBBAowWug4rJHb68Ox8KualB+1ocNvT5fjv6wpkX6o/iEpbDrf68zcg==}
    engines: {node: '>=12'}
    cpu: [arm]
    os: [android]

  '@esbuild/android-arm@0.23.1':
    resolution: {integrity: sha512-uz6/tEy2IFm9RYOyvKl88zdzZfwEfKZmnX9Cj1BHjeSGNuGLuMD1kR8y5bteYmwqKm1tj8m4cb/aKEorr6fHWQ==}
    engines: {node: '>=18'}
    cpu: [arm]
    os: [android]

  '@esbuild/android-x64@0.21.5':
    resolution: {integrity: sha512-D7aPRUUNHRBwHxzxRvp856rjUHRFW1SdQATKXH2hqA0kAZb1hKmi02OpYRacl0TxIGz/ZmXWlbZgjwWYaCakTA==}
    engines: {node: '>=12'}
    cpu: [x64]
    os: [android]

  '@esbuild/android-x64@0.23.1':
    resolution: {integrity: sha512-nlN9B69St9BwUoB+jkyU090bru8L0NA3yFvAd7k8dNsVH8bi9a8cUAUSEcEEgTp2z3dbEDGJGfP6VUnkQnlReg==}
    engines: {node: '>=18'}
    cpu: [x64]
    os: [android]

  '@esbuild/darwin-arm64@0.21.5':
    resolution: {integrity: sha512-DwqXqZyuk5AiWWf3UfLiRDJ5EDd49zg6O9wclZ7kUMv2WRFr4HKjXp/5t8JZ11QbQfUS6/cRCKGwYhtNAY88kQ==}
    engines: {node: '>=12'}
    cpu: [arm64]
    os: [darwin]

  '@esbuild/darwin-arm64@0.23.1':
    resolution: {integrity: sha512-YsS2e3Wtgnw7Wq53XXBLcV6JhRsEq8hkfg91ESVadIrzr9wO6jJDMZnCQbHm1Guc5t/CdDiFSSfWP58FNuvT3Q==}
    engines: {node: '>=18'}
    cpu: [arm64]
    os: [darwin]

  '@esbuild/darwin-x64@0.21.5':
    resolution: {integrity: sha512-se/JjF8NlmKVG4kNIuyWMV/22ZaerB+qaSi5MdrXtd6R08kvs2qCN4C09miupktDitvh8jRFflwGFBQcxZRjbw==}
    engines: {node: '>=12'}
    cpu: [x64]
    os: [darwin]

  '@esbuild/darwin-x64@0.23.1':
    resolution: {integrity: sha512-aClqdgTDVPSEGgoCS8QDG37Gu8yc9lTHNAQlsztQ6ENetKEO//b8y31MMu2ZaPbn4kVsIABzVLXYLhCGekGDqw==}
    engines: {node: '>=18'}
    cpu: [x64]
    os: [darwin]

  '@esbuild/freebsd-arm64@0.21.5':
    resolution: {integrity: sha512-5JcRxxRDUJLX8JXp/wcBCy3pENnCgBR9bN6JsY4OmhfUtIHe3ZW0mawA7+RDAcMLrMIZaf03NlQiX9DGyB8h4g==}
    engines: {node: '>=12'}
    cpu: [arm64]
    os: [freebsd]

  '@esbuild/freebsd-arm64@0.23.1':
    resolution: {integrity: sha512-h1k6yS8/pN/NHlMl5+v4XPfikhJulk4G+tKGFIOwURBSFzE8bixw1ebjluLOjfwtLqY0kewfjLSrO6tN2MgIhA==}
    engines: {node: '>=18'}
    cpu: [arm64]
    os: [freebsd]

  '@esbuild/freebsd-x64@0.21.5':
    resolution: {integrity: sha512-J95kNBj1zkbMXtHVH29bBriQygMXqoVQOQYA+ISs0/2l3T9/kj42ow2mpqerRBxDJnmkUDCaQT/dfNXWX/ZZCQ==}
    engines: {node: '>=12'}
    cpu: [x64]
    os: [freebsd]

  '@esbuild/freebsd-x64@0.23.1':
    resolution: {integrity: sha512-lK1eJeyk1ZX8UklqFd/3A60UuZ/6UVfGT2LuGo3Wp4/z7eRTRYY+0xOu2kpClP+vMTi9wKOfXi2vjUpO1Ro76g==}
    engines: {node: '>=18'}
    cpu: [x64]
    os: [freebsd]

  '@esbuild/linux-arm64@0.21.5':
    resolution: {integrity: sha512-ibKvmyYzKsBeX8d8I7MH/TMfWDXBF3db4qM6sy+7re0YXya+K1cem3on9XgdT2EQGMu4hQyZhan7TeQ8XkGp4Q==}
    engines: {node: '>=12'}
    cpu: [arm64]
    os: [linux]

  '@esbuild/linux-arm64@0.23.1':
    resolution: {integrity: sha512-/93bf2yxencYDnItMYV/v116zff6UyTjo4EtEQjUBeGiVpMmffDNUyD9UN2zV+V3LRV3/on4xdZ26NKzn6754g==}
    engines: {node: '>=18'}
    cpu: [arm64]
    os: [linux]

  '@esbuild/linux-arm@0.21.5':
    resolution: {integrity: sha512-bPb5AHZtbeNGjCKVZ9UGqGwo8EUu4cLq68E95A53KlxAPRmUyYv2D6F0uUI65XisGOL1hBP5mTronbgo+0bFcA==}
    engines: {node: '>=12'}
    cpu: [arm]
    os: [linux]

  '@esbuild/linux-arm@0.23.1':
    resolution: {integrity: sha512-CXXkzgn+dXAPs3WBwE+Kvnrf4WECwBdfjfeYHpMeVxWE0EceB6vhWGShs6wi0IYEqMSIzdOF1XjQ/Mkm5d7ZdQ==}
    engines: {node: '>=18'}
    cpu: [arm]
    os: [linux]

  '@esbuild/linux-ia32@0.21.5':
    resolution: {integrity: sha512-YvjXDqLRqPDl2dvRODYmmhz4rPeVKYvppfGYKSNGdyZkA01046pLWyRKKI3ax8fbJoK5QbxblURkwK/MWY18Tg==}
    engines: {node: '>=12'}
    cpu: [ia32]
    os: [linux]

  '@esbuild/linux-ia32@0.23.1':
    resolution: {integrity: sha512-VTN4EuOHwXEkXzX5nTvVY4s7E/Krz7COC8xkftbbKRYAl96vPiUssGkeMELQMOnLOJ8k3BY1+ZY52tttZnHcXQ==}
    engines: {node: '>=18'}
    cpu: [ia32]
    os: [linux]

  '@esbuild/linux-loong64@0.21.5':
    resolution: {integrity: sha512-uHf1BmMG8qEvzdrzAqg2SIG/02+4/DHB6a9Kbya0XDvwDEKCoC8ZRWI5JJvNdUjtciBGFQ5PuBlpEOXQj+JQSg==}
    engines: {node: '>=12'}
    cpu: [loong64]
    os: [linux]

  '@esbuild/linux-loong64@0.23.1':
    resolution: {integrity: sha512-Vx09LzEoBa5zDnieH8LSMRToj7ir/Jeq0Gu6qJ/1GcBq9GkfoEAoXvLiW1U9J1qE/Y/Oyaq33w5p2ZWrNNHNEw==}
    engines: {node: '>=18'}
    cpu: [loong64]
    os: [linux]

  '@esbuild/linux-mips64el@0.21.5':
    resolution: {integrity: sha512-IajOmO+KJK23bj52dFSNCMsz1QP1DqM6cwLUv3W1QwyxkyIWecfafnI555fvSGqEKwjMXVLokcV5ygHW5b3Jbg==}
    engines: {node: '>=12'}
    cpu: [mips64el]
    os: [linux]

  '@esbuild/linux-mips64el@0.23.1':
    resolution: {integrity: sha512-nrFzzMQ7W4WRLNUOU5dlWAqa6yVeI0P78WKGUo7lg2HShq/yx+UYkeNSE0SSfSure0SqgnsxPvmAUu/vu0E+3Q==}
    engines: {node: '>=18'}
    cpu: [mips64el]
    os: [linux]

  '@esbuild/linux-ppc64@0.21.5':
    resolution: {integrity: sha512-1hHV/Z4OEfMwpLO8rp7CvlhBDnjsC3CttJXIhBi+5Aj5r+MBvy4egg7wCbe//hSsT+RvDAG7s81tAvpL2XAE4w==}
    engines: {node: '>=12'}
    cpu: [ppc64]
    os: [linux]

  '@esbuild/linux-ppc64@0.23.1':
    resolution: {integrity: sha512-dKN8fgVqd0vUIjxuJI6P/9SSSe/mB9rvA98CSH2sJnlZ/OCZWO1DJvxj8jvKTfYUdGfcq2dDxoKaC6bHuTlgcw==}
    engines: {node: '>=18'}
    cpu: [ppc64]
    os: [linux]

  '@esbuild/linux-riscv64@0.21.5':
    resolution: {integrity: sha512-2HdXDMd9GMgTGrPWnJzP2ALSokE/0O5HhTUvWIbD3YdjME8JwvSCnNGBnTThKGEB91OZhzrJ4qIIxk/SBmyDDA==}
    engines: {node: '>=12'}
    cpu: [riscv64]
    os: [linux]

  '@esbuild/linux-riscv64@0.23.1':
    resolution: {integrity: sha512-5AV4Pzp80fhHL83JM6LoA6pTQVWgB1HovMBsLQ9OZWLDqVY8MVobBXNSmAJi//Csh6tcY7e7Lny2Hg1tElMjIA==}
    engines: {node: '>=18'}
    cpu: [riscv64]
    os: [linux]

  '@esbuild/linux-s390x@0.21.5':
    resolution: {integrity: sha512-zus5sxzqBJD3eXxwvjN1yQkRepANgxE9lgOW2qLnmr8ikMTphkjgXu1HR01K4FJg8h1kEEDAqDcZQtbrRnB41A==}
    engines: {node: '>=12'}
    cpu: [s390x]
    os: [linux]

  '@esbuild/linux-s390x@0.23.1':
    resolution: {integrity: sha512-9ygs73tuFCe6f6m/Tb+9LtYxWR4c9yg7zjt2cYkjDbDpV/xVn+68cQxMXCjUpYwEkze2RcU/rMnfIXNRFmSoDw==}
    engines: {node: '>=18'}
    cpu: [s390x]
    os: [linux]

  '@esbuild/linux-x64@0.21.5':
    resolution: {integrity: sha512-1rYdTpyv03iycF1+BhzrzQJCdOuAOtaqHTWJZCWvijKD2N5Xu0TtVC8/+1faWqcP9iBCWOmjmhoH94dH82BxPQ==}
    engines: {node: '>=12'}
    cpu: [x64]
    os: [linux]

  '@esbuild/linux-x64@0.23.1':
    resolution: {integrity: sha512-EV6+ovTsEXCPAp58g2dD68LxoP/wK5pRvgy0J/HxPGB009omFPv3Yet0HiaqvrIrgPTBuC6wCH1LTOY91EO5hQ==}
    engines: {node: '>=18'}
    cpu: [x64]
    os: [linux]

  '@esbuild/netbsd-x64@0.21.5':
    resolution: {integrity: sha512-Woi2MXzXjMULccIwMnLciyZH4nCIMpWQAs049KEeMvOcNADVxo0UBIQPfSmxB3CWKedngg7sWZdLvLczpe0tLg==}
    engines: {node: '>=12'}
    cpu: [x64]
    os: [netbsd]

  '@esbuild/netbsd-x64@0.23.1':
    resolution: {integrity: sha512-aevEkCNu7KlPRpYLjwmdcuNz6bDFiE7Z8XC4CPqExjTvrHugh28QzUXVOZtiYghciKUacNktqxdpymplil1beA==}
    engines: {node: '>=18'}
    cpu: [x64]
    os: [netbsd]

  '@esbuild/openbsd-arm64@0.23.1':
    resolution: {integrity: sha512-3x37szhLexNA4bXhLrCC/LImN/YtWis6WXr1VESlfVtVeoFJBRINPJ3f0a/6LV8zpikqoUg4hyXw0sFBt5Cr+Q==}
    engines: {node: '>=18'}
    cpu: [arm64]
    os: [openbsd]

  '@esbuild/openbsd-x64@0.21.5':
    resolution: {integrity: sha512-HLNNw99xsvx12lFBUwoT8EVCsSvRNDVxNpjZ7bPn947b8gJPzeHWyNVhFsaerc0n3TsbOINvRP2byTZ5LKezow==}
    engines: {node: '>=12'}
    cpu: [x64]
    os: [openbsd]

  '@esbuild/openbsd-x64@0.23.1':
    resolution: {integrity: sha512-aY2gMmKmPhxfU+0EdnN+XNtGbjfQgwZj43k8G3fyrDM/UdZww6xrWxmDkuz2eCZchqVeABjV5BpildOrUbBTqA==}
    engines: {node: '>=18'}
    cpu: [x64]
    os: [openbsd]

  '@esbuild/sunos-x64@0.21.5':
    resolution: {integrity: sha512-6+gjmFpfy0BHU5Tpptkuh8+uw3mnrvgs+dSPQXQOv3ekbordwnzTVEb4qnIvQcYXq6gzkyTnoZ9dZG+D4garKg==}
    engines: {node: '>=12'}
    cpu: [x64]
    os: [sunos]

  '@esbuild/sunos-x64@0.23.1':
    resolution: {integrity: sha512-RBRT2gqEl0IKQABT4XTj78tpk9v7ehp+mazn2HbUeZl1YMdaGAQqhapjGTCe7uw7y0frDi4gS0uHzhvpFuI1sA==}
    engines: {node: '>=18'}
    cpu: [x64]
    os: [sunos]

  '@esbuild/win32-arm64@0.21.5':
    resolution: {integrity: sha512-Z0gOTd75VvXqyq7nsl93zwahcTROgqvuAcYDUr+vOv8uHhNSKROyU961kgtCD1e95IqPKSQKH7tBTslnS3tA8A==}
    engines: {node: '>=12'}
    cpu: [arm64]
    os: [win32]

  '@esbuild/win32-arm64@0.23.1':
    resolution: {integrity: sha512-4O+gPR5rEBe2FpKOVyiJ7wNDPA8nGzDuJ6gN4okSA1gEOYZ67N8JPk58tkWtdtPeLz7lBnY6I5L3jdsr3S+A6A==}
    engines: {node: '>=18'}
    cpu: [arm64]
    os: [win32]

  '@esbuild/win32-ia32@0.21.5':
    resolution: {integrity: sha512-SWXFF1CL2RVNMaVs+BBClwtfZSvDgtL//G/smwAc5oVK/UPu2Gu9tIaRgFmYFFKrmg3SyAjSrElf0TiJ1v8fYA==}
    engines: {node: '>=12'}
    cpu: [ia32]
    os: [win32]

  '@esbuild/win32-ia32@0.23.1':
    resolution: {integrity: sha512-BcaL0Vn6QwCwre3Y717nVHZbAa4UBEigzFm6VdsVdT/MbZ38xoj1X9HPkZhbmaBGUD1W8vxAfffbDe8bA6AKnQ==}
    engines: {node: '>=18'}
    cpu: [ia32]
    os: [win32]

  '@esbuild/win32-x64@0.21.5':
    resolution: {integrity: sha512-tQd/1efJuzPC6rCFwEvLtci/xNFcTZknmXs98FYDfGE4wP9ClFV98nyKrzJKVPMhdDnjzLhdUyMX4PsQAPjwIw==}
    engines: {node: '>=12'}
    cpu: [x64]
    os: [win32]

  '@esbuild/win32-x64@0.23.1':
    resolution: {integrity: sha512-BHpFFeslkWrXWyUPnbKm+xYYVYruCinGcftSBaa8zoF9hZO4BcSCFUvHVTtzpIY6YzUnYtuEhZ+C9iEXjxnasg==}
    engines: {node: '>=18'}
    cpu: [x64]
    os: [win32]

  '@eslint-community/eslint-utils@4.6.0':
    resolution: {integrity: sha512-WhCn7Z7TauhBtmzhvKpoQs0Wwb/kBcy4CwpuI0/eEIr2Lx2auxmulAzLr91wVZJaz47iUZdkXOK7WlAfxGKCnA==}
    engines: {node: ^12.22.0 || ^14.17.0 || >=16.0.0}
    peerDependencies:
      eslint: ^6.0.0 || ^7.0.0 || >=8.0.0

  '@eslint-community/regexpp@4.12.1':
    resolution: {integrity: sha512-CCZCDJuduB9OUkFkY2IgppNZMi2lBQgD2qzwXkEia16cge2pijY/aXi96CJMquDMn3nJdlPV1A5KrJEXwfLNzQ==}
    engines: {node: ^12.0.0 || ^14.0.0 || >=16.0.0}

  '@eslint/eslintrc@2.1.4':
    resolution: {integrity: sha512-269Z39MS6wVJtsoUl10L60WdkhJVdPG24Q4eZTH3nnF6lpvSShEK3wQjDX9JRWAUPvPh7COouPpU9IrqaZFvtQ==}
    engines: {node: ^12.22.0 || ^14.17.0 || >=16.0.0}

  '@eslint/js@8.57.1':
    resolution: {integrity: sha512-d9zaMRSTIKDLhctzH12MtXvJKSSUhaHcjV+2Z+GK+EEY7XKpP5yR4x+N3TAcHTcu963nIr+TMcCb4DBCYX1z6Q==}
    engines: {node: ^12.22.0 || ^14.17.0 || >=16.0.0}

  '@humanwhocodes/config-array@0.13.0':
    resolution: {integrity: sha512-DZLEEqFWQFiyK6h5YIeynKx7JlvCYWL0cImfSRXZ9l4Sg2efkFGTuFf6vzXjK1cq6IYkU+Eg/JizXw+TD2vRNw==}
    engines: {node: '>=10.10.0'}
    deprecated: Use @eslint/config-array instead

  '@humanwhocodes/module-importer@1.0.1':
    resolution: {integrity: sha512-bxveV4V8v5Yb4ncFTT3rPSgZBOpCkjfK0y4oVVVJwIuDVBRMDXrPyXRL988i5ap9m9bnyEEjWfm5WkBmtffLfA==}
    engines: {node: '>=12.22'}

  '@humanwhocodes/object-schema@2.0.3':
    resolution: {integrity: sha512-93zYdMES/c1D69yZiKDBj0V24vqNzB/koF26KPaagAfd3P/4gUlh3Dys5ogAK+Exi9QyzlD8x/08Zt7wIKcDcA==}
    deprecated: Use @eslint/object-schema instead

  '@isaacs/cliui@8.0.2':
    resolution: {integrity: sha512-O8jcjabXaleOG9DQ0+ARXWZBTfnP4WNAqzuiJK7ll44AmxGKv/J2M4TPjxjY3znBCfvBXFzucm1twdyFybFqEA==}
    engines: {node: '>=12'}

  '@jridgewell/gen-mapping@0.3.8':
    resolution: {integrity: sha512-imAbBGkb+ebQyxKgzv5Hu2nmROxoDOXHh80evxdoXNOrvAnVx7zimzc1Oo5h9RlfV4vPXaE2iM5pOFbvOCClWA==}
    engines: {node: '>=6.0.0'}

  '@jridgewell/resolve-uri@3.1.2':
    resolution: {integrity: sha512-bRISgCIjP20/tbWSPWMEi54QVPRZExkuD9lJL+UIxUKtwVJA8wW1Trb1jMs1RFXo1CBTNZ/5hpC9QvmKWdopKw==}
    engines: {node: '>=6.0.0'}

  '@jridgewell/set-array@1.2.1':
    resolution: {integrity: sha512-R8gLRTZeyp03ymzP/6Lil/28tGeGEzhx1q2k703KGWRAI1VdvPIXdG70VJc2pAMw3NA6JKL5hhFu1sJX0Mnn/A==}
    engines: {node: '>=6.0.0'}

  '@jridgewell/source-map@0.3.6':
    resolution: {integrity: sha512-1ZJTZebgqllO79ue2bm3rIGud/bOe0pP5BjSRCRxxYkEZS8STV7zN84UBbiYu7jy+eCKSnVIUgoWWE/tt+shMQ==}

  '@jridgewell/sourcemap-codec@1.5.0':
    resolution: {integrity: sha512-gv3ZRaISU3fjPAgNsriBRqGWQL6quFx04YMPW/zD8XMLsU32mhCCbfbO6KZFLjvYpCZ8zyDEgqsgf+PwPaM7GQ==}

  '@jridgewell/trace-mapping@0.3.25':
    resolution: {integrity: sha512-vNk6aEwybGtawWmy/PzwnGDOjCkLWSD2wqvjGGAgOAwCGWySYXfYoxt00IJkTF+8Lb57DwOb3Aa0o9CApepiYQ==}

  '@jridgewell/trace-mapping@0.3.9':
    resolution: {integrity: sha512-3Belt6tdc8bPgAtbcmdtNJlirVoTmEb5e2gC94PnkwEW9jI6CAHUeoG85tjWP5WquqfavoMtMwiG4P926ZKKuQ==}

  '@nodelib/fs.scandir@2.1.5':
    resolution: {integrity: sha512-vq24Bq3ym5HEQm2NKCr3yXDwjc7vTsEThRDnkp2DK9p1uqLR+DHurm/NOTo0KG7HYHU7eppKZj3MyqYuMBf62g==}
    engines: {node: '>= 8'}

  '@nodelib/fs.stat@2.0.5':
    resolution: {integrity: sha512-RkhPPp2zrqDAQA/2jNhnztcPAlv64XdhIp7a7454A5ovI7Bukxgt7MX7udwAu3zg1DcpPU0rz3VV1SeaqvY4+A==}
    engines: {node: '>= 8'}

  '@nodelib/fs.walk@1.2.8':
    resolution: {integrity: sha512-oGB+UxlgWcgQkgwo8GcEGwemoTFt3FIO9ababBmaGwXIoBKZ+GTy0pP185beGg7Llih/NSHSV2XAs1lnznocSg==}
    engines: {node: '>= 8'}

  '@pkgjs/parseargs@0.11.0':
    resolution: {integrity: sha512-+1VkjdD0QBLPodGrJUeqarH8VAIvQODIbwh9XpP5Syisf7YoQgsJKPNFoqqLQlu+VQ/tVSshMR6loPMn8U+dPg==}
    engines: {node: '>=14'}

  '@pkgr/core@0.1.2':
    resolution: {integrity: sha512-fdDH1LSGfZdTH2sxdpVMw31BanV28K/Gry0cVFxaNP77neJSkd82mM8ErPNYs9e+0O7SdHBLTDzDgwUuy18RnQ==}
    engines: {node: ^12.20.0 || ^14.18.0 || >=16.0.0}

  '@polka/url@1.0.0-next.29':
    resolution: {integrity: sha512-wwQAWhWSuHaag8c4q/KN/vCoeOJYshAIvMQwD4GpSb3OiZklFfvAgmj0VCBBImRpuF/aFgIRzllXlVX93Jevww==}

  '@remix-run/router@1.21.0':
    resolution: {integrity: sha512-xfSkCAchbdG5PnbrKqFWwia4Bi61nH+wm8wLEqfHDyp7Y3dZzgqS2itV8i4gAq9pC2HsTpwyBC6Ds8VHZ96JlA==}
    engines: {node: '>=14.0.0'}

  '@rollup/rollup-android-arm-eabi@4.40.0':
    resolution: {integrity: sha512-+Fbls/diZ0RDerhE8kyC6hjADCXA1K4yVNlH0EYfd2XjyH0UGgzaQ8MlT0pCXAThfxv3QUAczHaL+qSv1E4/Cg==}
    cpu: [arm]
    os: [android]

  '@rollup/rollup-android-arm64@4.40.0':
    resolution: {integrity: sha512-PPA6aEEsTPRz+/4xxAmaoWDqh67N7wFbgFUJGMnanCFs0TV99M0M8QhhaSCks+n6EbQoFvLQgYOGXxlMGQe/6w==}
    cpu: [arm64]
    os: [android]

  '@rollup/rollup-darwin-arm64@4.40.0':
    resolution: {integrity: sha512-GwYOcOakYHdfnjjKwqpTGgn5a6cUX7+Ra2HeNj/GdXvO2VJOOXCiYYlRFU4CubFM67EhbmzLOmACKEfvp3J1kQ==}
    cpu: [arm64]
    os: [darwin]

  '@rollup/rollup-darwin-x64@4.40.0':
    resolution: {integrity: sha512-CoLEGJ+2eheqD9KBSxmma6ld01czS52Iw0e2qMZNpPDlf7Z9mj8xmMemxEucinev4LgHalDPczMyxzbq+Q+EtA==}
    cpu: [x64]
    os: [darwin]

  '@rollup/rollup-freebsd-arm64@4.40.0':
    resolution: {integrity: sha512-r7yGiS4HN/kibvESzmrOB/PxKMhPTlz+FcGvoUIKYoTyGd5toHp48g1uZy1o1xQvybwwpqpe010JrcGG2s5nkg==}
    cpu: [arm64]
    os: [freebsd]

  '@rollup/rollup-freebsd-x64@4.40.0':
    resolution: {integrity: sha512-mVDxzlf0oLzV3oZOr0SMJ0lSDd3xC4CmnWJ8Val8isp9jRGl5Dq//LLDSPFrasS7pSm6m5xAcKaw3sHXhBjoRw==}
    cpu: [x64]
    os: [freebsd]

  '@rollup/rollup-linux-arm-gnueabihf@4.40.0':
    resolution: {integrity: sha512-y/qUMOpJxBMy8xCXD++jeu8t7kzjlOCkoxxajL58G62PJGBZVl/Gwpm7JK9+YvlB701rcQTzjUZ1JgUoPTnoQA==}
    cpu: [arm]
    os: [linux]

  '@rollup/rollup-linux-arm-musleabihf@4.40.0':
    resolution: {integrity: sha512-GoCsPibtVdJFPv/BOIvBKO/XmwZLwaNWdyD8TKlXuqp0veo2sHE+A/vpMQ5iSArRUz/uaoj4h5S6Pn0+PdhRjg==}
    cpu: [arm]
    os: [linux]

  '@rollup/rollup-linux-arm64-gnu@4.40.0':
    resolution: {integrity: sha512-L5ZLphTjjAD9leJzSLI7rr8fNqJMlGDKlazW2tX4IUF9P7R5TMQPElpH82Q7eNIDQnQlAyiNVfRPfP2vM5Avvg==}
    cpu: [arm64]
    os: [linux]

  '@rollup/rollup-linux-arm64-musl@4.40.0':
    resolution: {integrity: sha512-ATZvCRGCDtv1Y4gpDIXsS+wfFeFuLwVxyUBSLawjgXK2tRE6fnsQEkE4csQQYWlBlsFztRzCnBvWVfcae/1qxQ==}
    cpu: [arm64]
    os: [linux]

  '@rollup/rollup-linux-loongarch64-gnu@4.40.0':
    resolution: {integrity: sha512-wG9e2XtIhd++QugU5MD9i7OnpaVb08ji3P1y/hNbxrQ3sYEelKJOq1UJ5dXczeo6Hj2rfDEL5GdtkMSVLa/AOg==}
    cpu: [loong64]
    os: [linux]

  '@rollup/rollup-linux-powerpc64le-gnu@4.40.0':
    resolution: {integrity: sha512-vgXfWmj0f3jAUvC7TZSU/m/cOE558ILWDzS7jBhiCAFpY2WEBn5jqgbqvmzlMjtp8KlLcBlXVD2mkTSEQE6Ixw==}
    cpu: [ppc64]
    os: [linux]

  '@rollup/rollup-linux-riscv64-gnu@4.40.0':
    resolution: {integrity: sha512-uJkYTugqtPZBS3Z136arevt/FsKTF/J9dEMTX/cwR7lsAW4bShzI2R0pJVw+hcBTWF4dxVckYh72Hk3/hWNKvA==}
    cpu: [riscv64]
    os: [linux]

  '@rollup/rollup-linux-riscv64-musl@4.40.0':
    resolution: {integrity: sha512-rKmSj6EXQRnhSkE22+WvrqOqRtk733x3p5sWpZilhmjnkHkpeCgWsFFo0dGnUGeA+OZjRl3+VYq+HyCOEuwcxQ==}
    cpu: [riscv64]
    os: [linux]

  '@rollup/rollup-linux-s390x-gnu@4.40.0':
    resolution: {integrity: sha512-SpnYlAfKPOoVsQqmTFJ0usx0z84bzGOS9anAC0AZ3rdSo3snecihbhFTlJZ8XMwzqAcodjFU4+/SM311dqE5Sw==}
    cpu: [s390x]
    os: [linux]

  '@rollup/rollup-linux-x64-gnu@4.40.0':
    resolution: {integrity: sha512-RcDGMtqF9EFN8i2RYN2W+64CdHruJ5rPqrlYw+cgM3uOVPSsnAQps7cpjXe9be/yDp8UC7VLoCoKC8J3Kn2FkQ==}
    cpu: [x64]
    os: [linux]

  '@rollup/rollup-linux-x64-musl@4.40.0':
    resolution: {integrity: sha512-HZvjpiUmSNx5zFgwtQAV1GaGazT2RWvqeDi0hV+AtC8unqqDSsaFjPxfsO6qPtKRRg25SisACWnJ37Yio8ttaw==}
    cpu: [x64]
    os: [linux]

  '@rollup/rollup-win32-arm64-msvc@4.40.0':
    resolution: {integrity: sha512-UtZQQI5k/b8d7d3i9AZmA/t+Q4tk3hOC0tMOMSq2GlMYOfxbesxG4mJSeDp0EHs30N9bsfwUvs3zF4v/RzOeTQ==}
    cpu: [arm64]
    os: [win32]

  '@rollup/rollup-win32-ia32-msvc@4.40.0':
    resolution: {integrity: sha512-+m03kvI2f5syIqHXCZLPVYplP8pQch9JHyXKZ3AGMKlg8dCyr2PKHjwRLiW53LTrN/Nc3EqHOKxUxzoSPdKddA==}
    cpu: [ia32]
    os: [win32]

  '@rollup/rollup-win32-x64-msvc@4.40.0':
    resolution: {integrity: sha512-lpPE1cLfP5oPzVjKMx10pgBmKELQnFJXHgvtHCtuJWOv8MxqdEIMNtgHgBFf7Ea2/7EuVwa9fodWUfXAlXZLZQ==}
    cpu: [x64]
    os: [win32]

  '@sindresorhus/merge-streams@2.3.0':
    resolution: {integrity: sha512-LtoMMhxAlorcGhmFYI+LhPgbPZCkgP6ra1YL604EeF6U98pLlQ3iWIGMdWSC+vWmPBWBNgmDBAhnAobLROJmwg==}
    engines: {node: '>=18'}

  '@sinonjs/commons@1.8.6':
    resolution: {integrity: sha512-Ky+XkAkqPZSm3NLBeUng77EBQl3cmeJhITaGHdYH8kjVB+aun3S4XBRti2zt17mtt0mIUDiNxYeoJm6drVvBJQ==}

  '@sinonjs/commons@3.0.1':
    resolution: {integrity: sha512-K3mCHKQ9sVh8o1C9cxkwxaOmXoAMlDxC1mYyHrjqOWEcBjYr76t96zL2zlj5dUGZ3HSw240X1qgH3Mjf1yJWpQ==}

  '@sinonjs/fake-timers@13.0.5':
    resolution: {integrity: sha512-36/hTbH2uaWuGVERyC6da9YwGWnzUZXuPro/F2LfsdOsLnCojz/iSH8MxUt/FD2S5XBSVPhmArFUXcpCQ2Hkiw==}

  '@sinonjs/formatio@3.2.2':
    resolution: {integrity: sha512-B8SEsgd8gArBLMD6zpRw3juQ2FVSsmdd7qlevyDqzS9WTCtvF55/gAL+h6gue8ZvPYcdiPdvueM/qm//9XzyTQ==}

  '@sinonjs/samsam@3.3.3':
    resolution: {integrity: sha512-bKCMKZvWIjYD0BLGnNrxVuw4dkWCYsLqFOUWw8VgKF/+5Y+mE7LfHWPIYoDXowH+3a9LsWDMo0uAP8YDosPvHQ==}

  '@sinonjs/samsam@8.0.2':
    resolution: {integrity: sha512-v46t/fwnhejRSFTGqbpn9u+LQ9xJDse10gNnPgAcxgdoCDMXj/G2asWAC/8Qs+BAZDicX+MNZouXT1A7c83kVw==}

  '@sinonjs/text-encoding@0.7.3':
    resolution: {integrity: sha512-DE427ROAphMQzU4ENbliGYrBSYPXF+TtLg9S8vzeA+OF4ZKzoDdzfL8sxuMUGS/lgRhM6j1URSk9ghf7Xo1tyA==}

  '@swc/core-darwin-arm64@1.11.21':
    resolution: {integrity: sha512-v6gjw9YFWvKulCw3ZA1dY+LGMafYzJksm1mD4UZFZ9b36CyHFowYVYug1ajYRIRqEvvfIhHUNV660zTLoVFR8g==}
    engines: {node: '>=10'}
    cpu: [arm64]
    os: [darwin]

  '@swc/core-darwin-x64@1.11.21':
    resolution: {integrity: sha512-CUiTiqKlzskwswrx9Ve5NhNoab30L1/ScOfQwr1duvNlFvarC8fvQSgdtpw2Zh3MfnfNPpyLZnYg7ah4kbT9JQ==}
    engines: {node: '>=10'}
    cpu: [x64]
    os: [darwin]

  '@swc/core-linux-arm-gnueabihf@1.11.21':
    resolution: {integrity: sha512-YyBTAFM/QPqt1PscD8hDmCLnqPGKmUZpqeE25HXY8OLjl2MUs8+O4KjwPZZ+OGxpdTbwuWFyMoxjcLy80JODvg==}
    engines: {node: '>=10'}
    cpu: [arm]
    os: [linux]

  '@swc/core-linux-arm64-gnu@1.11.21':
    resolution: {integrity: sha512-DQD+ooJmwpNsh4acrftdkuwl5LNxxg8U4+C/RJNDd7m5FP9Wo4c0URi5U0a9Vk/6sQNh9aSGcYChDpqCDWEcBw==}
    engines: {node: '>=10'}
    cpu: [arm64]
    os: [linux]

  '@swc/core-linux-arm64-musl@1.11.21':
    resolution: {integrity: sha512-y1L49+snt1a1gLTYPY641slqy55QotPdtRK9Y6jMi4JBQyZwxC8swWYlQWb+MyILwxA614fi62SCNZNznB3XSA==}
    engines: {node: '>=10'}
    cpu: [arm64]
    os: [linux]

  '@swc/core-linux-x64-gnu@1.11.21':
    resolution: {integrity: sha512-NesdBXv4CvVEaFUlqKj+GA4jJMNUzK2NtKOrUNEtTbXaVyNiXjFCSaDajMTedEB0jTAd9ybB0aBvwhgkJUWkWA==}
    engines: {node: '>=10'}
    cpu: [x64]
    os: [linux]

  '@swc/core-linux-x64-musl@1.11.21':
    resolution: {integrity: sha512-qFV60pwpKVOdmX67wqQzgtSrUGWX9Cibnp1CXyqZ9Mmt8UyYGvmGu7p6PMbTyX7vdpVUvWVRf8DzrW2//wmVHg==}
    engines: {node: '>=10'}
    cpu: [x64]
    os: [linux]

  '@swc/core-win32-arm64-msvc@1.11.21':
    resolution: {integrity: sha512-DJJe9k6gXR/15ZZVLv1SKhXkFst8lYCeZRNHH99SlBodvu4slhh/MKQ6YCixINRhCwliHrpXPym8/5fOq8b7Ig==}
    engines: {node: '>=10'}
    cpu: [arm64]
    os: [win32]

  '@swc/core-win32-ia32-msvc@1.11.21':
    resolution: {integrity: sha512-TqEXuy6wedId7bMwLIr9byds+mKsaXVHctTN88R1UIBPwJA92Pdk0uxDgip0pEFzHB/ugU27g6d8cwUH3h2eIw==}
    engines: {node: '>=10'}
    cpu: [ia32]
    os: [win32]

  '@swc/core-win32-x64-msvc@1.11.21':
    resolution: {integrity: sha512-BT9BNNbMxdpUM1PPAkYtviaV0A8QcXttjs2MDtOeSqqvSJaPtyM+Fof2/+xSwQDmDEFzbGCcn75M5+xy3lGqpA==}
    engines: {node: '>=10'}
    cpu: [x64]
    os: [win32]

  '@swc/core@1.11.21':
    resolution: {integrity: sha512-/Y3BJLcwd40pExmdar8MH2UGGvCBrqNN7hauOMckrEX2Ivcbv3IMhrbGX4od1dnF880Ed8y/E9aStZCIQi0EGw==}
    engines: {node: '>=10'}
    peerDependencies:
      '@swc/helpers': '>=0.5.17'
    peerDependenciesMeta:
      '@swc/helpers':
        optional: true

  '@swc/counter@0.1.3':
    resolution: {integrity: sha512-e2BR4lsJkkRlKZ/qCHPw9ZaSxc0MVUd7gtbtaB7aMvHeJVYe8sOB8DBZkP2DtISHGSku9sCK6T6cnY0CtXrOCQ==}

  '@swc/types@0.1.24':
    resolution: {integrity: sha512-tjTMh3V4vAORHtdTprLlfoMptu1WfTZG9Rsca6yOKyNYsRr+MUXutKmliB17orgSZk5DpnDxs8GUdd/qwYxOng==}

  '@tsconfig/node10@1.0.11':
    resolution: {integrity: sha512-DcRjDCujK/kCk/cUe8Xz8ZSpm8mS3mNNpta+jGCA6USEDfktlNvm1+IuZ9eTcDbNk41BHwpHHeW+N1lKCz4zOw==}

  '@tsconfig/node12@1.0.11':
    resolution: {integrity: sha512-cqefuRsh12pWyGsIoBKJA9luFu3mRxCA+ORZvA4ktLSzIuCUtWVxGIuXigEwO5/ywWFMZ2QEGKWvkZG1zDMTag==}

  '@tsconfig/node14@1.0.3':
    resolution: {integrity: sha512-ysT8mhdixWK6Hw3i1V2AeRqZ5WfXg1G43mqoYlM2nc6388Fq5jcXyr5mRsqViLx/GJYdoL0bfXD8nmF+Zn/Iow==}

  '@tsconfig/node16@1.0.4':
    resolution: {integrity: sha512-vxhUy4J8lyeyinH7Azl1pdd43GJhZH/tP2weN8TntQblOY+A0XbT8DJk1/oCPuOOyg/Ja757rG0CgHcWC8OfMA==}

  '@types/chai@5.2.2':
    resolution: {integrity: sha512-8kB30R7Hwqf40JPiKhVzodJs2Qc1ZJ5zuT3uzw5Hq/dhNCl3G3l83jfpdI1e20BP348+fV7VIL/+FxaXkqBmWg==}

  '@types/chrome@0.0.268':
    resolution: {integrity: sha512-7N1QH9buudSJ7sI8Pe4mBHJr5oZ48s0hcanI9w3wgijAlv1OZNUZve9JR4x42dn5lJ5Sm87V1JNfnoh10EnQlA==}

  '@types/crypto-js@4.1.1':
    resolution: {integrity: sha512-BG7fQKZ689HIoc5h+6D2Dgq1fABRa0RbBWKBd9SP/MVRVXROflpm5fhwyATX5duFmbStzyzyycPB8qUYKDH3NA==}

  '@types/css.escape@1.5.0':
    resolution: {integrity: sha512-671nGwh8AQrhdjS584m9wypN0cJEzy7A97sReLuwypIXPiRqRcjKVnrO7Z72sS0QrwxlU7HraNgNITyr9u9Rpw==}

  '@types/deep-eql@4.0.2':
    resolution: {integrity: sha512-c9h9dVVMigMPc4bwTvC5dxqtqJZwQPePsWjPlpSOnojbor6pGqdk541lfA7AqFQr5pB1BRdq0juY9db81BwyFw==}

  '@types/eslint-scope@3.7.7':
    resolution: {integrity: sha512-MzMFlSLBqNF2gcHWO0G1vP/YQyfvrxZ0bF+u7mzUdZ1/xK4A4sru+nraZz5i3iEIk1l1uyicaDVTB4QbbEkAYg==}

  '@types/eslint@9.6.1':
    resolution: {integrity: sha512-FXx2pKgId/WyYo2jXw63kk7/+TY7u7AziEJxJAnSFzHlqTAS3Ync6SvgYAN/k4/PQpnnVuzoMuVnByKK2qp0ag==}

  '@types/estree@1.0.7':
    resolution: {integrity: sha512-w28IoSUCJpidD/TGviZwwMJckNESJZXFu7NBZ5YJ4mEUnNraUn9Pm8HSZm/jDF1pDWYKspWE7oVphigUPRakIQ==}

  '@types/filesystem@0.0.36':
    resolution: {integrity: sha512-vPDXOZuannb9FZdxgHnqSwAG/jvdGM8Wq+6N4D/d80z+D4HWH+bItqsZaVRQykAn6WEVeEkLm2oQigyHtgb0RA==}

  '@types/filewriter@0.0.33':
    resolution: {integrity: sha512-xFU8ZXTw4gd358lb2jw25nxY9QAgqn2+bKKjKOYfNCzN4DKCFetK7sPtrlpg66Ywe3vWY9FNxprZawAh9wfJ3g==}

  '@types/fs-extra@11.0.4':
    resolution: {integrity: sha512-yTbItCNreRooED33qjunPthRcSjERP1r4MqCZc7wv0u2sUkzTFp45tgUfS5+r7FrZPdmCCNflLhVSP/o+SemsQ==}

  '@types/glob@7.2.0':
    resolution: {integrity: sha512-ZUxbzKl0IfJILTS6t7ip5fQQM/J3TJYubDm3nMbgubNNYS62eXeUpoLUC8/7fJNiFYHTrGPQn7hspDUzIHX3UA==}

  '@types/har-format@1.2.16':
    resolution: {integrity: sha512-fluxdy7ryD3MV6h8pTfTYpy/xQzCFC7m89nOH9y94cNqJ1mDIDPut7MnRHI3F6qRmh/cT2fUjG1MLdCNb4hE9A==}

  '@types/html-minifier-terser@6.1.0':
    resolution: {integrity: sha512-oh/6byDPnL1zeNXFrDXFLyZjkr1MsBG667IM792caf1L2UPOOMf65NFzjUH/ltyfwjAGfs1rsX1eftK0jC/KIg==}

  '@types/json-schema@7.0.15':
    resolution: {integrity: sha512-5+fP8P8MFNC+AyZCDxrB2pkZFPGzqQWUzpSeuuVLvm8VMcorNYavBqoFcxK8bQz4Qsbn4oUEEem4wDLfcysGHA==}

  '@types/json5@0.0.29':
    resolution: {integrity: sha512-dRLjCWHYg4oaA77cxO64oO+7JwCwnIzkZPdrrC71jQmQtlhM556pwKo5bUzqvZndkVbeFLIIi+9TC40JNF5hNQ==}

  '@types/jsonfile@6.1.4':
    resolution: {integrity: sha512-D5qGUYwjvnNNextdU59/+fI+spnwtTFmyQP0h+PfIOSkNfpU6AOICUOkm4i0OnSk+NyjdPJrxCDro0sJsWlRpQ==}

  '@types/lodash-es@4.17.11':
    resolution: {integrity: sha512-eCw8FYAWHt2DDl77s+AMLLzPn310LKohruumpucZI4oOFJkIgnlaJcy23OKMJxx4r9PeTF13Gv6w+jqjWQaYUg==}

  '@types/lodash@4.17.16':
    resolution: {integrity: sha512-HX7Em5NYQAXKW+1T+FiuG27NGwzJfCX3s1GjOa7ujxZa52kjJLOr4FUxT+giF6Tgxv1e+/czV/iTtBw27WTU9g==}

  '@types/minimatch@5.1.2':
    resolution: {integrity: sha512-K0VQKziLUWkVKiRVrx4a40iPaxTUefQmjtkQofBkYRcoaaL/8rhwDWww9qWbrgicNOgnpIsMxyNIUM4+n6dUIA==}

  '@types/node-fetch@2.6.12':
    resolution: {integrity: sha512-8nneRWKCg3rMtF69nLQJnOYUcbafYeFSjqkw3jCRLsqkWFlHaoQrr5mXmofFGOx3DKn7UfmBMyov8ySvLRVldA==}

  '@types/node-forge@1.3.11':
    resolution: {integrity: sha512-FQx220y22OKNTqaByeBGqHWYz4cl94tpcxeFdvBo3wjG6XPBuZ0BNgNZRV5J5TFmmcsJ4IzsLkmGRiQbnYsBEQ==}

  '@types/node@18.19.86':
    resolution: {integrity: sha512-fifKayi175wLyKyc5qUfyENhQ1dCNI1UNjp653d8kuYcPQN5JhX3dGuP/XmvPTg/xRBn1VTLpbmi+H/Mr7tLfQ==}

  '@types/node@22.14.1':
    resolution: {integrity: sha512-u0HuPQwe/dHrItgHHpmw3N2fYCR6x4ivMNbPHRkBVP4CvN+kiRrKHWk3i8tXiO/joPwXLMYvF9TTF0eqgHIuOw==}

  '@types/prop-types@15.7.14':
    resolution: {integrity: sha512-gNMvNH49DJ7OJYv+KAKn0Xp45p8PLl6zo2YnvDIbTd4J6MER2BmWN49TG7n9LvkyihINxeKW8+3bfS2yDC9dzQ==}

  '@types/punycode@2.1.4':
    resolution: {integrity: sha512-trzh6NzBnq8yw5e35f8xe8VTYjqM3NE7bohBtvDVf/dtUer3zYTLK1Ka3DG3p7bdtoaOHZucma6FfVKlQ134pQ==}

  '@types/q@1.5.8':
    resolution: {integrity: sha512-hroOstUScF6zhIi+5+x0dzqrHA1EJi+Irri6b1fxolMTqqHIV/Cg77EtnQcZqZCu8hR3mX2BzIxN4/GzI68Kfw==}

  '@types/react-dom@17.0.25':
    resolution: {integrity: sha512-urx7A7UxkZQmThYA4So0NelOVjx3V4rNFVJwp0WZlbIK5eM4rNJDiN3R/E9ix0MBh6kAEojk/9YL+Te6D9zHNA==}

  '@types/react-modal@3.16.3':
    resolution: {integrity: sha512-xXuGavyEGaFQDgBv4UVm8/ZsG+qxeQ7f77yNrW3n+1J6XAstUy5rYHeIHPh1KzsGc6IkCIdu6lQ2xWzu1jBTLg==}

  '@types/react@17.0.83':
    resolution: {integrity: sha512-l0m4ArKJvmFtR4e8UmKrj1pB4tUgOhJITf+mADyF/p69Ts1YAR/E+G9XEM0mHXKVRa1dQNHseyyDNzeuAXfXQw==}

  '@types/resize-observer-browser@0.1.11':
    resolution: {integrity: sha512-cNw5iH8JkMkb3QkCoe7DaZiawbDQEUX8t7iuQaRTyLOyQCR2h+ibBD4GJt7p5yhUHrlOeL7ZtbxNHeipqNsBzQ==}

  '@types/scheduler@0.16.8':
    resolution: {integrity: sha512-WZLiwShhwLRmeV6zH+GkbOFT6Z6VklCItrDioxUnv+u4Ll+8vKeFySoFyK/0ctcRpOmwAicELfmys1sDc/Rw+A==}

  '@types/sinon-chrome@2.2.15':
    resolution: {integrity: sha512-HItds5xSIxvEZyGxCTlKgnL2hq84yvR5vS0rzEhcHZZldC9X+fdlvuxBTU4GmJIrgPPl9YEuUP/tcHDlnb12rQ==}

  '@types/sinon@17.0.3':
    resolution: {integrity: sha512-j3uovdn8ewky9kRBG19bOwaZbexJu/XjtkHyjvUgt4xfPFz18dcORIMqnYh66Fx3Powhcr85NT5+er3+oViapw==}

  '@types/sinonjs__fake-timers@8.1.5':
    resolution: {integrity: sha512-mQkU2jY8jJEF7YHjHvsQO8+3ughTL1mcnn96igfhONmR+fUPSKIkefQYpSe8bsly2Ep7oQbn/6VG5/9/0qcArQ==}

  '@types/source-list-map@0.1.6':
    resolution: {integrity: sha512-5JcVt1u5HDmlXkwOD2nslZVllBBc7HDuOICfiZah2Z0is8M8g+ddAEawbmd3VjedfDHBzxCaXLs07QEmb7y54g==}

  '@types/tapable@1.0.12':
    resolution: {integrity: sha512-bTHG8fcxEqv1M9+TD14P8ok8hjxoOCkfKc8XXLaaD05kI7ohpeI956jtDOD3XHKBQrlyPughUtzm1jtVhHpA5Q==}

  '@types/trusted-types@2.0.7':
    resolution: {integrity: sha512-ScaPdn1dQczgbl0QFTeTOmVHFULt394XJgOQNoyVhZ6r2vLnMLJfBPd53SB52T/3G36VI1/g2MZaX0cwDuXsfw==}

  '@types/ua-parser-js@0.7.37':
    resolution: {integrity: sha512-4sOxS3ZWXC0uHJLYcWAaLMxTvjRX3hT96eF4YWUh1ovTaenvibaZOE5uXtIp4mksKMLRwo7YDiCBCw6vBiUPVg==}

  '@types/uglify-js@3.17.5':
    resolution: {integrity: sha512-TU+fZFBTBcXj/GpDpDaBmgWk/gn96kMZ+uocaFUlV2f8a6WdMzzI44QBCmGcCiYR0Y6ZlNRiyUyKKt5nl/lbzQ==}

  '@types/unzipper@0.10.10':
    resolution: {integrity: sha512-jKJdNxhmCHTZsaKW5x0qjn6rB+gHk0w5VFbEKsw84i+RJqXZyfTmGnpjDcKqzMpjz7VVLsUBMtO5T3mVidpt0g==}

  '@types/webextension-polyfill@0.12.1':
    resolution: {integrity: sha512-xPTFWwQ8BxPevPF2IKsf4hpZNss4LxaOLZXypQH4E63BDLmcwX/RMGdI4tB4VO4Nb6xDBH3F/p4gz4wvof1o9w==}

  '@types/webpack-sources@3.2.3':
    resolution: {integrity: sha512-4nZOdMwSPHZ4pTEZzSp0AsTM4K7Qmu40UKW4tJDiOVs20UzYF9l+qUe4s0ftfN0pin06n+5cWWDJXH+sbhAiDw==}

  '@types/webpack@4.41.40':
    resolution: {integrity: sha512-u6kMFSBM9HcoTpUXnL6mt2HSzftqb3JgYV6oxIgL2dl6sX6aCa5k6SOkzv5DuZjBTPUE/dJltKtwwuqrkZHpfw==}

  '@types/zip-webpack-plugin@3.0.6':
    resolution: {integrity: sha512-TBaTxxBdA4prtSdKqZncXKnwy8F5dE4btFW3cLqPbhDoRA5fhAi8nJt2CxuMrpG1FtOTSDSoRAwualpfU/BMOw==}

  '@typescript-eslint/eslint-plugin@7.18.0':
    resolution: {integrity: sha512-94EQTWZ40mzBc42ATNIBimBEDltSJ9RQHCC8vc/PDbxi4k8dVwUAv4o98dk50M1zB+JGFxp43FP7f8+FP8R6Sw==}
    engines: {node: ^18.18.0 || >=20.0.0}
    peerDependencies:
      '@typescript-eslint/parser': ^7.0.0
      eslint: ^8.56.0
      typescript: '*'
    peerDependenciesMeta:
      typescript:
        optional: true

  '@typescript-eslint/parser@7.18.0':
    resolution: {integrity: sha512-4Z+L8I2OqhZV8qA132M4wNL30ypZGYOQVBfMgxDH/K5UX0PNqTu1c6za9ST5r9+tavvHiTWmBnKzpCJ/GlVFtg==}
    engines: {node: ^18.18.0 || >=20.0.0}
    peerDependencies:
      eslint: ^8.56.0
      typescript: '*'
    peerDependenciesMeta:
      typescript:
        optional: true

  '@typescript-eslint/scope-manager@7.18.0':
    resolution: {integrity: sha512-jjhdIE/FPF2B7Z1uzc6i3oWKbGcHb87Qw7AWj6jmEqNOfDFbJWtjt/XfwCpvNkpGWlcJaog5vTR+VV8+w9JflA==}
    engines: {node: ^18.18.0 || >=20.0.0}

  '@typescript-eslint/type-utils@7.18.0':
    resolution: {integrity: sha512-XL0FJXuCLaDuX2sYqZUUSOJ2sG5/i1AAze+axqmLnSkNEVMVYLF+cbwlB2w8D1tinFuSikHmFta+P+HOofrLeA==}
    engines: {node: ^18.18.0 || >=20.0.0}
    peerDependencies:
      eslint: ^8.56.0
      typescript: '*'
    peerDependenciesMeta:
      typescript:
        optional: true

  '@typescript-eslint/types@7.18.0':
    resolution: {integrity: sha512-iZqi+Ds1y4EDYUtlOOC+aUmxnE9xS/yCigkjA7XpTKV6nCBd3Hp/PRGGmdwnfkV2ThMyYldP1wRpm/id99spTQ==}
    engines: {node: ^18.18.0 || >=20.0.0}

  '@typescript-eslint/typescript-estree@7.18.0':
    resolution: {integrity: sha512-aP1v/BSPnnyhMHts8cf1qQ6Q1IFwwRvAQGRvBFkWlo3/lH29OXA3Pts+c10nxRxIBrDnoMqzhgdwVe5f2D6OzA==}
    engines: {node: ^18.18.0 || >=20.0.0}
    peerDependencies:
      typescript: '*'
    peerDependenciesMeta:
      typescript:
        optional: true

  '@typescript-eslint/utils@7.18.0':
    resolution: {integrity: sha512-kK0/rNa2j74XuHVcoCZxdFBMF+aq/vH83CXAOHieC+2Gis4mF8jJXT5eAfyD3K0sAxtPuwxaIOIOvhwzVDt/kw==}
    engines: {node: ^18.18.0 || >=20.0.0}
    peerDependencies:
      eslint: ^8.56.0

  '@typescript-eslint/visitor-keys@7.18.0':
    resolution: {integrity: sha512-cDF0/Gf81QpY3xYyJKDV14Zwdmid5+uuENhjH2EqFaF0ni+yAyq/LzMaIJdhNJXZI7uLzwIlA+V7oWoyn6Curg==}
    engines: {node: ^18.18.0 || >=20.0.0}

  '@ungap/structured-clone@1.3.0':
    resolution: {integrity: sha512-WmoN8qaIAo7WTYWbAZuG8PYEhn5fkz7dZrqTBZ7dtt//lL2Gwms1IcnQ5yHqjDfX8Ft5j4YzDM23f87zBfDe9g==}

  '@vitest/expect@3.2.4':
    resolution: {integrity: sha512-Io0yyORnB6sikFlt8QW5K7slY4OjqNX9jmJQ02QDda8lyM6B5oNgVWoSoKPac8/kgnCUzuHQKrSLtu/uOqqrig==}

  '@vitest/mocker@3.2.4':
    resolution: {integrity: sha512-46ryTE9RZO/rfDd7pEqFl7etuyzekzEhUbTW3BvmeO/BcCMEgq59BKhek3dXDWgAj4oMK6OZi+vRr1wPW6qjEQ==}
    peerDependencies:
      msw: ^2.4.9
      vite: ^5.0.0 || ^6.0.0 || ^7.0.0-0
    peerDependenciesMeta:
      msw:
        optional: true
      vite:
        optional: true

  '@vitest/pretty-format@3.2.4':
    resolution: {integrity: sha512-IVNZik8IVRJRTr9fxlitMKeJeXFFFN0JaB9PHPGQ8NKQbGpfjlTx9zO4RefN8gp7eqjNy8nyK3NZmBzOPeIxtA==}

  '@vitest/runner@3.2.4':
    resolution: {integrity: sha512-oukfKT9Mk41LreEW09vt45f8wx7DordoWUZMYdY/cyAk7w5TWkTRCNZYF7sX7n2wB7jyGAl74OxgwhPgKaqDMQ==}

  '@vitest/snapshot@3.2.4':
    resolution: {integrity: sha512-dEYtS7qQP2CjU27QBC5oUOxLE/v5eLkGqPE0ZKEIDGMs4vKWe7IjgLOeauHsR0D5YuuycGRO5oSRXnwnmA78fQ==}

  '@vitest/spy@3.2.4':
    resolution: {integrity: sha512-vAfasCOe6AIK70iP5UD11Ac4siNUNJ9i/9PZ3NKx07sG6sUxeag1LWdNrMWeKKYBLlzuK+Gn65Yd5nyL6ds+nw==}

  '@vitest/utils@3.2.4':
    resolution: {integrity: sha512-fB2V0JFrQSMsCo9HiSq3Ezpdv4iYaXRG1Sx8edX3MwxfyNn83mKiGzOcH+Fkxt4MHxr3y42fQi1oeAInqgX2QA==}

  '@webassemblyjs/ast@1.14.1':
    resolution: {integrity: sha512-nuBEDgQfm1ccRp/8bCQrx1frohyufl4JlbMMZ4P1wpeOfDhF6FQkxZJ1b/e+PLwr6X1Nhw6OLme5usuBWYBvuQ==}

  '@webassemblyjs/floating-point-hex-parser@1.13.2':
    resolution: {integrity: sha512-6oXyTOzbKxGH4steLbLNOu71Oj+C8Lg34n6CqRvqfS2O71BxY6ByfMDRhBytzknj9yGUPVJ1qIKhRlAwO1AovA==}

  '@webassemblyjs/helper-api-error@1.13.2':
    resolution: {integrity: sha512-U56GMYxy4ZQCbDZd6JuvvNV/WFildOjsaWD3Tzzvmw/mas3cXzRJPMjP83JqEsgSbyrmaGjBfDtV7KDXV9UzFQ==}

  '@webassemblyjs/helper-buffer@1.14.1':
    resolution: {integrity: sha512-jyH7wtcHiKssDtFPRB+iQdxlDf96m0E39yb0k5uJVhFGleZFoNw1c4aeIcVUPPbXUVJ94wwnMOAqUHyzoEPVMA==}

  '@webassemblyjs/helper-numbers@1.13.2':
    resolution: {integrity: sha512-FE8aCmS5Q6eQYcV3gI35O4J789wlQA+7JrqTTpJqn5emA4U2hvwJmvFRC0HODS+3Ye6WioDklgd6scJ3+PLnEA==}

  '@webassemblyjs/helper-wasm-bytecode@1.13.2':
    resolution: {integrity: sha512-3QbLKy93F0EAIXLh0ogEVR6rOubA9AoZ+WRYhNbFyuB70j3dRdwH9g+qXhLAO0kiYGlg3TxDV+I4rQTr/YNXkA==}

  '@webassemblyjs/helper-wasm-section@1.14.1':
    resolution: {integrity: sha512-ds5mXEqTJ6oxRoqjhWDU83OgzAYjwsCV8Lo/N+oRsNDmx/ZDpqalmrtgOMkHwxsG0iI//3BwWAErYRHtgn0dZw==}

  '@webassemblyjs/ieee754@1.13.2':
    resolution: {integrity: sha512-4LtOzh58S/5lX4ITKxnAK2USuNEvpdVV9AlgGQb8rJDHaLeHciwG4zlGr0j/SNWlr7x3vO1lDEsuePvtcDNCkw==}

  '@webassemblyjs/leb128@1.13.2':
    resolution: {integrity: sha512-Lde1oNoIdzVzdkNEAWZ1dZ5orIbff80YPdHx20mrHwHrVNNTjNr8E3xz9BdpcGqRQbAEa+fkrCb+fRFTl/6sQw==}

  '@webassemblyjs/utf8@1.13.2':
    resolution: {integrity: sha512-3NQWGjKTASY1xV5m7Hr0iPeXD9+RDobLll3T9d2AO+g3my8xy5peVyjSag4I50mR1bBSN/Ct12lo+R9tJk0NZQ==}

  '@webassemblyjs/wasm-edit@1.14.1':
    resolution: {integrity: sha512-RNJUIQH/J8iA/1NzlE4N7KtyZNHi3w7at7hDjvRNm5rcUXa00z1vRz3glZoULfJ5mpvYhLybmVcwcjGrC1pRrQ==}

  '@webassemblyjs/wasm-gen@1.14.1':
    resolution: {integrity: sha512-AmomSIjP8ZbfGQhumkNvgC33AY7qtMCXnN6bL2u2Js4gVCg8fp735aEiMSBbDR7UQIj90n4wKAFUSEd0QN2Ukg==}

  '@webassemblyjs/wasm-opt@1.14.1':
    resolution: {integrity: sha512-PTcKLUNvBqnY2U6E5bdOQcSM+oVP/PmrDY9NzowJjislEjwP/C4an2303MCVS2Mg9d3AJpIGdUFIQQWbPds0Sw==}

  '@webassemblyjs/wasm-parser@1.14.1':
    resolution: {integrity: sha512-JLBl+KZ0R5qB7mCnud/yyX08jWFw5MsoalJ1pQ4EdFlgj9VdXKGuENGsiCIjegI1W7p91rUlcB/LB5yRJKNTcQ==}

  '@webassemblyjs/wast-printer@1.14.1':
    resolution: {integrity: sha512-kPSSXE6De1XOR820C90RIo2ogvZG+c3KiHzqUoO/F34Y2shGzesfqv7o57xrxovZJH/MetF5UjroJ/R/3isoiw==}

  '@xstate/react@4.1.3':
    resolution: {integrity: sha512-zhE+ZfrcCR87bu71Rkh5Z5ruZBivR/7uD/dkelzJqjQdI45IZc9DqTI8lL4Cg5+VN2p5k86KxDsusqW1kW11Tg==}
    peerDependencies:
      react: ^16.8.0 || ^17.0.0 || ^18.0.0
      xstate: ^5.18.2
    peerDependenciesMeta:
      xstate:
        optional: true

  '@xtuc/ieee754@1.2.0':
    resolution: {integrity: sha512-DX8nKgqcGwsc0eJSqYt5lwP4DH5FlHnmuWWBRy7X0NcaGR0ZtuyeESgMwTYVEtxmsNGY+qit4QYT/MIYTOTPeA==}

  '@xtuc/long@4.2.2':
    resolution: {integrity: sha512-NuHqBY1PB/D8xU6s/thBgOAiAP7HOYDQ32+BFZILJ8ivkUkAHQnWfn6WhL79Owj1qmUnoN/YPhktdIoucipkAQ==}

  abab@2.0.6:
    resolution: {integrity: sha512-j2afSsaIENvHZN2B8GOpF566vZ5WVk5opAiMTvWgaQT8DkbOqsTfvNAvHoRGU2zzP8cPoqys+xHTRDWW8L+/BA==}
    deprecated: Use your platform's native atob() and btoa() methods instead

  abbrev@1.1.1:
    resolution: {integrity: sha512-nne9/IiQ/hzIhY6pdDnbBtz7DjPTKrY00P/zvPSm5pOFkl6xuGrGnXn/VtTNNfNtAfZ9/1RtehkszU9qcTii0Q==}

  abort-controller@3.0.0:
    resolution: {integrity: sha512-h8lQ8tacZYnR3vNQTgibj+tODHI5/+l06Au2Pcriv/Gmet0eaj4TwWH41sO9wnHDiQsEj19q0drzdWdeAHtweg==}
    engines: {node: '>=6.5'}

  ace-builds@1.17.0:
    resolution: {integrity: sha512-pu5Rc7Y2Q7WEa8QQvMODxUEJX7GmGko/I8sKkv2lrMvMnHr6hZIIL1NX+Lxc6y3PLRsBJLgi+XTO+4SJItuZpg==}

  acorn-jsx@5.3.2:
    resolution: {integrity: sha512-rq9s+JNhf0IChjtDXxllJ7g41oZk5SlXtp0LHwyA5cejwn7vKmKp4pPri6YEePv2PU65sAsegbXtIinmDFDXgQ==}
    peerDependencies:
      acorn: ^6.0.0 || ^7.0.0 || ^8.0.0

  acorn-walk@8.3.4:
    resolution: {integrity: sha512-ueEepnujpqee2o5aIYnvHU6C0A42MNdsIDeqy5BydrkuC5R1ZuUFnm27EeFJGoEHJQgn3uleRvmTXaJgfXbt4g==}
    engines: {node: '>=0.4.0'}

  acorn@8.14.1:
    resolution: {integrity: sha512-OvQ/2pUDKmgfCg++xsTX1wGxfTaszcHVcTctW4UJB4hibJx2HXxxO5UmVgyjMa+ZDsiaf5wWLXYpRWMmBI0QHg==}
    engines: {node: '>=0.4.0'}
    hasBin: true

  agent-base@7.1.3:
    resolution: {integrity: sha512-jRR5wdylq8CkOe6hei19GGZnxM6rBGwFl3Bg0YItGDimvjGtAvdZk4Pu6Cl4u4Igsws4a1fd1Vq3ezrhn4KmFw==}
    engines: {node: '>= 14'}

  agentkeepalive@4.6.0:
    resolution: {integrity: sha512-kja8j7PjmncONqaTsB8fQ+wE2mSU2DJ9D4XKoJ5PFWIdRMa6SLSN1ff4mOr4jCbfRSsxR4keIiySJU0N9T5hIQ==}
    engines: {node: '>= 8.0.0'}

  aggregate-error@3.1.0:
    resolution: {integrity: sha512-4I7Td01quW/RpocfNayFdFVk1qSuoh0E7JrbRJ16nH01HhKFQ88INq9Sd+nd72zqRySlr9BmDA8xlEJ6vJMrYA==}
    engines: {node: '>=8'}

  ajv-formats@2.1.1:
    resolution: {integrity: sha512-Wx0Kx52hxE7C18hkMEggYlEifqWZtYaRgouJor+WMdPnQyEK13vgEWyVNup7SoeeoLMsr4kf5h6dOW11I15MUA==}
    peerDependencies:
      ajv: ^8.0.0
    peerDependenciesMeta:
      ajv:
        optional: true

  ajv-keywords@3.5.2:
    resolution: {integrity: sha512-5p6WTN0DdTGVQk6VjcEju19IgaHudalcfabD7yhDGeA6bcQnmL+CpveLJq/3hvfwd1aof6L386Ougkx6RfyMIQ==}
    peerDependencies:
      ajv: ^6.9.1

  ajv-keywords@5.1.0:
    resolution: {integrity: sha512-YCS/JNFAUyr5vAuhk1DWm1CBxRHW9LbJ2ozWeemrIqpbsqKjHVxYPyi5GC0rjZIT5JxJ3virVTS8wk4i/Z+krw==}
    peerDependencies:
      ajv: ^8.8.2

  ajv@6.12.6:
    resolution: {integrity: sha512-j3fVLgvTo527anyYyJOGTYJbG+vnnQYvE0m5mmkc1TK+nxAppkCLMIL0aZ4dblVCNoGShhm+kzE4ZUykBoMg4g==}

  ajv@8.17.1:
    resolution: {integrity: sha512-B/gBuNg5SiMTrPkC+A2+cW0RszwxYmn6VYxB/inlBStS5nx6xHIt/ehKRhIMhqusl7a8LjQoZnjCs5vhwxOQ1g==}

  ansi-escapes@4.3.2:
    resolution: {integrity: sha512-gKXj5ALrKWQLsYG9jlTRmR/xKluxHV+Z9QEwNIgCfM1/uwPMCuzVVnh5mwTd+OuBZcwSIMbqssNWRm1lE51QaQ==}
    engines: {node: '>=8'}

  ansi-regex@5.0.1:
    resolution: {integrity: sha512-quJQXlTSUGL2LH9SUXo8VwsY4soanhgo6LNSm84E1LBcE8s3O0wpdiRzyR9z/ZZJMlMWv37qOOb9pdJlMUEKFQ==}
    engines: {node: '>=8'}

  ansi-regex@6.1.0:
    resolution: {integrity: sha512-7HSX4QQb4CspciLpVFwyRe79O3xsIZDDLER21kERQ71oaPodF8jL725AgJMFAYbooIqolJoRLuM81SpeUkpkvA==}
    engines: {node: '>=12'}

  ansi-styles@3.2.1:
    resolution: {integrity: sha512-VT0ZI6kZRdTh8YyJw3SMbYm/u+NqfsAxEpWO0Pf9sq8/e94WxxOpPKx9FR1FlyCtOVDNOQ+8ntlqFxiRc+r5qA==}
    engines: {node: '>=4'}

  ansi-styles@4.3.0:
    resolution: {integrity: sha512-zbB9rCJAT1rbjiVDb2hqKFHNYLxgtk8NURxZ3IZwD3F6NtxbXZQCnnSi1Lkx+IDohdPlFp222wVALIheZJQSEg==}
    engines: {node: '>=8'}

  ansi-styles@6.2.1:
    resolution: {integrity: sha512-bN798gFfQX+viw3R7yrGWRqnrN2oRkEkUjjl4JNn4E8GxxbjtG3FbrEIIY3l8/hrwUwIeCZvi4QuOTP4MErVug==}
    engines: {node: '>=12'}

  anymatch@3.1.3:
    resolution: {integrity: sha512-KMReFUr0B4t+D+OBkjR3KYqvocp2XaSzO55UcB6mgQMd3KbcE+mWTyvVV7D/zsdEbNnV6acZUutkiHQXvTr1Rw==}
    engines: {node: '>= 8'}

  archiver-utils@2.1.0:
    resolution: {integrity: sha512-bEL/yUb/fNNiNTuUz979Z0Yg5L+LzLxGJz8x79lYmR54fmTIb6ob/hNQgkQnIUDWIFjZVQwl9Xs356I6BAMHfw==}
    engines: {node: '>= 6'}

  archiver@3.1.1:
    resolution: {integrity: sha512-5Hxxcig7gw5Jod/8Gq0OneVgLYET+oNHcxgWItq4TbhOzRLKNAFUb9edAftiMKXvXfCB0vbGrJdZDNq0dWMsxg==}
    engines: {node: '>= 6'}

  are-docs-informative@0.0.2:
    resolution: {integrity: sha512-ixiS0nLNNG5jNQzgZJNoUpBKdo9yTYZMGJ+QgT2jmjR7G7+QHRCc4v6LQ3NgE7EBJq+o0ams3waJwkrlBom8Ig==}
    engines: {node: '>=14'}

  arg@4.1.3:
    resolution: {integrity: sha512-58S9QDqG0Xx27YwPSt9fJxivjYl432YCwfDMfZ+71RAqUrZef7LrKQZ3LHLOwCS4FLNBplP533Zx895SeOCHvA==}

  argparse@1.0.10:
    resolution: {integrity: sha512-o5Roy6tNG4SL/FOkCAN6RzjiakZS25RLYFrcMttJqbdd8BWrnA+fGz57iN5Pb06pvBGvl5gQ0B48dJlslXvoTg==}

  argparse@2.0.1:
    resolution: {integrity: sha512-8+9WqebbFzpX9OR+Wa6O29asIogeRMzcGtAINdpMHHyAg10f05aSFVBbcEqGf/PXw1EjAZ+q2/bEBg3DvurK3Q==}

  aria-query@5.3.2:
    resolution: {integrity: sha512-COROpnaoap1E2F000S62r6A60uHZnmlvomhfyT2DlTcrY1OrBKn2UhH7qn5wTC9zMvD0AY7csdPSNwKP+7WiQw==}
    engines: {node: '>= 0.4'}

  array-buffer-byte-length@1.0.2:
    resolution: {integrity: sha512-LHE+8BuR7RYGDKvnrmcuSq3tDcKv9OFEXQt/HpbZhY7V6h0zlUXutnAD82GiFx9rdieCMjkvtcsPqBwgUl1Iiw==}
    engines: {node: '>= 0.4'}

  array-from@2.1.1:
    resolution: {integrity: sha512-GQTc6Uupx1FCavi5mPzBvVT7nEOeWMmUA9P95wpfpW1XwMSKs+KaymD5C2Up7KAUKg/mYwbsUYzdZWcoajlNZg==}

  array-includes@3.1.8:
    resolution: {integrity: sha512-itaWrbYbqpGXkGhZPGUulwnhVf5Hpy1xiCFsGqyIGglbBxmG5vSjxQen3/WGOjPpNEv1RtBLKxbmVXm8HpJStQ==}
    engines: {node: '>= 0.4'}

  array-union@1.0.2:
    resolution: {integrity: sha512-Dxr6QJj/RdU/hCaBjOfxW+q6lyuVE6JFWIrAUpuOOhoJJoQ99cUn3igRaHVB5P9WrgFVN0FfArM3x0cueOU8ng==}
    engines: {node: '>=0.10.0'}

  array-union@2.1.0:
    resolution: {integrity: sha512-HGyxoOTYUyCM6stUe6EJgnd4EoewAI7zMdfqO+kGjnlZmBDz/cR5pf8r/cR4Wq60sL/p0IkcjUEEPwS3GFrIyw==}
    engines: {node: '>=8'}

  array-uniq@1.0.3:
    resolution: {integrity: sha512-MNha4BWQ6JbwhFhj03YK552f7cb3AzoE8SzeljgChvL1dl3IcvggXVz1DilzySZkCja+CXuZbdW7yATchWn8/Q==}
    engines: {node: '>=0.10.0'}

  array.prototype.flat@1.3.3:
    resolution: {integrity: sha512-rwG/ja1neyLqCuGZ5YYrznA62D4mZXg0i1cIskIUKSiqF3Cje9/wXAls9B9s1Wa2fomMsIv8czB8jZcPmxCXFg==}
    engines: {node: '>= 0.4'}

  array.prototype.flatmap@1.3.3:
    resolution: {integrity: sha512-Y7Wt51eKJSyi80hFrJCePGGNo5ktJCslFuboqJsbf57CCPcm5zztluPlc4/aD8sWsKvlwatezpV4U1efk8kpjg==}
    engines: {node: '>= 0.4'}

  array.prototype.reduce@1.0.8:
    resolution: {integrity: sha512-DwuEqgXFBwbmZSRqt3BpQigWNUoqw9Ml2dTWdF3B2zQlQX4OeUE0zyuzX0fX0IbTvjdkZbcBTU3idgpO78qkTw==}
    engines: {node: '>= 0.4'}

  array.prototype.tosorted@1.1.4:
    resolution: {integrity: sha512-p6Fx8B7b7ZhL/gmUsAy0D15WhvDccw3mnGNbZpi3pmeJdxtWsj2jEaI4Y6oo3XiHfzuSgPwKc04MYt6KgvC/wA==}
    engines: {node: '>= 0.4'}

  arraybuffer.prototype.slice@1.0.4:
    resolution: {integrity: sha512-BNoCY6SXXPQ7gF2opIP4GBE+Xw7U+pHMYKuzjgCN3GwiaIR09UUeKfheyIry77QtrCBlC0KK0q5/TER/tYh3PQ==}
    engines: {node: '>= 0.4'}

  asn1.js@4.10.1:
    resolution: {integrity: sha512-p32cOF5q0Zqs9uBiONKYLm6BClCoBCM5O9JfeUSlnQLBTxYdTK+pW+nXflm8UkKd2UYlEbYz5qEi0JuZR9ckSw==}

  asn1@0.2.6:
    resolution: {integrity: sha512-ix/FxPn0MDjeyJ7i/yoHGFt/EX6LyNbxSEhPPXODPL+KB0VPk86UYfL0lMdy+KCnv+fmvIzySwaK5COwqVbWTQ==}

  assert@2.0.0:
    resolution: {integrity: sha512-se5Cd+js9dXJnu6Ag2JFc00t+HmHOen+8Q+L7O9zI0PqQXr20uk2J0XQqMxZEeo5U50o8Nvmmx7dZrl+Ufr35A==}

  assertion-error@2.0.1:
    resolution: {integrity: sha512-Izi8RQcffqCeNVgFigKli1ssklIbpHnCYc6AknXGYoB6grJqyeby7jv12JUQgmTAnIDnbck1uxksT4dzN3PWBA==}
    engines: {node: '>=12'}

  ast-types-flow@0.0.7:
    resolution: {integrity: sha512-eBvWn1lvIApYMhzQMsu9ciLfkBY499mFZlNqG+/9WR7PVlroQw0vG30cOQQbaKz3sCEc44TAOu2ykzqXSNnwag==}

  astral-regex@2.0.0:
    resolution: {integrity: sha512-Z7tMw1ytTXt5jqMcOP+OQteU1VuNK9Y02uuJtKQ1Sv69jXQKKg5cibLwGJow8yzZP+eAc18EmLGPal0bp36rvQ==}
    engines: {node: '>=8'}

  async-function@1.0.0:
    resolution: {integrity: sha512-hsU18Ae8CDTR6Kgu9DYf0EbCr/a5iGL0rytQDobUcdpYOKokk8LEjVphnXkDkgpi0wYVsqrXuP0bZxJaTqdgoA==}
    engines: {node: '>= 0.4'}

  async@2.6.4:
    resolution: {integrity: sha512-mzo5dfJYwAn29PeiJ0zvwTo04zj8HDJj0Mn8TD7sno7q12prdbnasKJHhkm2c1LgrhlJ0teaea8860oxi51mGA==}

  asynckit@0.4.0:
    resolution: {integrity: sha512-Oei9OH4tRh0YqU3GxhX79dM/mwVgvbZJaSNaRk+bshkj0S5cfHcgYakreBjrHwatXKbz+IoIdYLxrKim2MjW0Q==}

  autoprefixer@10.4.21:
    resolution: {integrity: sha512-O+A6LWV5LDHSJD3LjHYoNi4VLsj/Whi7k6zG12xTYaU4cQ8oxQGckXNX8cRHK5yOZ/ppVHe0ZBXGzSV9jXdVbQ==}
    engines: {node: ^10 || ^12 || >=14}
    hasBin: true
    peerDependencies:
      postcss: ^8.1.0

  available-typed-arrays@1.0.7:
    resolution: {integrity: sha512-wvUjBtSGN7+7SjNpq/9M2Tg350UZD3q62IFZLbRAR1bSMlCo1ZaeW+BJ+D090e4hIIZLBcTDWe4Mh4jvUDajzQ==}
    engines: {node: '>= 0.4'}

  axe-core@4.10.3:
    resolution: {integrity: sha512-Xm7bpRXnDSX2YE2YFfBk2FnF0ep6tmG7xPh8iHee8MIcrgq762Nkce856dYtJYLkuIoYZvGfTs/PbZhideTcEg==}
    engines: {node: '>=4'}

  axios@1.12.2:
    resolution: {integrity: sha512-vMJzPewAlRyOgxV2dU0Cuz2O8zzzx9VYtbJOaBgXFeLc4IV/Eg50n4LowmehOOR61S8ZMpc2K5Sa7g6A4jfkUw==}

  axios@1.6.2:
    resolution: {integrity: sha512-7i24Ri4pmDRfJTR7LDBhsOTtcm+9kjX5WiY1X3wIisx6G9So3pfMkEiU7emUBe46oceVImccTEM3k6C5dbVW8A==}

  axobject-query@3.2.4:
    resolution: {integrity: sha512-aPTElBrbifBU1krmZxGZOlBkslORe7Ll7+BDnI50Wy4LgOt69luMgevkDfTq1O/ZgprooPCtWpjCwKSZw/iZ4A==}
    engines: {node: '>= 0.4'}

  balanced-match@1.0.2:
    resolution: {integrity: sha512-3oSeUO0TMV67hN1AmbXsK4yaqU7tjiHlbxRDZOpH0KW9+CeX4bRAaX0Anxt0tx2MrpRpWwQaPwIlISEJhYU5Pw==}

  base-64@0.1.0:
    resolution: {integrity: sha512-Y5gU45svrR5tI2Vt/X9GPd3L0HNIKzGu202EjxrXMpuc2V2CiKgemAbUUsqYmZJvPtCXoUKjNZwBJzsNScUbXA==}

  base64-js@1.5.1:
    resolution: {integrity: sha512-AKpaYlHn8t4SVbOHCy+b5+KKgvR4vrsD8vbvrbiQJps7fKDTkjkDry6ji0rUJjC0kzbNePLwzxq8iypo41qeWA==}

  big.js@5.2.2:
    resolution: {integrity: sha512-vyL2OymJxmarO8gxMr0mhChsO9QGwhynfuu4+MHTAW6czfq9humCB7rKpUjDd9YUiDPU4mzpyupFSvOClAwbmQ==}

  bl@4.1.0:
    resolution: {integrity: sha512-1W07cM9gS6DcLperZfFSj+bWLtaPGSOHWhPiGzXmvVJbRLdG82sH/Kn8EtW1VqWVA54AKf2h5k5BbnIbwF3h6w==}

  bluebird@3.7.2:
    resolution: {integrity: sha512-XpNj6GDQzdfW+r2Wnn7xiSAd7TM3jzkxGXBGTtWKuSXv1xUV+azxAm8jdWZN06QTQk+2N2XB9jRDkvbmQmcRtg==}

  bn.js@4.12.1:
    resolution: {integrity: sha512-k8TVBiPkPJT9uHLdOKfFpqcfprwBFOAAXXozRubr7R7PfIuKvQlzcI4M0pALeqXN09vdaMbUdUj+pass+uULAg==}

  bn.js@5.2.1:
    resolution: {integrity: sha512-eXRvHzWyYPBuB4NBy0cmYQjGitUrtqwbvlzP3G6VFnNRbsZQIxQ10PbKKHt8gZ/HW/D/747aDl+QkDqg3KQLMQ==}

  boolbase@1.0.0:
    resolution: {integrity: sha512-JZOSA7Mo9sNGB8+UjSgzdLtokWAky1zbztM3WRLCbZ70/3cTANmQmOdR7y2g+J0e2WXywy1yS468tY+IruqEww==}

  bowser@2.11.0:
    resolution: {integrity: sha512-AlcaJBi/pqqJBIQ8U9Mcpc9i8Aqxn88Skv5d+xBX006BY5u8N3mGLHa5Lgppa7L/HfwgwLgZ6NYs+Ag6uUmJRA==}

  brace-expansion@1.1.11:
    resolution: {integrity: sha512-iCuPHDFgrHX7H2vEI/5xpz07zSHB00TpugqhmYtVmMO6518mCuRMoOYFldEBl0g187ufozdaHgWKcYFb61qGiA==}

  brace-expansion@2.0.1:
    resolution: {integrity: sha512-XnAIvQ8eM+kC6aULx6wuQiwVsnzsi9d3WxzV3FpWTGA19F621kwdbsAcFKXgKUHZWsy+mY6iL1sHTxWEFCytDA==}

  braces@3.0.3:
    resolution: {integrity: sha512-yQbXgO/OSZVD2IsiLlro+7Hf6Q18EJrKSEsdoMzKePKXct3gvD8oLcOQdIzGupr5Fj+EDe8gO/lxc1BzfMpxvA==}
    engines: {node: '>=8'}

  brorand@1.1.0:
    resolution: {integrity: sha512-cKV8tMCEpQs4hK/ik71d6LrPOnpkpGBR0wzxqr68g2m/LB2GxVYQroAjMJZRVM1Y4BCjCKc3vAamxSzOY2RP+w==}

  browserify-aes@1.2.0:
    resolution: {integrity: sha512-+7CHXqGuspUn/Sl5aO7Ea0xWGAtETPXNSAjHo48JfLdPWcMng33Xe4znFvQweqc/uzk5zSOI3H52CYnjCfb5hA==}

  browserify-cipher@1.0.1:
    resolution: {integrity: sha512-sPhkz0ARKbf4rRQt2hTpAHqn47X3llLkUGn+xEJzLjwY8LRs2p0v7ljvI5EyoRO/mexrNunNECisZs+gw2zz1w==}

  browserify-des@1.0.2:
    resolution: {integrity: sha512-BioO1xf3hFwz4kc6iBhI3ieDFompMhrMlnDFC4/0/vd5MokpuAc3R+LYbwTA9A5Yc9pq9UYPqffKpW2ObuwX5A==}

  browserify-rsa@4.1.1:
    resolution: {integrity: sha512-YBjSAiTqM04ZVei6sXighu679a3SqWORA3qZTEqZImnlkDIFtKc6pNutpjyZ8RJTjQtuYfeetkxM11GwoYXMIQ==}
    engines: {node: '>= 0.10'}

  browserify-sign@4.2.3:
    resolution: {integrity: sha512-JWCZW6SKhfhjJxO8Tyiiy+XYB7cqd2S5/+WeYHsKdNKFlCBhKbblba1A/HN/90YwtxKc8tCErjffZl++UNmGiw==}
    engines: {node: '>= 0.12'}

  browserslist@4.24.4:
    resolution: {integrity: sha512-KDi1Ny1gSePi1vm0q4oxSF8b4DR44GF4BbmS2YdhPLOEqd8pDviZOGH/GsmRwoWJ2+5Lr085X7naowMwKHDG1A==}
    engines: {node: ^6 || ^7 || ^8 || ^9 || ^10 || ^11 || ^12 || >=13.7}
    hasBin: true

  buffer-crc32@0.2.13:
    resolution: {integrity: sha512-VO9Ht/+p3SN7SKWqcrgEzjGbRSJYTx+Q1pTQC0wrWqHx0vpJraQ6GtHx8tvcg1rlK1byhU5gccxgOgj7B0TDkQ==}

  buffer-from@1.1.2:
    resolution: {integrity: sha512-E+XQCRwSbaaiChtv6k6Dwgc+bx+Bs6vuKJHHl5kox/BaKbhiXzqQOwK4cO22yElGp2OCmjwVhT3HmxgyPGnJfQ==}

  buffer-xor@1.0.3:
    resolution: {integrity: sha512-571s0T7nZWK6vB67HI5dyUF7wXiNcfaPPPTl6zYCNApANjIvYJTg7hlud/+cJpdAhS7dVzqMLmfhfHR3rAcOjQ==}

  buffer@5.7.1:
    resolution: {integrity: sha512-EHcyIPBQ4BSGlvjB16k5KgAJ27CIsHY/2JBmCRReo48y9rQ3MaUzWX3KVlBa4U7MyX02HdVj0K7C3WaB3ju7FQ==}

  buffer@6.0.3:
    resolution: {integrity: sha512-FTiCpNxtwiZZHEZbcbTIcZjERVICn9yq/pDFkTl95/AxzD1naBctN7YO68riM/gLSDY7sdrMby8hofADYuuqOA==}

  c3@0.4.15:
    resolution: {integrity: sha512-DRlEmSC/slaHfMg+agLYBfCkLV7ShZtJKJDrtZ10fyfXNy0bGTUygf7eOcFDmrbxAjYPajvEwfTXRqEcfC9WGw==}

  cac@6.7.14:
    resolution: {integrity: sha512-b6Ilus+c3RrdDk+JhLKUAQfzzgLEPy6wcXqS7f/xe1EETvsDP6GORG7SFuOs6cID5YkqchW/LXZbX5bc8j7ZcQ==}
    engines: {node: '>=8'}

  call-bind-apply-helpers@1.0.2:
    resolution: {integrity: sha512-Sp1ablJ0ivDkSzjcaJdxEunN5/XvksFJ2sMBFfq6x0ryhQV/2b/KwFe21cMpmHtPOSij8K99/wSfoEuTObmuMQ==}
    engines: {node: '>= 0.4'}

  call-bind@1.0.8:
    resolution: {integrity: sha512-oKlSFMcMwpUg2ednkhQ454wfWiU/ul3CkJe/PEHcTKuiX6RpbehUiFMXu13HalGZxfUwCQzZG747YXBn1im9ww==}
    engines: {node: '>= 0.4'}

  call-bound@1.0.4:
    resolution: {integrity: sha512-+ys997U96po4Kx/ABpBCqhA9EuxJaQWDQg7295H4hBphv3IZg0boBKuwYpt4YXp6MZ5AmZQnU/tyMTlRpaSejg==}
    engines: {node: '>= 0.4'}

  callsites@3.1.0:
    resolution: {integrity: sha512-P8BjAsXvZS+VIDUI11hHCQEv74YT67YUi5JJFNWIqL235sBmjX4+qx9Muvls5ivyNENctx46xQLQ3aTuE7ssaQ==}
    engines: {node: '>=6'}

  camel-case@4.1.2:
    resolution: {integrity: sha512-gxGWBrTT1JuMx6R+o5PTXMmUnhnVzLQ9SNutD4YqKtI6ap897t3tKECYla6gCWEkplXnlNybEkZg9GEGxKFCgw==}

  camelcase-keys@7.0.2:
    resolution: {integrity: sha512-Rjs1H+A9R+Ig+4E/9oyB66UC5Mj9Xq3N//vcLf2WzgdTi/3gUu3Z9KoqmlrEG4VuuLK8wJHofxzdQXz/knhiYg==}
    engines: {node: '>=12'}

  camelcase@6.3.0:
    resolution: {integrity: sha512-Gmy6FhYlCY7uOElZUSbxo2UCDH8owEk996gkbrpsgGtrJLM3J7jGxl9Ic7Qwwj4ivOE5AWZWRMecDdF7hqGjFA==}
    engines: {node: '>=10'}

  caniuse-lite@1.0.30001713:
    resolution: {integrity: sha512-wCIWIg+A4Xr7NfhTuHdX+/FKh3+Op3LBbSp2N5Pfx6T/LhdQy3GTyoTg48BReaW/MyMNZAkTadsBtai3ldWK0Q==}

  chai@5.2.0:
    resolution: {integrity: sha512-mCuXncKXk5iCLhfhwTc0izo0gtEmpz5CtG2y8GiOINBlMVS6v8TMRc5TaLWKS6692m9+dVVfzgeVxR5UxWHTYw==}
    engines: {node: '>=12'}

  chalk@2.4.2:
    resolution: {integrity: sha512-Mti+f9lpJNcwF4tWV8/OrTTtF1gZi+f8FqlyAdouralcFWFQWF2+NgCHShjkCb+IFBLq9buZwE1xckQU4peSuQ==}
    engines: {node: '>=4'}

  chalk@4.1.2:
    resolution: {integrity: sha512-oKnbhFyRIXpUuez8iBMmyEa4nbj4IOQyuhc/wy9kY7/WVPcwIO9VA668Pu8RkO7+0G76SLROeyw9CpQ061i4mA==}
    engines: {node: '>=10'}

  chalk@5.2.0:
    resolution: {integrity: sha512-ree3Gqw/nazQAPuJJEy+avdl7QfZMcUvmHIKgEZkGL+xOBzRvup5Hxo6LHuMceSxOabuJLJm5Yp/92R9eMmMvA==}
    engines: {node: ^12.17.0 || ^14.13 || >=16.0.0}

  charenc@0.0.2:
    resolution: {integrity: sha512-yrLQ/yVUFXkzg7EDQsPieE/53+0RlaWTs+wBrvW36cyilJ2SaDWfl4Yj7MtLTXleV9uEKefbAGUPv2/iWSooRA==}

  check-error@2.1.1:
    resolution: {integrity: sha512-OAlb+T7V4Op9OwdkjmguYRqncdlx5JiofwOAUkmTF+jNdHwzTaTs4sRAGpzLF3oOz5xAyDGrPgeIDFQmDOTiJw==}
    engines: {node: '>= 16'}

  chokidar@4.0.3:
    resolution: {integrity: sha512-Qgzu8kfBvo+cA4962jnP1KkS6Dop5NS6g7R5LFYJr4b8Ub94PPQXUksCw9PvXoeXPRRddRNC5C1JQUR2SMGtnA==}
    engines: {node: '>= 14.16.0'}

  chrome-trace-event@1.0.4:
    resolution: {integrity: sha512-rNjApaLzuwaOTjCiT8lSDdGN1APCiqkChLMJxJPWLunPAt5fy8xgU9/jNOchV84wfIxrA0lRQB7oCT8jrn/wrQ==}
    engines: {node: '>=6.0'}

  chrome-types@0.1.375:
    resolution: {integrity: sha512-YmHvBeZUqOUeejdtX8h/ehbM4SbVYdSpoTh6+LpPVe3T8TBV2uqRd7LGITuhVtWbMIiXX0NzrajLbwITYYZI/g==}

  cidr-regex@3.1.1:
    resolution: {integrity: sha512-RBqYd32aDwbCMFJRL6wHOlDNYJsPNTt8vC82ErHF5vKt8QQzxm1FrkW8s/R5pVrXMf17sba09Uoy91PKiddAsw==}
    engines: {node: '>=10'}

  cidr-regex@4.0.3:
    resolution: {integrity: sha512-HOwDIy/rhKeMf6uOzxtv7FAbrz8zPjmVKfSpM+U7/bNBXC5rtOyr758jxcptiSx6ZZn5LOhPJT5WWxPAGDV8dw==}
    engines: {node: '>=14'}

  cidr-tools@6.4.2:
    resolution: {integrity: sha512-KZC8t2ipCqU2M+ISmTxRDGu9bku5MRU3V1cWyGEFJTZEzRhGvBJvVsbpZO5UAu12fExRFihtYGXAlgFFpmK9jw==}
    engines: {node: '>=16'}

  cipher-base@1.0.6:
    resolution: {integrity: sha512-3Ek9H3X6pj5TgenXYtNWdaBon1tgYCaebd+XPg0keyjEbEfkD4KkmAxkQ/i1vYvxdcT5nscLBfq9VJRmCBcFSw==}
    engines: {node: '>= 0.10'}

  classnames@2.3.2:
    resolution: {integrity: sha512-CSbhY4cFEJRe6/GQzIk5qXZ4Jeg5pcsP7b5peFSDpffpe1cqjASH/n9UTjBwOp6XpMSTwQ8Za2K5V02ueA7Tmw==}

  clean-css@5.3.3:
    resolution: {integrity: sha512-D5J+kHaVb/wKSFcyyV75uCn8fiY4sV38XJoe4CUyGQ+mOU/fMVYUdH1hJC+CJQ5uY3EnW27SbJYS4X8BiLrAFg==}
    engines: {node: '>= 10.0'}

  clean-stack@2.2.0:
    resolution: {integrity: sha512-4diC9HaTE+KRAMWhDhrGOECgWZxoevMc5TlkObMqNSsVU62PYzXZ/SMTjzyGAFF1YusgxGcSWTEXBhp0CPwQ1A==}
    engines: {node: '>=6'}

  clean-webpack-plugin@4.0.0:
    resolution: {integrity: sha512-WuWE1nyTNAyW5T7oNyys2EN0cfP2fdRxhxnIQWiAp0bMabPdHhoGxM8A6YL2GhqwgrPnnaemVE7nv5XJ2Fhh2w==}
    engines: {node: '>=10.0.0'}
    peerDependencies:
      webpack: '>=4.0.0 <6.0.0'

  cli-cursor@3.1.0:
    resolution: {integrity: sha512-I/zHAwsKf9FqGoXM4WWRACob9+SNukZTd94DWF57E4toouRulbCxcUh6RKUEOQlYTHJnzkPMySvPNaaSLNfLZw==}
    engines: {node: '>=8'}

  cli-truncate@2.1.0:
    resolution: {integrity: sha512-n8fOixwDD6b/ObinzTrp1ZKFzbgvKZvuz/TvejnLn1aQfC6r52XEx85FmuC+3HI+JM7coBRXUvNqEU2PHVrHpg==}
    engines: {node: '>=8'}

  cli-truncate@3.1.0:
    resolution: {integrity: sha512-wfOBkjXteqSnI59oPcJkcPl/ZmwvMMOj340qUIY1SKZCv0B9Cf4D4fAucRkIKQmsIuYK3x1rrgU7MeGRruiuiA==}
    engines: {node: ^12.20.0 || ^14.13.1 || >=16.0.0}

  clone-deep@4.0.1:
    resolution: {integrity: sha512-neHB9xuzh/wk0dIHweyAXv2aPGZIVk3pLMe+/RNzINf17fe0OG96QroktYAUm7SM1PBnzTabaLboqqxDyMU+SQ==}
    engines: {node: '>=6'}

  coa@2.0.2:
    resolution: {integrity: sha512-q5/jG+YQnSy4nRTV4F7lPepBJZ8qBNJJDBuJdoejDyLXgmL7IEo+Le2JDZudFTFt7mrCqIRaSjws4ygRCTCAXA==}
    engines: {node: '>= 4.0'}

  color-convert@1.9.3:
    resolution: {integrity: sha512-QfAUtd+vFdAtFQcC8CCyYt1fYWxSqAiK2cSD6zDB8N3cpsEBAvRxp9zOGg6G/SHHJYAT88/az/IuDGALsNVbGg==}

  color-convert@2.0.1:
    resolution: {integrity: sha512-RRECPsj7iu/xb5oKYcsFHSppFNnsj/52OVTRKb4zP5onXwVF3zVmmToNcOfGC+CRDpfK/U584fMg38ZHCaElKQ==}
    engines: {node: '>=7.0.0'}

  color-name@1.1.3:
    resolution: {integrity: sha512-72fSenhMw2HZMTVHeCA9KCmpEIbzWiQsjN+BHcBbS9vr1mtt+vJjPdksIBNUmKAW8TFUDPJK5SUU3QhE9NEXDw==}

  color-name@1.1.4:
    resolution: {integrity: sha512-dOy+3AuW3a2wNbZHIuMZpTcgjGuLU/uBL/ubcZF9OXbDo8ff4O8yVp5Bf0efS8uEoYo5q4Fx7dY9OgQGXgAsQA==}

  colorette@2.0.20:
    resolution: {integrity: sha512-IfEDxwoWIjkeXL1eXcDiow4UbKjhLdq6/EuSVR9GMN7KVH3r9gQ83e73hsz1Nd1T3ijd5xv1wcWRYO+D6kCI2w==}

  combined-stream@1.0.8:
    resolution: {integrity: sha512-FQN4MRfuJeHf7cBbBMJFXhKSDq+2kAArBlmRBvcvFE5BB1HZKXtSFASDhdlz9zOYwxh8lDdnvmMOe/+5cdoEdg==}
    engines: {node: '>= 0.8'}

  commander@10.0.1:
    resolution: {integrity: sha512-y4Mg2tXshplEbSGzx7amzPwKKOCGuoSRP/CjEdwwk0FOGlUbq6lKuoyDZTNZkmxHdJtp54hdfY/JUrdL7Xfdug==}
    engines: {node: '>=14'}

  commander@11.1.0:
    resolution: {integrity: sha512-yPVavfyCcRhmorC7rWlkHn15b4wDVgVmBA7kV4QVBsF7kv/9TKJAbAXVTxvTnwP8HHKjRCJDClKbciiYS7p0DQ==}
    engines: {node: '>=16'}

  commander@12.1.0:
    resolution: {integrity: sha512-Vw8qHK3bZM9y/P10u3Vib8o/DdkvA2OtPtZvD871QKjy74Wj1WSKFILMPRPSdUSx5RFK1arlJzEtA4PkFgnbuA==}
    engines: {node: '>=18'}

  commander@2.20.3:
    resolution: {integrity: sha512-GpVkmM8vF2vQUkj2LvZmD35JxeJOLCwJ9cUkugyk2nuhbv3+mJvpLYYt+0+USMxE+oj+ey/lJEnhZw75x/OMcQ==}

  commander@7.2.0:
    resolution: {integrity: sha512-QrWXB+ZQSVPmIWIhtEO9H+gwHaMGYiF5ChvoJ+K9ZGHG/sVsa6yiesAD1GC/x46sET00Xlwo1u49RVVVzvcSkw==}
    engines: {node: '>= 10'}

  commander@8.3.0:
    resolution: {integrity: sha512-OkTL9umf+He2DZkUq8f8J9of7yL6RJKI24dVITBmNfZBmri9zYZQrKkuXiKhyfPSu8tUhnVBB1iKXevvnlR4Ww==}
    engines: {node: '>= 12'}

  comment-parser@1.4.1:
    resolution: {integrity: sha512-buhp5kePrmda3vhc5B9t7pUQXAb2Tnd0qgpkIhPhkHXxJpiPJ11H0ZEU0oBpJ2QztSbzG/ZxMj/CHsYJqRHmyg==}
    engines: {node: '>= 12.0.0'}

  compress-commons@2.1.1:
    resolution: {integrity: sha512-eVw6n7CnEMFzc3duyFVrQEuY1BlHR3rYsSztyG32ibGMW722i3C6IizEGMFmfMU+A+fALvBIwxN3czffTcdA+Q==}
    engines: {node: '>= 6'}

  concat-map@0.0.1:
    resolution: {integrity: sha512-/Srv4dswyQNBfohGpz9o6Yb3Gz3SrUDqBH5rTuhGR7ahtlbYKnVxw2bCFMRljaA7EXHaXZ8wsHdodFvbkhKmqg==}

  config-chain@1.1.13:
    resolution: {integrity: sha512-qj+f8APARXHrM0hraqXYb2/bOVSV4PvJQlNZ/DVj0QrmNM2q2euizkeuVckQ57J+W0mRH6Hvi+k50M4Jul2VRQ==}

  confusing-browser-globals@1.0.11:
    resolution: {integrity: sha512-JsPKdmh8ZkmnHxDk55FZ1TqVLvEQTvoByJZRN9jzI0UjxK/QgAmsphz7PGtqgPieQZ/CQcHWXCR7ATDNhGe+YA==}

  copy-anything@3.0.5:
    resolution: {integrity: sha512-yCEafptTtb4bk7GLEQoM8KVJpxAfdBJYaXyzQEgQQQgYrZiDp8SJmGKlYza6CYjEDNstAdNdKA3UuoULlEbS6w==}
    engines: {node: '>=12.13'}

  copy-webpack-plugin@12.0.2:
    resolution: {integrity: sha512-SNwdBeHyII+rWvee/bTnAYyO8vfVdcSTud4EIb6jcZ8inLeWucJE0DnxXQBjlQ5zlteuuvooGQy3LIyGxhvlOA==}
    engines: {node: '>= 18.12.0'}
    peerDependencies:
      webpack: ^5.1.0

  core-js-pure@3.45.1:
    resolution: {integrity: sha512-OHnWFKgTUshEU8MK+lOs1H8kC8GkTi9Z1tvNkxrCcw9wl3MJIO7q2ld77wjWn4/xuGrVu2X+nME1iIIPBSdyEQ==}

  core-js@3.40.0:
    resolution: {integrity: sha512-7vsMc/Lty6AGnn7uFpYT56QesI5D2Y/UkgKounk87OP9Z2H9Z8kj6jzcSGAxFmUtDOS0ntK6lbQz+Nsa0Jj6mQ==}

  core-util-is@1.0.3:
    resolution: {integrity: sha512-ZQBvi1DcpJ4GDqanjucZ2Hj3wEO5pZDS89BWbkcrvdxksJorwUDDZamX9ldFkp9aw2lmBDLgkObEA4DWNJ9FYQ==}

  cosmiconfig@9.0.0:
    resolution: {integrity: sha512-itvL5h8RETACmOTFc4UfIyB2RfEHi71Ax6E/PivVxq9NseKbOWpeyHEOIbmAw1rs8Ak0VursQNww7lf7YtUwzg==}
    engines: {node: '>=14'}
    peerDependencies:
      typescript: '>=4.9.5'
    peerDependenciesMeta:
      typescript:
        optional: true

  crc32-stream@3.0.1:
    resolution: {integrity: sha512-mctvpXlbzsvK+6z8kJwSJ5crm7yBwrQMTybJzMw1O4lLGJqjlDCXY2Zw7KheiA6XBEcBmfLx1D88mjRGVJtY9w==}
    engines: {node: '>= 6.9.0'}

  crc@3.8.0:
    resolution: {integrity: sha512-iX3mfgcTMIq3ZKLIsVFAbv7+Mc10kxabAGQb8HvjA1o3T1PIYprbakQ65d3I+2HGHt6nSKkM9PYjgoJO2KcFBQ==}

  create-ecdh@4.0.4:
    resolution: {integrity: sha512-mf+TCx8wWc9VpuxfP2ht0iSISLZnt0JgWlrOKZiNqyUZWnjIaCIVNQArMHnCZKfEYRg6IM7A+NeJoN8gf/Ws0A==}

  create-hash@1.2.0:
    resolution: {integrity: sha512-z00bCGNHDG8mHAkP7CtT1qVu+bFQUPjYq/4Iv3C3kWjTFV10zIjfSoeqXo9Asws8gwSHDGj/hl2u4OGIjapeCg==}

  create-hmac@1.1.7:
    resolution: {integrity: sha512-MJG9liiZ+ogc4TzUwuvbER1JRdgvUFSB5+VR/g5h82fGaIRWMWddtKBHi7/sVhfjQZ6SehlyhvQYrcYkaUIpLg==}

  create-require@1.1.1:
    resolution: {integrity: sha512-dcKFX3jn0MpIaXjisoRvexIJVEKzaq7z2rZKxf+MSr9TkdmHmsU4m2lcLojrj/FHl8mk5VxMmYA+ftRkP/3oKQ==}

  cross-env@7.0.3:
    resolution: {integrity: sha512-+/HKd6EgcQCJGh2PSjZuUitQBQynKor4wrFbRg4DtAgS1aWO+gU52xpH7M9ScGgXSYmAVS9bIJ8EzuaGw0oNAw==}
    engines: {node: '>=10.14', npm: '>=6', yarn: '>=1'}
    hasBin: true

  cross-spawn@7.0.6:
    resolution: {integrity: sha512-uV2QOWP2nWzsy2aMp8aRibhi9dlzF5Hgh5SHaB9OiTGEyDTiJJyx0uy51QXdyWbtAHNua4XJzUKca3OzKUd3vA==}
    engines: {node: '>= 8'}

  crx@5.0.1:
    resolution: {integrity: sha512-n/PzBx/fR1+xZCiJBats9y5zw/a+YBcoJ0ABnUaY56xb1RpXuFhsiCMpNY6WjVtylLzhUUXSWsbitesVg7v2vg==}
    engines: {node: '>=10'}
    hasBin: true

  crypt@0.0.2:
    resolution: {integrity: sha512-mCxBlsHFYh9C+HVpiEacem8FEBnMXgU9gy4zmNC+SXAZNB/1idgp/aulFJ4FgCi7GPEVbfyng092GqL2k2rmow==}

  crypto-browserify@3.12.0:
    resolution: {integrity: sha512-fz4spIh+znjO2VjL+IdhEpRJ3YN6sMzITSBijk6FK2UvTqruSQW+/cCZTSNsMiZNvUeq0CqurF+dAbyiGOY6Wg==}

  crypto-js@4.2.0:
    resolution: {integrity: sha512-KALDyEYgpY+Rlob/iriUtjV6d5Eq+Y191A5g4UqLAi8CyGP9N1+FdVbkc1SxKc2r4YAYqG8JzO2KGL+AizD70Q==}

  css-blank-pseudo@7.0.1:
    resolution: {integrity: sha512-jf+twWGDf6LDoXDUode+nc7ZlrqfaNphrBIBrcmeP3D8yw1uPaix1gCC8LUQUGQ6CycuK2opkbFFWFuq/a94ag==}
    engines: {node: '>=18'}
    peerDependencies:
      postcss: ^8.4

  css-has-pseudo@7.0.2:
    resolution: {integrity: sha512-nzol/h+E0bId46Kn2dQH5VElaknX2Sr0hFuB/1EomdC7j+OISt2ZzK7EHX9DZDY53WbIVAR7FYKSO2XnSf07MQ==}
    engines: {node: '>=18'}
    peerDependencies:
      postcss: ^8.4

  css-loader@6.7.3:
    resolution: {integrity: sha512-qhOH1KlBMnZP8FzRO6YCH9UHXQhVMcEGLyNdb7Hv2cpcmJbW0YrddO+tG1ab5nT41KpHIYGsbeHqxB9xPu1pKQ==}
    engines: {node: '>= 12.13.0'}
    peerDependencies:
      webpack: ^5.0.0

  css-prefers-color-scheme@10.0.0:
    resolution: {integrity: sha512-VCtXZAWivRglTZditUfB4StnsWr6YVZ2PRtuxQLKTNRdtAf8tpzaVPE9zXIF3VaSc7O70iK/j1+NXxyQCqdPjQ==}
    engines: {node: '>=18'}
    peerDependencies:
      postcss: ^8.4

  css-select-base-adapter@0.1.1:
    resolution: {integrity: sha512-jQVeeRG70QI08vSTwf1jHxp74JoZsr2XSgETae8/xC8ovSnL2WF87GTLO86Sbwdt2lK4Umg4HnnwMO4YF3Ce7w==}

  css-select@2.1.0:
    resolution: {integrity: sha512-Dqk7LQKpwLoH3VovzZnkzegqNSuAziQyNZUcrdDM401iY+R5NkGBXGmtO05/yaXQziALuPogeG0b7UAgjnTJTQ==}

  css-select@4.3.0:
    resolution: {integrity: sha512-wPpOYtnsVontu2mODhA19JrqWxNsfdatRKd64kmpRbQgh1KtItko5sTnEpPdpSaJszTOhEMlF/RPz28qj4HqhQ==}

  css-tree@1.0.0-alpha.37:
    resolution: {integrity: sha512-DMxWJg0rnz7UgxKT0Q1HU/L9BeJI0M6ksor0OgqOnF+aRCDWg/N2641HmVyU9KVIu0OVVWOb2IpC9A+BJRnejg==}
    engines: {node: '>=8.0.0'}

  css-tree@1.1.3:
    resolution: {integrity: sha512-tRpdppF7TRazZrjJ6v3stzv93qxRcSsFmW6cX0Zm2NVKpxE1WV1HblnghVv9TreireHkqI/VDEsfolRF1p6y7Q==}
    engines: {node: '>=8.0.0'}

  css-what@3.4.2:
    resolution: {integrity: sha512-ACUm3L0/jiZTqfzRM3Hi9Q8eZqd6IK37mMWPLz9PJxkLWllYeRf+EHUSHYEtFop2Eqytaq1FizFVh7XfBnXCDQ==}
    engines: {node: '>= 6'}

  css-what@6.1.0:
    resolution: {integrity: sha512-HTUrgRJ7r4dsZKU6GjmpfRK1O76h97Z8MfS1G0FozR+oF2kG6Vfe8JE6zwrkbxigziPHinCJ+gCPjA9EaBDtRw==}
    engines: {node: '>= 6'}

  css.escape@1.5.1:
    resolution: {integrity: sha512-YUifsXXuknHlUsmlgyY0PKzgPOr7/FjCePfHNt0jxm83wHZi44VDMQ7/fGNkjY3/jV1MC+1CmZbaHzugyeRtpg==}

  cssdb@8.2.4:
    resolution: {integrity: sha512-3KSCVkjZJe/QxicVXnbyYSY26WsFc1YoMY7jep1ZKWMEVc7jEm6V2Xq2r+MX8WKQIuB7ofGbnr5iVI+aZpoSzg==}

  cssesc@3.0.0:
    resolution: {integrity: sha512-/Tb/JcjK111nNScGob5MNtsntNM1aCNUDipB/TkwZFhyDrrE47SOx/18wF2bbjgc3ZzCSKW1T5nt5EbFoAz/Vg==}
    engines: {node: '>=4'}
    hasBin: true

  csso@4.2.0:
    resolution: {integrity: sha512-wvlcdIbf6pwKEk7vHj8/Bkc0B4ylXZruLvOgs9doS5eOsOpuodOV2zJChSpkp+pRpYQLQMeF04nr3Z68Sta9jA==}
    engines: {node: '>=8.0.0'}

  cssstyle@4.3.0:
    resolution: {integrity: sha512-6r0NiY0xizYqfBvWp1G7WXJ06/bZyrk7Dc6PHql82C/pKGUTKu4yAX4Y8JPamb1ob9nBKuxWzCGTRuGwU3yxJQ==}
    engines: {node: '>=18'}

  csstype@3.1.3:
    resolution: {integrity: sha512-M1uQkMl8rQK/szD0LNhtqxIPLpimGm8sOBwU7lLnCpSbTyY3yeU1Vc7l4KT5zT4s/yOxHH5O7tIuuLOCnLADRw==}

  d3@3.5.17:
    resolution: {integrity: sha512-yFk/2idb8OHPKkbAL8QaOaqENNoMhIaSHZerk3oQsECwkObkCpJyjYwCe+OHiq6UEdhe1m8ZGARRRO3ljFjlKg==}

  damerau-levenshtein@1.0.8:
    resolution: {integrity: sha512-sdQSFB7+llfUcQHUQO3+B8ERRj0Oa4w9POWMI/puGtuf7gFywGmkaLCElnudfTiKZV+NvHqL0ifzdrI8Ro7ESA==}

  data-urls@5.0.0:
    resolution: {integrity: sha512-ZYP5VBHshaDAiVZxjbRVcFJpc+4xGgT0bK3vzy1HLN8jTO975HEbuYzZJcHoQEY5K1a0z8YayJkyVETa08eNTg==}
    engines: {node: '>=18'}

  data-view-buffer@1.0.2:
    resolution: {integrity: sha512-EmKO5V3OLXh1rtK2wgXRansaK1/mtVdTUEiEI0W8RkvgT05kfxaH29PliLnpLP73yYO6142Q72QNa8Wx/A5CqQ==}
    engines: {node: '>= 0.4'}

  data-view-byte-length@1.0.2:
    resolution: {integrity: sha512-tuhGbE6CfTM9+5ANGf+oQb72Ky/0+s3xKUpHvShfiz2RxMFgFPjsXuRLBVMtvMs15awe45SRb83D6wH4ew6wlQ==}
    engines: {node: '>= 0.4'}

  data-view-byte-offset@1.0.1:
    resolution: {integrity: sha512-BS8PfmtDGnrgYdOonGZQdLZslWIeCGFP9tpan0hi1Co2Zr2NKADsvGYA8XxuG/4UWgJ6Cjtv+YJnB6MM69QGlQ==}
    engines: {node: '>= 0.4'}

  date-fns@2.29.3:
    resolution: {integrity: sha512-dDCnyH2WnnKusqvZZ6+jA1O51Ibt8ZMRNkDZdyAyK4YfbDwa/cEmuztzG5pk6hqlp9aSBPYcjOlktquahGwGeA==}
    engines: {node: '>=0.11'}

  debounce@1.2.1:
    resolution: {integrity: sha512-XRRe6Glud4rd/ZGQfiV1ruXSfbvfJedlV9Y6zOlP+2K04vBYiJEte6stfFkCP03aMnY5tsipamumUjL14fofug==}

  debug@3.2.7:
    resolution: {integrity: sha512-CFjzYYAi4ThfiQvizrFQevTTXHtnCqWfe7x1AhgEscTz6ZbLbfoLRLPugTQyBth6f8ZERVUSyWHFD/7Wu4t1XQ==}
    peerDependencies:
      supports-color: '*'
    peerDependenciesMeta:
      supports-color:
        optional: true

  debug@4.4.0:
    resolution: {integrity: sha512-6WTZ/IxCY/T6BALoZHaE4ctp9xm+Z5kY/pzYaCHRFeyVhojxlrm+46y68HA6hr0TcwEssoxNiDEUJQjfPZ/RYA==}
    engines: {node: '>=6.0'}
    peerDependencies:
      supports-color: '*'
    peerDependenciesMeta:
      supports-color:
        optional: true

  debug@4.4.1:
    resolution: {integrity: sha512-KcKCqiftBJcZr++7ykoDIEwSa3XWowTfNPo92BYxjXiyYEVrUQh2aLyhxBCwww+heortUFxEJYcRzosstTEBYQ==}
    engines: {node: '>=6.0'}
    peerDependencies:
      supports-color: '*'
    peerDependenciesMeta:
      supports-color:
        optional: true

  decimal.js@10.5.0:
    resolution: {integrity: sha512-8vDa8Qxvr/+d94hSh5P3IJwI5t8/c0KsMp+g8bNw9cY2icONa5aPfvKeieW1WlG0WQYwwhJ7mjui2xtiePQSXw==}

  deep-eql@5.0.2:
    resolution: {integrity: sha512-h5k/5U50IJJFpzfL6nO9jaaumfjO/f2NjK/oYB2Djzm4p9L+3T9qWpZqZ2hAbLPuuYq9wrU08WQyBTL5GbPk5Q==}
    engines: {node: '>=6'}

  deep-is@0.1.4:
    resolution: {integrity: sha512-oIPzksmTg4/MriiaYGO+okXDT7ztn/w3Eptv/+gSIdMdKsJo0u4CfYNFJPy+4SKMuCqGw2wxnA+URMg3t8a/bQ==}

  define-data-property@1.1.4:
    resolution: {integrity: sha512-rBMvIzlpA8v6E+SJZoo++HAYqsLrkg7MSfIinMPFhmkorw7X+dOXVJQs+QT69zGkzMyfDnIMN2Wid1+NbL3T+A==}
    engines: {node: '>= 0.4'}

  define-properties@1.2.1:
    resolution: {integrity: sha512-8QmQKqEASLd5nx0U1B1okLElbUuuttJ/AnYmRXbbbGDWh6uS208EjD4Xqq/I9wK7u0v6O08XhTWnt5XtEbR6Dg==}
    engines: {node: '>= 0.4'}

  del@4.1.1:
    resolution: {integrity: sha512-QwGuEUouP2kVwQenAsOof5Fv8K9t3D8Ca8NxcXKrIpEHjTXK5J2nXLdP+ALI1cgv8wj7KuwBhTwBkOZSJKM5XQ==}
    engines: {node: '>=6'}

  delayed-stream@1.0.0:
    resolution: {integrity: sha512-ZySD7Nf91aLB0RxL4KGrKHBXl7Eds1DAmEdcoVawXnLD7SDhpNgtuII2aAkg7a7QS41jxPSZ17p4VdGnMHk3MQ==}
    engines: {node: '>=0.4.0'}

  des.js@1.1.0:
    resolution: {integrity: sha512-r17GxjhUCjSRy8aiJpr8/UadFIzMzJGexI3Nmz4ADi9LYSFx4gTBp80+NaX/YsXWWLhpZ7v/v/ubEc/bCNfKwg==}

  diff-match-patch@1.0.5:
    resolution: {integrity: sha512-IayShXAgj/QMXgB0IWmKx+rOPuGMhqm5w6jvFxmVenXKIzRqTAAsbBPT3kWQeGANj3jGgvcvv4yK6SxqYmikgw==}

  diff@3.5.0:
    resolution: {integrity: sha512-A46qtFgd+g7pDZinpnwiRJtxbC1hpgf0uzP3iG89scHk0AUC7A1TGxf5OiiOUv/JMZR8GOt8hL900hV0bOy5xA==}
    engines: {node: '>=0.3.1'}

  diff@4.0.2:
    resolution: {integrity: sha512-58lmxKSA4BNyLz+HHMUzlOEpg09FV+ev6ZMe3vJihgdxzgcwZ8VoEEPmALCZG9LmqfVoNMMKpttIYTVG6uDY7A==}
    engines: {node: '>=0.3.1'}

  diff@7.0.0:
    resolution: {integrity: sha512-PJWHUb1RFevKCwaFA9RlG5tCd+FO5iRh9A8HEtkmBH2Li03iJriB6m6JIN4rGz3K3JLawI7/veA1xzRKP6ISBw==}
    engines: {node: '>=0.3.1'}

  diffie-hellman@5.0.3:
    resolution: {integrity: sha512-kqag/Nl+f3GwyK25fhUMYj81BUOrZ9IuJsjIcDE5icNM9FJHAVm3VcUDxdLPoQtTuUylWm6ZIknYJwwaPxsUzg==}

  digest-fetch@1.3.0:
    resolution: {integrity: sha512-CGJuv6iKNM7QyZlM2T3sPAdZWd/p9zQiRNS9G+9COUCwzWFTs0Xp8NF5iePx7wtvhDykReiRRrSeNb4oMmB8lA==}

  dir-glob@3.0.1:
    resolution: {integrity: sha512-WkrWp9GR4KXfKGYzOLmTuGVi1UWFfws377n9cc55/tb6DuqyF6pcQ5AbiHEshaDpY9v6oaSr2XCDidGmMwdzIA==}
    engines: {node: '>=8'}

  doctrine@2.1.0:
    resolution: {integrity: sha512-35mSku4ZXK0vfCuHEDAwt55dg2jNajHZ1odvF+8SSr82EsZY4QmXfuWso8oEd8zRhVObSN18aM0CjSdoBX7zIw==}
    engines: {node: '>=0.10.0'}

  doctrine@3.0.0:
    resolution: {integrity: sha512-yS+Q5i3hBf7GBkd4KG8a7eBNNWNGLTaEwwYWUijIYM7zrlYDM0BFXHjjPWlWZ1Rg7UaddZeIDmi9jF3HmqiQ2w==}
    engines: {node: '>=6.0.0'}

  dom-converter@0.2.0:
    resolution: {integrity: sha512-gd3ypIPfOMr9h5jIKq8E3sHOTCjeirnl0WK5ZdS1AW0Odt0b1PaWaHdJ4Qk4klv+YB9aJBS7mESXjFoDQPu6DA==}

  dom-serializer@0.2.2:
    resolution: {integrity: sha512-2/xPb3ORsQ42nHYiSunXkDjPLBaEj/xTwUO4B7XCZQTRk7EBtTOPaygh10YAAh2OI1Qrp6NWfpAhzswj0ydt9g==}

  dom-serializer@1.4.1:
    resolution: {integrity: sha512-VHwB3KfrcOOkelEG2ZOfxqLZdfkil8PtJi4P8N2MMXucZq2yLp75ClViUlOVwyoHEDjYU433Aq+5zWP61+RGag==}

  domelementtype@1.3.1:
    resolution: {integrity: sha512-BSKB+TSpMpFI/HOxCNr1O8aMOTZ8hT3pM3GQ0w/mWRmkhEDSFJkkyzz4XQsBV44BChwGkrDfMyjVD0eA2aFV3w==}

  domelementtype@2.3.0:
    resolution: {integrity: sha512-OLETBj6w0OsagBwdXnPdN0cnMfF9opN69co+7ZrbfPGrdpPVNBUj02spi6B1N7wChLQiPn4CSH/zJvXw56gmHw==}

  domhandler@4.3.1:
    resolution: {integrity: sha512-GrwoxYN+uWlzO8uhUXRl0P+kHE4GtVPfYzVLcUxPL7KNdHKj66vvlhiweIHqYYXWlw+T8iLMp42Lm67ghw4WMQ==}
    engines: {node: '>= 4'}

  domutils@1.7.0:
    resolution: {integrity: sha512-Lgd2XcJ/NjEw+7tFvfKxOzCYKZsdct5lczQ2ZaQY8Djz7pfAD3Gbp8ySJWtreII/vDlMVmxwa6pHmdxIYgttDg==}

  domutils@2.8.0:
    resolution: {integrity: sha512-w96Cjofp72M5IIhpjgobBimYEfoPjx1Vx0BSX9P30WBdZW2WIKU0T1Bd0kz2eNZ9ikjKgHbEyKx8BB6H1L3h3A==}

  dot-case@3.0.4:
    resolution: {integrity: sha512-Kv5nKlh6yRrdrGvxeJ2e5y2eRUpkUosIW4A2AS38zwSz27zu7ufDwQPi5Jhs3XAlGNetl3bmnGhQsMtkKJnj3w==}

  dotenv@16.4.1:
    resolution: {integrity: sha512-CjA3y+Dr3FyFDOAMnxZEGtnW9KBR2M0JvvUtXNW+dYJL5ROWxP9DUHCwgFqpMk0OXCc0ljhaNTr2w/kutYIcHQ==}
    engines: {node: '>=12'}

  dunder-proto@1.0.1:
    resolution: {integrity: sha512-KIN/nDJBQRcXw0MLVhZE9iQHmG68qAVIBg9CqmUYjmQIhgij9U5MFvrqkUL5FbtyyzZuOeOt0zdeRe4UY7ct+A==}
    engines: {node: '>= 0.4'}

  duplexer2@0.1.4:
    resolution: {integrity: sha512-asLFVfWWtJ90ZyOUHMqk7/S2w2guQKxUI2itj3d92ADHhxUSbCMGi1f1cBcJ7xM1To+pE/Khbwo1yuNbMEPKeA==}

  duplexer@0.1.2:
    resolution: {integrity: sha512-jtD6YG370ZCIi/9GTaJKQxWTZD045+4R4hTk/x1UyoqadyJ9x9CgSi1RlVDQF8U2sxLLSnFkCaMihqljHIWgMg==}

  eastasianwidth@0.2.0:
    resolution: {integrity: sha512-I88TYZWc9XiYHRQ4/3c5rjjfgkjhLyW2luGIheGERbNQ6OY7yTybanSpDXZa8y7VUP9YmDcYa+eyq4ca7iLqWA==}

  editorconfig@0.15.3:
    resolution: {integrity: sha512-M9wIMFx96vq0R4F+gRpY3o2exzb8hEj/n9S8unZtHSvYjibBp/iMufSzvmOcV/laG0ZtuTVGtiJggPOSW2r93g==}
    hasBin: true

  electron-to-chromium@1.5.136:
    resolution: {integrity: sha512-kL4+wUTD7RSA5FHx5YwWtjDnEEkIIikFgWHR4P6fqjw1PPLlqYkxeOb++wAauAssat0YClCy8Y3C5SxgSkjibQ==}

  elliptic@6.6.1:
    resolution: {integrity: sha512-RaddvvMatK2LJHqFJ+YA4WysVN5Ita9E35botqIYspQ4TkRAlCicdzKOjlyv/1Za5RyTNn7di//eEV0uTAfe3g==}

  emoji-regex@8.0.0:
    resolution: {integrity: sha512-MSjYzcWNOA0ewAHpz0MxpYFvwg6yjy1NG3xteoqz644VCo/RPgnr1/GGt+ic3iJTzQ8Eu3TdM14SawnVUmGE6A==}

  emoji-regex@9.2.2:
    resolution: {integrity: sha512-L18DaJsXSUk2+42pv8mLs5jJT2hqFkFE4j21wOmgbUqsZ2hL72NsUU785g9RXgo3s0ZNgVl42TiHp3ZtOv/Vyg==}

  emojis-list@3.0.0:
    resolution: {integrity: sha512-/kyM18EfinwXZbno9FyUGeFh87KC8HRQBQGildHZbEuRyWFOmv1U10o9BBp8XVZDVNNuQKyIGIu5ZYAAXJ0V2Q==}
    engines: {node: '>= 4'}

  end-of-stream@1.4.4:
    resolution: {integrity: sha512-+uw1inIHVPQoaVuHzRyXd21icM+cnt4CzD5rW+NC1wjOUSTOs+Te7FOv7AhN7vS9x/oIyhLP5PR1H+phQAHu5Q==}

  enhanced-resolve@5.18.1:
    resolution: {integrity: sha512-ZSW3ma5GkcQBIpwZTSRAI8N71Uuwgs93IezB7mf7R60tC8ZbJideoDNKjHn2O9KIlx6rkGTTEk1xUCK2E1Y2Yg==}
    engines: {node: '>=10.13.0'}

  entities@2.2.0:
    resolution: {integrity: sha512-p92if5Nz619I0w+akJrLZH0MX0Pb5DX39XOwQTtXSdQQOaYH03S1uIQp4mhOZtAXrxq4ViO67YTiLBo2638o9A==}

  entities@4.5.0:
    resolution: {integrity: sha512-V0hjH4dGPh9Ao5p0MoRY6BVqtwCjhz6vI5LT8AJ55H+4g9/4vbHx1I54fS0XuclLhDHArPQCiMjDxjaL8fPxhw==}
    engines: {node: '>=0.12'}

  env-paths@2.2.1:
    resolution: {integrity: sha512-+h1lkLKhZMTYjog1VEpJNG7NZJWcuc2DDk/qsqSTRRCOXiLjeQ1d1/udrUGhqMxUgAlwKNZ0cf2uqan5GLuS2A==}
    engines: {node: '>=6'}

  error-ex@1.3.2:
    resolution: {integrity: sha512-7dFHNmqeFSEt2ZBsCriorKnn3Z2pj+fd9kmI6QoWw4//DL+icEBfc0U7qJCisqrTsKTjw4fNFy2pW9OqStD84g==}

  es-abstract@1.23.9:
    resolution: {integrity: sha512-py07lI0wjxAC/DcfK1S6G7iANonniZwTISvdPzk9hzeH0IZIshbuuFxLIU96OyF89Yb9hiqWn8M/bY83KY5vzA==}
    engines: {node: '>= 0.4'}

  es-array-method-boxes-properly@1.0.0:
    resolution: {integrity: sha512-wd6JXUmyHmt8T5a2xreUwKcGPq6f1f+WwIJkijUqiGcJz1qqnZgP6XIK+QyIWU5lT7imeNxUll48bziG+TSYcA==}

  es-define-property@1.0.1:
    resolution: {integrity: sha512-e3nRfgfUZ4rNGL232gUgX06QNyyez04KdjFrF+LTRoOXmrOgFKDg4BCdsjW8EnT69eqdYGmRpJwiPVYNrCaW3g==}
    engines: {node: '>= 0.4'}

  es-errors@1.3.0:
    resolution: {integrity: sha512-Zf5H2Kxt2xjTvbJvP2ZWLEICxA6j+hAmMzIlypy4xcBg1vKVnx89Wy0GbS+kf5cwCVFFzdCFh2XSCFNULS6csw==}
    engines: {node: '>= 0.4'}

  es-module-lexer@1.6.0:
    resolution: {integrity: sha512-qqnD1yMU6tk/jnaMosogGySTZP8YtUgAffA9nMN+E/rjxcfRQ6IEk7IiozUjgxKoFHBGjTLnrHB/YC45r/59EQ==}

  es-module-lexer@1.7.0:
    resolution: {integrity: sha512-jEQoCwk8hyb2AZziIOLhDqpm5+2ww5uIE6lkO/6jcOCusfk6LhMHpXXfBLXTZ7Ydyt0j4VoUQv6uGNYbdW+kBA==}

  es-object-atoms@1.1.1:
    resolution: {integrity: sha512-FGgH2h8zKNim9ljj7dankFPcICIK9Cp5bm+c2gQSYePhpaG5+esrLODihIorn+Pe6FGJzWhXQotPv73jTaldXA==}
    engines: {node: '>= 0.4'}

  es-set-tostringtag@2.1.0:
    resolution: {integrity: sha512-j6vWzfrGVfyXxge+O0x5sh6cvxAog0a/4Rdd2K36zCMV5eJ+/+tOAngRO8cODMNWbVRdVlmGZQL2YS3yR8bIUA==}
    engines: {node: '>= 0.4'}

  es-shim-unscopables@1.1.0:
    resolution: {integrity: sha512-d9T8ucsEhh8Bi1woXCf+TIKDIROLG5WCkxg8geBCbvk22kzwC5G2OnXVMO6FUsvQlgUUXQ2itephWDLqDzbeCw==}
    engines: {node: '>= 0.4'}

  es-to-primitive@1.3.0:
    resolution: {integrity: sha512-w+5mJ3GuFL+NjVtJlvydShqE1eN3h3PbI7/5LAsYJP/2qtuMXjfL2LpHSRqo4b4eSF5K/DH1JXKUAHSB2UW50g==}
    engines: {node: '>= 0.4'}

  es6-object-assign@1.1.0:
    resolution: {integrity: sha512-MEl9uirslVwqQU369iHNWZXsI8yaZYGg/D65aOgZkeyFJwHYSxilf7rQzXKI7DdDuBPrBXbfk3sl9hJhmd5AUw==}

  esbuild@0.21.5:
    resolution: {integrity: sha512-mg3OPMV4hXywwpoDxu3Qda5xCKQi+vCTZq8S9J/EpkhB2HzKXq4SNFZE3+NK93JYxc8VMSep+lOUSC/RVKaBqw==}
    engines: {node: '>=12'}
    hasBin: true

  esbuild@0.23.1:
    resolution: {integrity: sha512-VVNz/9Sa0bs5SELtn3f7qhJCDPCF5oMEl5cO9/SSinpE9hbPVvxbd572HH5AKiP7WD8INO53GgfDDhRjkylHEg==}
    engines: {node: '>=18'}
    hasBin: true

  escalade@3.2.0:
    resolution: {integrity: sha512-WUj2qlxaQtO4g6Pq5c29GTcWGDyd8itL8zTlipgECz3JesAiiOKotd8JU6otB3PACgG6xkJUyVhboMS+bje/jA==}
    engines: {node: '>=6'}

  escape-string-regexp@1.0.5:
    resolution: {integrity: sha512-vbRorB5FUQWvla16U8R/qgaFIya2qGzwDrNmCZuYKrbdSUMG6I1ZCGQRefkRVhuOkIGVne7BQ35DSfo1qvJqFg==}
    engines: {node: '>=0.8.0'}

  escape-string-regexp@4.0.0:
    resolution: {integrity: sha512-TtpcNJ3XAzx3Gq8sWRzJaVajRs0uVxA2YAkdb1jm2YkPz4G6egUFAyA3n5vtEIZefPk5Wa4UXbKuS5fKkJWdgA==}
    engines: {node: '>=10'}

  eslint-config-airbnb-base@15.0.0:
    resolution: {integrity: sha512-xaX3z4ZZIcFLvh2oUNvcX5oEofXda7giYmuplVxoOg5A7EXJMrUyqRgR+mhDhPK8LZ4PttFOBvCYDbX3sUoUig==}
    engines: {node: ^10.12.0 || >=12.0.0}
    peerDependencies:
      eslint: ^7.32.0 || ^8.2.0
      eslint-plugin-import: ^2.25.2

  eslint-config-airbnb-typescript@18.0.0:
    resolution: {integrity: sha512-oc+Lxzgzsu8FQyFVa4QFaVKiitTYiiW3frB9KYW5OWdPrqFc7FzxgB20hP4cHMlr+MBzGcLl3jnCOVOydL9mIg==}
    peerDependencies:
      '@typescript-eslint/eslint-plugin': ^7.0.0
      '@typescript-eslint/parser': ^7.0.0
      eslint: ^8.56.0

  eslint-config-airbnb@19.0.4:
    resolution: {integrity: sha512-T75QYQVQX57jiNgpF9r1KegMICE94VYwoFQyMGhrvc+lB8YF2E/M/PYDaQe1AJcWaEgqLE+ErXV1Og/+6Vyzew==}
    engines: {node: ^10.12.0 || ^12.22.0 || ^14.17.0 || >=16.0.0}
    peerDependencies:
      eslint: ^7.32.0 || ^8.2.0
      eslint-plugin-import: ^2.25.3
      eslint-plugin-jsx-a11y: ^6.5.1
      eslint-plugin-react: ^7.28.0
      eslint-plugin-react-hooks: ^4.3.0

  eslint-import-resolver-node@0.3.9:
    resolution: {integrity: sha512-WFj2isz22JahUv+B788TlO3N6zL3nNJGU8CcZbPZvVEkBPaJdCV4vy5wyghty5ROFbCRnm132v8BScu5/1BQ8g==}

  eslint-import-resolver-typescript@3.5.5:
    resolution: {integrity: sha512-TdJqPHs2lW5J9Zpe17DZNQuDnox4xo2o+0tE7Pggain9Rbc19ik8kFtXdxZ250FVx2kF4vlt2RSf4qlUpG7bhw==}
    engines: {node: ^14.18.0 || >=16.0.0}
    peerDependencies:
      eslint: '*'
      eslint-plugin-import: '*'

  eslint-module-utils@2.12.0:
    resolution: {integrity: sha512-wALZ0HFoytlyh/1+4wuZ9FJCD/leWHQzzrxJ8+rebyReSLk7LApMyd3WJaLVoN+D5+WIdJyDK1c6JnE65V4Zyg==}
    engines: {node: '>=4'}
    peerDependencies:
      '@typescript-eslint/parser': '*'
      eslint: '*'
      eslint-import-resolver-node: '*'
      eslint-import-resolver-typescript: '*'
      eslint-import-resolver-webpack: '*'
    peerDependenciesMeta:
      '@typescript-eslint/parser':
        optional: true
      eslint:
        optional: true
      eslint-import-resolver-node:
        optional: true
      eslint-import-resolver-typescript:
        optional: true
      eslint-import-resolver-webpack:
        optional: true

  eslint-plugin-import-newlines@1.3.1:
    resolution: {integrity: sha512-7vyhwliGm+CTwteRw2ym+IO9OaksGYmSt63elPPBM0QJ3zwRwMKtgHOSHVtdHlrSERRTVCsWtMO8dDdAdmHMXg==}
    engines: {node: '>=10.0.0'}
    hasBin: true
    peerDependencies:
      eslint: '>=6.0.0'

  eslint-plugin-import@2.27.5:
    resolution: {integrity: sha512-LmEt3GVofgiGuiE+ORpnvP+kAm3h6MLZJ4Q5HCyHADofsb4VzXFsRiWj3c0OFiV+3DWFh0qg3v9gcPlfc3zRow==}
    engines: {node: '>=4'}
    peerDependencies:
      '@typescript-eslint/parser': '*'
      eslint: ^2 || ^3 || ^4 || ^5 || ^6 || ^7.2.0 || ^8
    peerDependenciesMeta:
      '@typescript-eslint/parser':
        optional: true

  eslint-plugin-jsdoc@50.3.0:
    resolution: {integrity: sha512-P7qDB/RckdKETpBM4CtjHRQ5qXByPmFhRi86sN3E+J+tySchq+RSOGGhI2hDIefmmKFuTi/1ACjqsnDJDDDfzg==}
    engines: {node: '>=18'}
    peerDependencies:
      eslint: ^7.0.0 || ^8.0.0 || ^9.0.0

  eslint-plugin-jsx-a11y@6.7.1:
    resolution: {integrity: sha512-63Bog4iIethyo8smBklORknVjB0T2dwB8Mr/hIC+fBS0uyHdYYpzM/Ed+YC8VxTjlXHEWFOdmgwcDn1U2L9VCA==}
    engines: {node: '>=4.0'}
    peerDependencies:
      eslint: ^3 || ^4 || ^5 || ^6 || ^7 || ^8

  eslint-plugin-react-hooks@4.6.0:
    resolution: {integrity: sha512-oFc7Itz9Qxh2x4gNHStv3BqJq54ExXmfC+a1NjAta66IAN87Wu0R/QArgIS9qKzX3dXKPI9H5crl9QchNMY9+g==}
    engines: {node: '>=10'}
    peerDependencies:
      eslint: ^3.0.0 || ^4.0.0 || ^5.0.0 || ^6.0.0 || ^7.0.0 || ^8.0.0-0

  eslint-plugin-react@7.32.2:
    resolution: {integrity: sha512-t2fBMa+XzonrrNkyVirzKlvn5RXzzPwRHtMvLAtVZrt8oxgnTQaYbU6SXTOO1mwQgp1y5+toMSKInnzGr0Knqg==}
    engines: {node: '>=4'}
    peerDependencies:
      eslint: ^3 || ^4 || ^5 || ^6 || ^7 || ^8

  eslint-scope@5.1.1:
    resolution: {integrity: sha512-2NxwbF/hZ0KpepYN0cNbo+FN6XoK7GaHlQhgx/hIZl6Va0bF45RQOOwhLIy8lQDbuCiadSLCBnH2CFYquit5bw==}
    engines: {node: '>=8.0.0'}

  eslint-scope@7.2.2:
    resolution: {integrity: sha512-dOt21O7lTMhDM+X9mB4GX+DZrZtCUJPL/wlcTqxyrx5IvO0IYtILdtrQGQp+8n5S0gwSVmOf9NQrjMOgfQZlIg==}
    engines: {node: ^12.22.0 || ^14.17.0 || >=16.0.0}

  eslint-visitor-keys@3.4.3:
    resolution: {integrity: sha512-wpc+LXeiyiisxPlEkUzU6svyS1frIO3Mgxj1fdy7Pm8Ygzguax2N3Fa/D/ag1WqbOprdI+uY6wMUl8/a2G+iag==}
    engines: {node: ^12.22.0 || ^14.17.0 || >=16.0.0}

  eslint-visitor-keys@4.2.0:
    resolution: {integrity: sha512-UyLnSehNt62FFhSwjZlHmeokpRK59rcz29j+F1/aDgbkbRTk7wIc9XzdoasMUbRNKDM0qQt/+BJ4BrpFeABemw==}
    engines: {node: ^18.18.0 || ^20.9.0 || >=21.1.0}

  eslint@8.57.1:
    resolution: {integrity: sha512-ypowyDxpVSYpkXr9WPv2PAZCtNip1Mv5KTW0SCurXv/9iOpcrH9PaqUElksqEB6pChqHGDRCFTyrZlGhnLNGiA==}
    engines: {node: ^12.22.0 || ^14.17.0 || >=16.0.0}
    deprecated: This version is no longer supported. Please see https://eslint.org/version-support for other options.
    hasBin: true

  espree@10.3.0:
    resolution: {integrity: sha512-0QYC8b24HWY8zjRnDTL6RiHfDbAWn63qb4LMj1Z4b076A4une81+z03Kg7l7mn/48PUTqoLptSXez8oknU8Clg==}
    engines: {node: ^18.18.0 || ^20.9.0 || >=21.1.0}

  espree@9.6.1:
    resolution: {integrity: sha512-oruZaFkjorTpF32kDSI5/75ViwGeZginGGy2NoOSg3Q9bnwlnmDm4HLnkl0RE3n+njDXR037aY1+x58Z/zFdwQ==}
    engines: {node: ^12.22.0 || ^14.17.0 || >=16.0.0}

  esprima@4.0.1:
    resolution: {integrity: sha512-eGuFFw7Upda+g4p+QHvnW0RyTX/SVeJBDM/gCtMARO0cLuT2HcEKnTPvhjV6aGeqrCB/sbNop0Kszm0jsaWU4A==}
    engines: {node: '>=4'}
    hasBin: true

  esquery@1.6.0:
    resolution: {integrity: sha512-ca9pw9fomFcKPvFLXhBKUK90ZvGibiGOvRJNbjljY7s7uq/5YO4BOzcYtJqExdx99rF6aAcnRxHmcUHcz6sQsg==}
    engines: {node: '>=0.10'}

  esrecurse@4.3.0:
    resolution: {integrity: sha512-KmfKL3b6G+RXvP8N1vr3Tq1kL/oCFgn2NYXEtqP8/L3pKapUA4G8cFVaoF3SU323CD4XypR/ffioHmkti6/Tag==}
    engines: {node: '>=4.0'}

  estraverse@4.3.0:
    resolution: {integrity: sha512-39nnKffWz8xN1BU/2c79n9nB9HDzo0niYUqx6xyqUnyoAnQyyWpOTdZEeiCch8BBu515t4wp9ZmgVfVhn9EBpw==}
    engines: {node: '>=4.0'}

  estraverse@5.3.0:
    resolution: {integrity: sha512-MMdARuVEQziNTeJD8DgMqmhwR11BRQ/cBP+pLtYdSTnf3MIO8fFeiINEbX36ZdNlfU/7A9f3gUw49B3oQsvwBA==}
    engines: {node: '>=4.0'}

  estree-walker@3.0.3:
    resolution: {integrity: sha512-7RUKfXgSMMkzt6ZuXmqapOurLGPPfgj6l9uRZ7lRGolvk0y2yocc35LdcxKC5PQZdn2DMqioAQ2NoWcrTKmm6g==}

  esutils@2.0.3:
    resolution: {integrity: sha512-kVscqXk4OCp68SZ0dkgEKVi6/8ij300KBWTJq32P/dYeWTSwK41WyTxalN1eRmA5Z9UU/LX9D7FWSmV9SAYx6g==}
    engines: {node: '>=0.10.0'}

  event-target-shim@5.0.1:
    resolution: {integrity: sha512-i/2XbnSz/uxRCU6+NdVJgKWDTM427+MqYbkQzD321DuCQJUqOuJKIA0IM2+W2xtYHdKOmZ4dR6fExsd4SXL+WQ==}
    engines: {node: '>=6'}

  events@3.3.0:
    resolution: {integrity: sha512-mQw+2fkQbALzQ7V0MY0IqdnXNOeTtP4r0lN9z7AAawCXgqea7bDii20AYrIBrFd/Hx0M2Ocz6S111CaFkUcb0Q==}
    engines: {node: '>=0.8.x'}

  evp_bytestokey@1.0.3:
    resolution: {integrity: sha512-/f2Go4TognH/KvCISP7OUsHn85hT9nUkxxA9BEWxFn+Oj9o8ZNLm/40hdlgSLyuOimsrTKLUMEorQexp/aPQeA==}

  execa@7.2.0:
    resolution: {integrity: sha512-UduyVP7TLB5IcAQl+OzLyLcS/l32W/GLg+AhHJ+ow40FOk2U3SAllPwR44v4vmdFwIWqpdwxxpQbF1n5ta9seA==}
    engines: {node: ^14.18.0 || ^16.14.0 || >=18.0.0}

  exenv@1.2.2:
    resolution: {integrity: sha512-Z+ktTxTwv9ILfgKCk32OX3n/doe+OcLTRtqK9pcL+JsP3J1/VW8Uvl4ZjLlKqeW4rzK4oesDOGMEMRIZqtP4Iw==}

  expect-type@1.2.1:
    resolution: {integrity: sha512-/kP8CAwxzLVEeFrMm4kMmy4CCDlpipyA7MYLVrdJIkV0fYF0UaigQHRsxHiuY/GEea+bh4KSv3TIlgr+2UL6bw==}
    engines: {node: '>=12.0.0'}

  fake-indexeddb@6.0.0:
    resolution: {integrity: sha512-YEboHE5VfopUclOck7LncgIqskAqnv4q0EWbYCaxKKjAvO93c+TJIaBuGy8CBFdbg9nKdpN3AuPRwVBJ4k7NrQ==}
    engines: {node: '>=18'}

  fast-deep-equal@3.1.3:
    resolution: {integrity: sha512-f3qQ9oQy9j2AhBe/H9VC91wLmKBCCU/gDOnKNAYG5hswO7BLKj09Hc5HYNz9cGI++xlpDCIgDaitVs03ATR84Q==}

  fast-glob@3.3.3:
    resolution: {integrity: sha512-7MptL8U0cqcFdzIzwOTHoilX9x5BrNqye7Z/LuC7kCMRio1EMSyqRK3BEAUD7sXRq4iT4AzTVuZdhgQ2TCvYLg==}
    engines: {node: '>=8.6.0'}

  fast-json-stable-stringify@2.1.0:
    resolution: {integrity: sha512-lhd/wF+Lk98HZoTCtlVraHtfh5XYijIjalXck7saUtuanSDyLMxnHhSXEDJqHxD7msR8D0uCmqlkwjCV8xvwHw==}

  fast-levenshtein@2.0.6:
    resolution: {integrity: sha512-DCXu6Ifhqcks7TZKY3Hxp3y6qphY5SJZmrWMDrKcERSOXWQdMhU9Ig/PYrzyw/ul9jOIyh0N4M0tbC5hodg8dw==}

  fast-uri@3.0.6:
    resolution: {integrity: sha512-Atfo14OibSv5wAp4VWNsFYE1AchQRTv9cBGWET4pZWHzYshFSS9NQI6I57rdKn9croWVMbYFbLhJ+yJvmZIIHw==}

  fastq@1.19.1:
    resolution: {integrity: sha512-GwLTyxkCXjXbxqIhTsMI2Nui8huMPtnxg7krajPJAjnEG/iiOS7i+zCtWGZR9G0NBKbXKh6X9m9UIsYX/N6vvQ==}

  fdir@6.4.6:
    resolution: {integrity: sha512-hiFoqpyZcfNm1yc4u8oWCf9A2c4D3QjCrks3zmoVKVxpQRzmPNar1hUJcBG2RQHvEVGDN+Jm81ZheVLAQMK6+w==}
    peerDependencies:
      picomatch: ^3 || ^4
    peerDependenciesMeta:
      picomatch:
        optional: true

  file-entry-cache@6.0.1:
    resolution: {integrity: sha512-7Gps/XWymbLk2QLYK4NzpMOrYjMhdIxXuIvy2QBsLE6ljuodKvdkWs/cpyJJ3CVIVpH0Oi1Hvg1ovbMzLdFBBg==}
    engines: {node: ^10.12.0 || >=12.0.0}

  fill-range@7.1.1:
    resolution: {integrity: sha512-YsGpe3WHLK8ZYi4tWDg2Jy3ebRz2rXowDxnld4bkQB00cc/1Zw9AWnC0i9ztDJitivtQvaI9KaLyKrc+hBW0yg==}
    engines: {node: '>=8'}

  find-up@5.0.0:
    resolution: {integrity: sha512-78/PXT1wlLLDgTzDs7sjq9hzz0vXD+zn+7wypEe4fXQxCmdmqfGsEPQxmiCSQI3ajFV91bVSsvNtrJRiW6nGng==}
    engines: {node: '>=10'}

  flat-cache@3.2.0:
    resolution: {integrity: sha512-CYcENa+FtcUKLmhhqyctpclsq7QF38pKjZHsGNiSQF5r4FtoKDWabFDl3hzaEQMvT1LHEysw5twgLvpYYb4vbw==}
    engines: {node: ^10.12.0 || >=12.0.0}

  flat@5.0.2:
    resolution: {integrity: sha512-b6suED+5/3rTpUBdG1gupIl8MPFCAMA0QXwmljLhvCUKcUvdE4gWky9zpuGCcXHOsz4J9wPGNWq6OKpmIzz3hQ==}
    hasBin: true

  flatted@3.3.3:
    resolution: {integrity: sha512-GX+ysw4PBCz0PzosHDepZGANEuFCMLrnRTiEy9McGjmkCQYwRq4A/X786G/fjM/+OjsWSU1ZrY5qyARZmO/uwg==}

  flatten@1.0.3:
    resolution: {integrity: sha512-dVsPA/UwQ8+2uoFe5GHtiBMu48dWLTdsuEd7CKGlZlD78r1TTWBvDuFaFGKCo/ZfEr95Uk56vZoX86OsHkUeIg==}
    deprecated: flatten is deprecated in favor of utility frameworks such as lodash.

  follow-redirects@1.15.9:
    resolution: {integrity: sha512-gew4GsXizNgdoRyqmyfMHyAmXsZDk6mHkSxZFCzW9gwlbtOW44CDtYavM+y+72qD/Vq2l550kMF52DT8fOLJqQ==}
    engines: {node: '>=4.0'}
    peerDependencies:
      debug: '*'
    peerDependenciesMeta:
      debug:
        optional: true

  for-each@0.3.5:
    resolution: {integrity: sha512-dKx12eRCVIzqCxFGplyFKJMPvLEWgmNtUrpTiJIR5u97zEhRG8ySrtboPHZXx7daLxQVrl643cTzbab2tkQjxg==}
    engines: {node: '>= 0.4'}

  foreground-child@3.3.1:
    resolution: {integrity: sha512-gIXjKqtFuWEgzFRJA9WCQeSJLZDjgJUOMCMzxtvFq/37KojM1BFGufqsCy0r4qSQmYLsZYMeyRqzIWOMup03sw==}
    engines: {node: '>=14'}

  form-data-encoder@1.7.2:
    resolution: {integrity: sha512-qfqtYan3rxrnCk1VYaA4H+Ms9xdpPqvLZa6xmMgFvhO32x7/3J/ExcTd6qpxM0vH2GdMI+poehyBZvqfMTto8A==}

  form-data@4.0.0:
    resolution: {integrity: sha512-ETEklSGi5t0QMZuiXoA/Q6vcnxcLQP5vdugSpuAyi6SVGi2clPPp+xgEhuMaHC+zGgn31Kd235W35f7Hykkaww==}
    engines: {node: '>= 6'}

  form-data@4.0.4:
    resolution: {integrity: sha512-KrGhL9Q4zjj0kiUt5OO4Mr/A/jlI2jDYs5eHBpYHPcBEVSiipAvn2Ko2HnPe20rmcuuvMHNdZFp+4IlGTMF0Ow==}
    engines: {node: '>= 6'}

  formdata-node@4.4.1:
    resolution: {integrity: sha512-0iirZp3uVDjVGt9p49aTaqjk84TrglENEDuqfdlZQ1roC9CWlPk6Avf8EEnZNcAqPonwkG35x4n3ww/1THYAeQ==}
    engines: {node: '>= 12.20'}

  fraction.js@4.3.7:
    resolution: {integrity: sha512-ZsDfxO51wGAXREY55a7la9LScWpwv9RxIrYABrlvOFBlH/ShPnrtsXeuUIfXKKOVicNxQ+o8JTbJvjS4M89yew==}

  fs-constants@1.0.0:
    resolution: {integrity: sha512-y6OAwoSIf7FyjMIv94u+b5rdheZEjzR63GTyZJm5qh4Bi+2YgwLCcI/fPFZkL5PSixOt6ZNKm+w+Hfp/Bciwow==}

  fs-extra@10.1.0:
    resolution: {integrity: sha512-oRXApq54ETRj4eMiFzGnHWGy+zo5raudjuxN0b8H7s/RU2oW0Wvsx9O0ACRN/kRq9E8Vu/ReskGB5o3ji+FzHQ==}
    engines: {node: '>=12'}

  fs-extra@11.3.0:
    resolution: {integrity: sha512-Z4XaCL6dUDHfP/jT25jJKMmtxvuwbkrD1vNSMFlo9lNLY2c5FHYSQgHPRZUjAB26TpDEoW9HCOgplrdbaPV/ew==}
    engines: {node: '>=14.14'}

  fs.realpath@1.0.0:
    resolution: {integrity: sha512-OO0pH2lK6a0hZnAdau5ItzHPI6pUlvI7jMVnxUQRtw4owF2wk8lOSabtGDCTP4Ggrg2MbGnWO9X8K1t4+fGMDw==}

  fsevents@2.3.2:
    resolution: {integrity: sha512-xiqMQR4xAeHTuB9uWm+fFRcIOgKBMiOBP+eXiyT7jsgVCq1bkVygt00oASowB7EdtpOHaaPgKt812P9ab+DDKA==}
    engines: {node: ^8.16.0 || ^10.6.0 || >=11.0.0}
    os: [darwin]

  fsevents@2.3.3:
    resolution: {integrity: sha512-5xoDfX+fL7faATnagmWPpbFtwh/R77WmMMqqHGS65C3vvB0YHrgF+B1YmZ3441tMj5n63k0212XNoJwzlhffQw==}
    engines: {node: ^8.16.0 || ^10.6.0 || >=11.0.0}
    os: [darwin]

  function-bind@1.1.2:
    resolution: {integrity: sha512-7XHNxH7qX9xG5mIwxkhumTox/MIRNcOgDrxWsMt2pAr23WHp6MrRlN7FBSFpCpr+oVO0F744iUgR82nJMfG2SA==}

  function.prototype.name@1.1.8:
    resolution: {integrity: sha512-e5iwyodOHhbMr/yNrc7fDYG4qlbIvI5gajyzPnb5TCwyhjApznQh1BMFou9b30SevY43gCJKXycoCBjMbsuW0Q==}
    engines: {node: '>= 0.4'}

  functions-have-names@1.2.3:
    resolution: {integrity: sha512-xckBUXyTIqT97tq2x2AMb+g163b5JFysYk0x4qxNFwbfQkmNZoiRHb6sPzI9/QV33WeuvVYBUIiD4NzNIyqaRQ==}

  get-intrinsic@1.3.0:
    resolution: {integrity: sha512-9fSjSaos/fRIVIp+xSJlE6lfwhES7LNtKaCBIamHsjr2na1BiABJPo0mOjjz8GJDURarmCPGqaiVg5mfjb98CQ==}
    engines: {node: '>= 0.4'}

  get-proto@1.0.1:
    resolution: {integrity: sha512-sTSfBjoXBp89JvIKIefqw7U2CCebsc74kiY6awiGogKtoSGbgjYE/G/+l9sF3MWFPNc9IcoOC4ODfKHfxFmp0g==}
    engines: {node: '>= 0.4'}

  get-stream@6.0.1:
    resolution: {integrity: sha512-ts6Wi+2j3jQjqi70w5AlN8DFnkSwC+MqmxEzdEALB2qXZYV3X/b1CTfgPLGJNMeAWxdPfU8FO1ms3NUfaHCPYg==}
    engines: {node: '>=10'}

  get-symbol-description@1.1.0:
    resolution: {integrity: sha512-w9UMqWwJxHNOvoNzSJ2oPF5wvYcvP7jUvYzhp67yEhTi17ZDBBC1z9pTdGuzjD+EFIqLSYRweZjqfiPzQ06Ebg==}
    engines: {node: '>= 0.4'}

  get-tsconfig@4.10.0:
    resolution: {integrity: sha512-kGzZ3LWWQcGIAmg6iWvXn0ei6WDtV26wzHRMwDSzmAbcXrTEXxHy6IehI6/4eT6VRKyMP1eF1VqwrVUmE/LR7A==}

  glob-parent@5.1.2:
    resolution: {integrity: sha512-AOIgSQCepiJYwP3ARnGx+5VnTu2HBYdzbGP45eLw1vr3zB3vZLeyed1sC9hnbcOc9/SrMyM5RPQrkGz4aS9Zow==}
    engines: {node: '>= 6'}

  glob-parent@6.0.2:
    resolution: {integrity: sha512-XxwI8EOhVQgWp6iDL+3b0r86f4d6AX6zSU55HfB4ydCEuXLXc5FcYeOu+nnGftS4TEju/11rt4KJPTMgbfmv4A==}
    engines: {node: '>=10.13.0'}

  glob-to-regexp@0.4.1:
    resolution: {integrity: sha512-lkX1HJXwyMcprw/5YUZc2s7DrpAiHB21/V+E1rHUrVNokkvB6bqMzT0VfV6/86ZNabt1k14YOIaT7nDvOX3Iiw==}

  glob@10.4.5:
    resolution: {integrity: sha512-7Bv8RF0k6xjo7d4A/PxYLbUCfb6c+Vpd2/mB2yRDlew7Jb5hEXiCD9ibfO7wpk8i4sevK6DFny9h7EYbM3/sHg==}
    hasBin: true

  glob@7.2.3:
    resolution: {integrity: sha512-nFR0zLpU2YCaRxwoCJvL6UvCH2JFyFVIvwTLsIf21AuHlMskA1hhTdk+LlYJtOlYt9v6dvszD2BGRqBL+iQK9Q==}
    deprecated: Glob versions prior to v9 are no longer supported

  glob@8.1.0:
    resolution: {integrity: sha512-r8hpEjiQEYlF2QU0df3dS+nxxSIreXQS1qRhMJM0Q5NDdR386C7jb7Hwwod8Fgiuex+k0GFjgft18yvxm5XoCQ==}
    engines: {node: '>=12'}
    deprecated: Glob versions prior to v9 are no longer supported

  globals@13.24.0:
    resolution: {integrity: sha512-AhO5QUcj8llrbG09iWhPU2B204J1xnPeL8kQmVorSsy+Sjj1sk8gIyh6cUocGmH4L0UuhAJy+hJMRA4mgA4mFQ==}
    engines: {node: '>=8'}

  globalthis@1.0.4:
    resolution: {integrity: sha512-DpLKbNU4WylpxJykQujfCcwYWiV/Jhm50Goo0wrVILAv5jOr9d+H+UR3PhSCD2rCCEIg0uc+G+muBTwD54JhDQ==}
    engines: {node: '>= 0.4'}

  globby@11.1.0:
    resolution: {integrity: sha512-jhIXaOzy1sb8IyocaruWSn1TjmnBVs8Ayhcy83rmxNJ8q2uWKCAj3CnJY+KpGSXCueAPc0i05kVvVKtP1t9S3g==}
    engines: {node: '>=10'}

  globby@13.2.2:
    resolution: {integrity: sha512-Y1zNGV+pzQdh7H39l9zgB4PJqjRNqydvdYCDG4HFXM4XuvSaQQlEc91IU1yALL8gUTDomgBAfz3XJdmUS+oo0w==}
    engines: {node: ^12.20.0 || ^14.13.1 || >=16.0.0}

  globby@14.1.0:
    resolution: {integrity: sha512-0Ia46fDOaT7k4og1PDW4YbodWWr3scS2vAr2lTbsplOt2WkKp0vQbkI9wKis/T5LV/dqPjO3bpS/z6GTJB82LA==}
    engines: {node: '>=18'}

  globby@6.1.0:
    resolution: {integrity: sha512-KVbFv2TQtbzCoxAnfD6JcHZTYCzyliEaaeM/gH8qQdkKr5s0OP9scEgvdcngyk7AVdY6YVW/TJHd+lQ/Df3Daw==}
    engines: {node: '>=0.10.0'}

  globrex@0.1.2:
    resolution: {integrity: sha512-uHJgbwAMwNFf5mLst7IWLNg14x1CkeqglJb/K3doi4dw6q2IvAAmM/Y81kevy83wP+Sst+nutFTYOGg3d1lsxg==}

  gopd@1.2.0:
    resolution: {integrity: sha512-ZUKRh6/kUFoAiTAtTYPZJ3hw9wNxx+BIBOijnlG9PnrJsCcSjs1wyyD6vJpaYtgnzDrKYRSqf3OO6Rfa93xsRg==}
    engines: {node: '>= 0.4'}

  graceful-fs@4.2.11:
    resolution: {integrity: sha512-RbJ5/jmFcNNCcDV5o9eTnBLJ/HszWV0P73bc+Ff4nS/rJj+YaS6IGyiOL0VoBYX+l1Wrl3k63h/KrH+nhJ0XvQ==}

  graphemer@1.4.0:
    resolution: {integrity: sha512-EtKwoO6kxCL9WO5xipiHTZlSzBm7WLT627TqC/uVRd0HKmq8NXyebnNYxDoBi7wt8eTWrUrKXCOVaFq9x1kgag==}

  gzip-size@6.0.0:
    resolution: {integrity: sha512-ax7ZYomf6jqPTQ4+XCpUGyXKHk5WweS+e05MBO4/y3WJ5RkmPXNKvX+bx1behVILVwr6JSQvZAku021CHPXG3Q==}
    engines: {node: '>=10'}

  has-bigints@1.1.0:
    resolution: {integrity: sha512-R3pbpkcIqv2Pm3dUwgjclDRVmWpTJW2DcMzcIhEXEx1oh/CEMObMm3KLmRJOdvhM7o4uQBnwr8pzRK2sJWIqfg==}
    engines: {node: '>= 0.4'}

  has-flag@3.0.0:
    resolution: {integrity: sha512-sKJf1+ceQBr4SMkvQnBDNDtf4TXpVhVGateu0t918bl30FnbE2m4vNLX+VWe/dpjlb+HugGYzW7uQXH98HPEYw==}
    engines: {node: '>=4'}

  has-flag@4.0.0:
    resolution: {integrity: sha512-EykJT/Q1KjTWctppgIAgfSO0tKVuZUjhgMr17kqTumMl6Afv3EISleU7qZUzoXDFTAHTDC4NOoG/ZxU3EvlMPQ==}
    engines: {node: '>=8'}

  has-property-descriptors@1.0.2:
    resolution: {integrity: sha512-55JNKuIW+vq4Ke1BjOTjM2YctQIvCT7GFzHwmfZPGo5wnrgkid0YQtnAleFSqumZm4az3n2BS+erby5ipJdgrg==}

  has-proto@1.2.0:
    resolution: {integrity: sha512-KIL7eQPfHQRC8+XluaIw7BHUwwqL19bQn4hzNgdr+1wXoU0KKj6rufu47lhY7KbJR2C6T6+PfyN0Ea7wkSS+qQ==}
    engines: {node: '>= 0.4'}

  has-symbols@1.1.0:
    resolution: {integrity: sha512-1cDNdwJ2Jaohmb3sg4OmKaMBwuC48sYni5HUw2DvsC8LjGTLK9h+eb1X6RyuOHe4hT0ULCW68iomhjUoKUqlPQ==}
    engines: {node: '>= 0.4'}

  has-tostringtag@1.0.2:
    resolution: {integrity: sha512-NqADB8VjPFLM2V0VvHUewwwsw0ZWBaIdgo+ieHtK3hasLz4qeCRjYcqfB6AQrBggRKppKF8L52/VqdVsO47Dlw==}
    engines: {node: '>= 0.4'}

  has@1.0.4:
    resolution: {integrity: sha512-qdSAmqLF6209RFj4VVItywPMbm3vWylknmB3nvNiUIs72xAimcM8nVYxYr7ncvZq5qzk9MKIZR8ijqD/1QuYjQ==}
    engines: {node: '>= 0.4.0'}

  hash-base@3.0.5:
    resolution: {integrity: sha512-vXm0l45VbcHEVlTCzs8M+s0VeYsB2lnlAaThoLKGXr3bE/VWDOelNUnycUPEhKEaXARL2TEFjBOyUiM6+55KBg==}
    engines: {node: '>= 0.10'}

  hash-base@3.1.0:
    resolution: {integrity: sha512-1nmYp/rhMDiE7AYkDw+lLwlAzz0AntGIe51F3RfFfEqyQ3feY2eI/NcwC6umIQVOASPMsWJLJScWKSSvzL9IVA==}
    engines: {node: '>=4'}

  hash.js@1.1.7:
    resolution: {integrity: sha512-taOaskGt4z4SOANNseOviYDvjEJinIkRgmp7LbKP2YTTmVxWBl87s/uzK9r+44BclBSp2X7K1hqeNfz9JbBeXA==}

  hasown@2.0.2:
    resolution: {integrity: sha512-0hJU9SCPvmMzIBdZFqNPXWa6dqh7WdH0cII9y+CyS8rG3nL48Bclra9HmKhVVUHyPWNH5Y7xDwAB7bfgSjkUMQ==}
    engines: {node: '>= 0.4'}

  he@1.2.0:
    resolution: {integrity: sha512-F/1DnUGPopORZi0ni+CvrCgHQ5FyEAHRLSApuYWMmrbSwoN2Mn/7k+Gl38gJnR7yyDZk6WLXwiGod1JOWNDKGw==}
    hasBin: true

  hmac-drbg@1.0.1:
    resolution: {integrity: sha512-Tti3gMqLdZfhOQY1Mzf/AanLiqh1WTiJgEj26ZuYQ9fbkLomzGchCws4FyrSd4VkpBfiNhaE1On+lOz894jvXg==}

  html-encoding-sniffer@4.0.0:
    resolution: {integrity: sha512-Y22oTqIU4uuPgEemfz7NDJz6OeKf12Lsu+QC+s3BVpda64lTiMYCyGwg5ki4vFxkMwQdeZDl2adZoqUgdFuTgQ==}
    engines: {node: '>=18'}

  html-escaper@2.0.2:
    resolution: {integrity: sha512-H2iMtd0I4Mt5eYiapRdIDjp+XzelXQ0tFE4JS7YFwFevXXMmOp9myNrUvCg0D6ws8iqkRPBfKHgbwig1SmlLfg==}

  html-minifier-terser@6.1.0:
    resolution: {integrity: sha512-YXxSlJBZTP7RS3tWnQw74ooKa6L9b9i9QYXY21eUEvhZ3u9XLfv6OnFsQq6RxkhHygsaUMvYsZRV5rU/OVNZxw==}
    engines: {node: '>=12'}
    hasBin: true

  html-webpack-plugin@5.6.3:
    resolution: {integrity: sha512-QSf1yjtSAsmf7rYBV7XX86uua4W/vkhIt0xNXKbsi2foEeW7vjJQz4bhnpL3xH+l1ryl1680uNv968Z+X6jSYg==}
    engines: {node: '>=10.13.0'}
    peerDependencies:
      '@rspack/core': 0.x || 1.x
      webpack: ^5.20.0
    peerDependenciesMeta:
      '@rspack/core':
        optional: true
      webpack:
        optional: true

  htmlparser2@6.1.0:
    resolution: {integrity: sha512-gyyPk6rgonLFEDGoeRgQNaEUvdJ4ktTmmUh/h2t7s+M8oPpIPxgNACWa+6ESR57kXstwqPiCut0V8NRpcwgU7A==}

  http-proxy-agent@7.0.2:
    resolution: {integrity: sha512-T1gkAiYYDWYx3V5Bmyu7HcfcvL7mUrTWiM6yOfa3PIphViJ/gFPbvidQ+veqSOHci/PxBcDabeUNCzpOODJZig==}
    engines: {node: '>= 14'}

  https-proxy-agent@7.0.6:
    resolution: {integrity: sha512-vK9P5/iUfdl95AI+JVyUuIcVtd4ofvtrOr3HNtM2yxC9bnMbEdp3x01OhQNnjb8IJYi38VlTE3mBXwcfvywuSw==}
    engines: {node: '>= 14'}

  human-signals@4.3.1:
    resolution: {integrity: sha512-nZXjEF2nbo7lIw3mgYjItAfgQXog3OjJogSbKa2CQIIvSGWcKgeJnQlNXip6NglNzYH45nSRiEVimMvYL8DDqQ==}
    engines: {node: '>=14.18.0'}

  humanize-ms@1.2.1:
    resolution: {integrity: sha512-Fl70vYtsAFb/C06PTS9dZBo7ihau+Tu/DNCk/OyHhea07S+aeMWpFFkUaXRa8fI+ScZbEI8dfSxwY7gxZ9SAVQ==}

  husky@7.0.4:
    resolution: {integrity: sha512-vbaCKN2QLtP/vD4yvs6iz6hBEo6wkSzs8HpRah1Z6aGmF2KW5PdYuAd7uX5a+OyBZHBhd+TFLqgjUgytQr4RvQ==}
    engines: {node: '>=12'}
    hasBin: true

  iconv-lite@0.6.3:
    resolution: {integrity: sha512-4fCk79wshMdzMp2rH06qWrJE4iolqLhCUH+OiuIgU++RB0+94NlDL81atO7GX55uUKueo0txHNtvEyI6D7WdMw==}
    engines: {node: '>=0.10.0'}

  icss-utils@5.1.0:
    resolution: {integrity: sha512-soFhflCVWLfRNOPU3iv5Z9VUdT44xFRbzjLsEzSr5AQmgqPMTHdU3PMT1Cf1ssx8fLNJDA1juftYl+PUcv3MqA==}
    engines: {node: ^10 || ^12 || >= 14}
    peerDependencies:
      postcss: ^8.1.0

  idb@8.0.2:
    resolution: {integrity: sha512-CX70rYhx7GDDQzwwQMDwF6kDRQi5vVs6khHUumDrMecBylKkwvZ8HWvKV08AGb7VbpoGCWUQ4aHzNDgoUiOIUg==}

  ieee754@1.2.1:
    resolution: {integrity: sha512-dcyqhDvX1C46lXZcVqCpK+FtMRQVdIMN6/Df5js2zouUsqG7I6sFxitIC+7KYK29KdXOLHdu9zL4sFnoVQnqaA==}

  ignore@5.3.2:
    resolution: {integrity: sha512-hsBTNUqQTDwkWtcdYI2i06Y/nUBEsNEDJKjWdigLvegy8kDuJAS8uRlpkkcQpyEXL0Z/pjDy5HBmMjRCJ2gq+g==}
    engines: {node: '>= 4'}

  ignore@7.0.3:
    resolution: {integrity: sha512-bAH5jbK/F3T3Jls4I0SO1hmPR0dKU0a7+SY6n1yzRtG54FLO8d6w/nxLFX2Nb7dBu6cCWXPaAME6cYqFUMmuCA==}
    engines: {node: '>= 4'}

  import-fresh@3.3.1:
    resolution: {integrity: sha512-TR3KfrTZTYLPB6jUjfx6MF9WcWrHL9su5TObK4ZkYgBdWKPOFoSoQIdEuTuR82pmtxH2spWG9h6etwfr1pLBqQ==}
    engines: {node: '>=6'}

  imurmurhash@0.1.4:
    resolution: {integrity: sha512-JmXMZ6wuvDmLiHEml9ykzqO6lwFbof0GG4IkcGaENdCRDDmMVnny7s5HsIgHCbaq0w2MyPhDqkhTUgS2LU2PHA==}
    engines: {node: '>=0.8.19'}

  indent-string@4.0.0:
    resolution: {integrity: sha512-EdDDZu4A2OyIK7Lr/2zG+w5jmbuk1DVBnEwREQvBzspBJkCEbRa8GxU1lghYcaGJCnRWibjDXlq779X1/y5xwg==}
    engines: {node: '>=8'}

  indexes-of@1.0.1:
    resolution: {integrity: sha512-bup+4tap3Hympa+JBJUG7XuOsdNQ6fxt0MHyXMKuLBKn0OqsTfvUxkUrroEX1+B2VsSHvCjiIcZVxRtYa4nllA==}

  inflight@1.0.6:
    resolution: {integrity: sha512-k92I/b08q4wvFscXCLvqfsHCrjrF7yiXsQuIVvVE7N82W3+aqpzuUdBbfhWcy/FZR3/4IgflMgKLOsvPDrGCJA==}
    deprecated: This module is not supported, and leaks memory. Do not use it. Check out lru-cache if you want a good and tested way to coalesce async requests by a key value, which is much more comprehensive and powerful.

  inherits@2.0.4:
    resolution: {integrity: sha512-k/vGaX4/Yla3WzyMCvTQOXYeIHvqOKtnqBduzTHpzpQZzAskKMhZ2K+EnBiSM9zGSoIFeMpXKxa4dYeZIQqewQ==}

  ini@1.3.8:
    resolution: {integrity: sha512-JV/yugV2uzW5iMRSiZAyDtQd+nxtUnjeLt0acNdw98kKLrvuRVyB80tsREOE7yvGVgalhZ6RNXCmEHkUKBKxew==}

  internal-slot@1.1.0:
    resolution: {integrity: sha512-4gd7VpWNQNB4UKKCFFVcp1AVv+FMOgs9NKzjHKusc8jTMhd5eL1NqQqOpE0KzMds804/yHlglp3uxgluOqAPLw==}
    engines: {node: '>= 0.4'}

  ip-bigint@7.3.0:
    resolution: {integrity: sha512-2qVAe0Q9+Y+5nGvmogwK9y4kefD5Ks5l/IG0Jo1lhU9gIF34jifhqrwXwzkIl+LC594Q6SyAlngs4p890xsXVw==}
    engines: {node: '>=16'}

  ip-regex@4.3.0:
    resolution: {integrity: sha512-B9ZWJxHHOHUhUjCPrMpLD4xEq35bUTClHM1S6CBU5ixQnkZmwipwgc96vAd7AAGM9TGHvJR+Uss+/Ak6UphK+Q==}
    engines: {node: '>=8'}

  ip-regex@5.0.0:
    resolution: {integrity: sha512-fOCG6lhoKKakwv+C6KdsOnGvgXnmgfmp0myi3bcNwj3qfwPAxRKWEuFhvEFF7ceYIz6+1jRZ+yguLFAmUNPEfw==}
    engines: {node: ^12.20.0 || ^14.13.1 || >=16.0.0}

  is-arguments@1.2.0:
    resolution: {integrity: sha512-7bVbi0huj/wrIAOzb8U1aszg9kdi3KN/CyU19CTI7tAoZYEZoL9yCDXpbXN+uPsuWnP02cyug1gleqq+TU+YCA==}
    engines: {node: '>= 0.4'}

  is-array-buffer@3.0.5:
    resolution: {integrity: sha512-DDfANUiiG2wC1qawP66qlTugJeL5HyzMpfr8lLK+jMQirGzNod0B12cFB/9q838Ru27sBwfw78/rdoU7RERz6A==}
    engines: {node: '>= 0.4'}

  is-arrayish@0.2.1:
    resolution: {integrity: sha512-zz06S8t0ozoDXMG+ube26zeCTNXcKIPJZJi8hBrF4idCLms4CG9QtK7qBl1boi5ODzFpjswb5JPmHCbMpjaYzg==}

  is-async-function@2.1.1:
    resolution: {integrity: sha512-9dgM/cZBnNvjzaMYHVoxxfPj2QXt22Ev7SuuPrs+xav0ukGB0S6d4ydZdEiM48kLx5kDV+QBPrpVnFyefL8kkQ==}
    engines: {node: '>= 0.4'}

  is-bigint@1.1.0:
    resolution: {integrity: sha512-n4ZT37wG78iz03xPRKJrHTdZbe3IicyucEtdRsV5yglwc3GyUfbAfpSeD0FJ41NbUNSt5wbhqfp1fS+BgnvDFQ==}
    engines: {node: '>= 0.4'}

  is-boolean-object@1.2.2:
    resolution: {integrity: sha512-wa56o2/ElJMYqjCjGkXri7it5FbebW5usLw/nPmCMs5DeZ7eziSYZhSmPRn0txqeW4LnAmQQU7FgqLpsEFKM4A==}
    engines: {node: '>= 0.4'}

  is-buffer@1.1.6:
    resolution: {integrity: sha512-NcdALwpXkTm5Zvvbk7owOUSvVvBKDgKP5/ewfXEznmQFfs4ZRmanOeKBTjRVjka3QFoN6XJ+9F3USqfHqTaU5w==}

  is-callable@1.2.7:
    resolution: {integrity: sha512-1BC0BVFhS/p0qtw6enp8e+8OD0UrK0oFLztSjNzhcKA3WDuJxxAPXzPuPtKkjEY9UUoEWlX/8fgKeu2S8i9JTA==}
    engines: {node: '>= 0.4'}

  is-cidr@4.0.2:
    resolution: {integrity: sha512-z4a1ENUajDbEl/Q6/pVBpTR1nBjjEE1X7qb7bmWYanNnPoKAvUCPFKeXV6Fe4mgTkWKBqiHIcwsI3SndiO5FeA==}
    engines: {node: '>=10'}

  is-core-module@2.16.1:
    resolution: {integrity: sha512-UfoeMA6fIJ8wTYFEUjelnaGI67v6+N7qXJEvQuIGa99l4xsCruSYOVSQ0uPANn4dAzm8lkYPaKLrrijLq7x23w==}
    engines: {node: '>= 0.4'}

  is-data-view@1.0.2:
    resolution: {integrity: sha512-RKtWF8pGmS87i2D6gqQu/l7EYRlVdfzemCJN/P3UOs//x1QE7mfhvzHIApBTRf7axvT6DMGwSwBXYCT0nfB9xw==}
    engines: {node: '>= 0.4'}

  is-date-object@1.1.0:
    resolution: {integrity: sha512-PwwhEakHVKTdRNVOw+/Gyh0+MzlCl4R6qKvkhuvLtPMggI1WAHt9sOwZxQLSGpUaDnrdyDsomoRgNnCfKNSXXg==}
    engines: {node: '>= 0.4'}

  is-extglob@2.1.1:
    resolution: {integrity: sha512-SbKbANkN603Vi4jEZv49LeVJMn4yGwsbzZworEoyEiutsN3nJYdbO36zfhGJ6QEDpOZIFkDtnq5JRxmvl3jsoQ==}
    engines: {node: '>=0.10.0'}

  is-finalizationregistry@1.1.1:
    resolution: {integrity: sha512-1pC6N8qWJbWoPtEjgcL2xyhQOP491EQjeUo3qTKcmV8YSDDJrOepfG8pcC7h/QgnQHYSv0mJ3Z/ZWxmatVrysg==}
    engines: {node: '>= 0.4'}

  is-fullwidth-code-point@3.0.0:
    resolution: {integrity: sha512-zymm5+u+sCsSWyD9qNaejV3DFvhCKclKdizYaJUuHA83RLjb7nSuGnddCHGv0hk+KY7BMAlsWeK4Ueg6EV6XQg==}
    engines: {node: '>=8'}

  is-fullwidth-code-point@4.0.0:
    resolution: {integrity: sha512-O4L094N2/dZ7xqVdrXhh9r1KODPJpFms8B5sGdJLPy664AgvXsreZUyCQQNItZRDlYug4xStLjNp/sz3HvBowQ==}
    engines: {node: '>=12'}

  is-generator-function@1.1.0:
    resolution: {integrity: sha512-nPUB5km40q9e8UfN/Zc24eLlzdSf9OfKByBw9CIdw4H1giPMeA0OIJvbchsCu4npfI2QcMVBsGEBHKZ7wLTWmQ==}
    engines: {node: '>= 0.4'}

  is-glob@4.0.3:
    resolution: {integrity: sha512-xelSayHH36ZgE7ZWhli7pW34hNbNl8Ojv5KVmkJD4hBdD3th8Tfk9vYasLM+mXWOZhFkgZfxhLSnrwRr4elSSg==}
    engines: {node: '>=0.10.0'}

  is-ip@3.1.0:
    resolution: {integrity: sha512-35vd5necO7IitFPjd/YBeqwWnyDWbuLH9ZXQdMfDA8TEo7pv5X8yfrvVO3xbJbLUlERCMvf6X0hTUamQxCYJ9Q==}
    engines: {node: '>=8'}

  is-map@2.0.3:
    resolution: {integrity: sha512-1Qed0/Hr2m+YqxnM09CjA2d/i6YZNfF6R2oRAOj36eUdS6qIV/huPJNSEpKbupewFs+ZsJlxsjjPbc0/afW6Lw==}
    engines: {node: '>= 0.4'}

  is-nan@1.3.2:
    resolution: {integrity: sha512-E+zBKpQ2t6MEo1VsonYmluk9NxGrbzpeeLC2xIViuO2EjU2xsXsBPwTr3Ykv9l08UYEVEdWeRZNouaZqF6RN0w==}
    engines: {node: '>= 0.4'}

  is-number-object@1.1.1:
    resolution: {integrity: sha512-lZhclumE1G6VYD8VHe35wFaIif+CTy5SJIi5+3y4psDgWu4wPDoBhF8NxUOinEc7pHgiTsT6MaBb92rKhhD+Xw==}
    engines: {node: '>= 0.4'}

  is-number@7.0.0:
    resolution: {integrity: sha512-41Cifkg6e8TylSpdtTpeLVMqvSBEVzTttHvERD741+pnZ8ANv0004MRL43QKPDlK9cGvNp6NZWZUBlbGXYxxng==}
    engines: {node: '>=0.12.0'}

  is-path-cwd@2.2.0:
    resolution: {integrity: sha512-w942bTcih8fdJPJmQHFzkS76NEP8Kzzvmw92cXsazb8intwLqPibPPdXf4ANdKV3rYMuuQYGIWtvz9JilB3NFQ==}
    engines: {node: '>=6'}

  is-path-in-cwd@2.1.0:
    resolution: {integrity: sha512-rNocXHgipO+rvnP6dk3zI20RpOtrAM/kzbB258Uw5BWr3TpXi861yzjo16Dn4hUox07iw5AyeMLHWsujkjzvRQ==}
    engines: {node: '>=6'}

  is-path-inside@2.1.0:
    resolution: {integrity: sha512-wiyhTzfDWsvwAW53OBWF5zuvaOGlZ6PwYxAbPVDhpm+gM09xKQGjBq/8uYN12aDvMxnAnq3dxTyoSoRNmg5YFg==}
    engines: {node: '>=6'}

  is-path-inside@3.0.3:
    resolution: {integrity: sha512-Fd4gABb+ycGAmKou8eMftCupSir5lRxqf4aD/vd0cD2qc4HL07OjCeuHMr8Ro4CoMaeCKDB0/ECBOVWjTwUvPQ==}
    engines: {node: '>=8'}

  is-plain-object@2.0.4:
    resolution: {integrity: sha512-h5PpgXkWitc38BBMYawTYMWJHFZJVnBquFE57xFpjB8pJFiF6gZ+bU+WyI/yqXiFR5mdLsgYNaPe8uao6Uv9Og==}
    engines: {node: '>=0.10.0'}

  is-potential-custom-element-name@1.0.1:
    resolution: {integrity: sha512-bCYeRA2rVibKZd+s2625gGnGF/t7DSqDs4dP7CrLA1m7jKWz6pps0LpYLJN8Q64HtmPKJ1hrN3nzPNKFEKOUiQ==}

  is-regex@1.2.1:
    resolution: {integrity: sha512-MjYsKHO5O7mCsmRGxWcLWheFqN9DJ/2TmngvjKXihe6efViPqc274+Fx/4fYj/r03+ESvBdTXK0V6tA3rgez1g==}
    engines: {node: '>= 0.4'}

  is-set@2.0.3:
    resolution: {integrity: sha512-iPAjerrse27/ygGLxw+EBR9agv9Y6uLeYVJMu+QNCoouJ1/1ri0mGrcWpfCqFZuzzx3WjtwxG098X+n4OuRkPg==}
    engines: {node: '>= 0.4'}

  is-shared-array-buffer@1.0.4:
    resolution: {integrity: sha512-ISWac8drv4ZGfwKl5slpHG9OwPNty4jOWPRIhBpxOoD+hqITiwuipOQ2bNthAzwA3B4fIjO4Nln74N0S9byq8A==}
    engines: {node: '>= 0.4'}

  is-stream@3.0.0:
    resolution: {integrity: sha512-LnQR4bZ9IADDRSkvpqMGvt/tEJWclzklNgSw48V5EAaAeDd6qGvN8ei6k5p0tvxSR171VmGyHuTiAOfxAbr8kA==}
    engines: {node: ^12.20.0 || ^14.13.1 || >=16.0.0}

  is-string@1.1.1:
    resolution: {integrity: sha512-BtEeSsoaQjlSPBemMQIrY1MY0uM6vnS1g5fmufYOtnxLGUZM2178PKbhsk7Ffv58IX+ZtcvoGwccYsh0PglkAA==}
    engines: {node: '>= 0.4'}

  is-symbol@1.1.1:
    resolution: {integrity: sha512-9gGx6GTtCQM73BgmHQXfDmLtfjjTUDSyoxTCbp5WtoixAhfgsDirWIcVQ/IHpvI5Vgd5i/J5F7B9cN/WlVbC/w==}
    engines: {node: '>= 0.4'}

  is-typed-array@1.1.15:
    resolution: {integrity: sha512-p3EcsicXjit7SaskXHs1hA91QxgTw46Fv6EFKKGS5DRFLD8yKnohjF3hxoju94b/OcMZoQukzpPpBE9uLVKzgQ==}
    engines: {node: '>= 0.4'}

  is-weakmap@2.0.2:
    resolution: {integrity: sha512-K5pXYOm9wqY1RgjpL3YTkF39tni1XajUIkawTLUo9EZEVUFga5gSQJF8nNS7ZwJQ02y+1YCNYcMh+HIf1ZqE+w==}
    engines: {node: '>= 0.4'}

  is-weakref@1.1.1:
    resolution: {integrity: sha512-6i9mGWSlqzNMEqpCp93KwRS1uUOodk2OJ6b+sq7ZPDSy2WuI5NFIxp/254TytR8ftefexkWn5xNiHUNpPOfSew==}
    engines: {node: '>= 0.4'}

  is-weakset@2.0.4:
    resolution: {integrity: sha512-mfcwb6IzQyOKTs84CQMrOwW4gQcaTOAWJ0zzJCl2WSPDrWk/OzDaImWFH3djXhb24g4eudZfLRozAvPGw4d9hQ==}
    engines: {node: '>= 0.4'}

  is-what@4.1.16:
    resolution: {integrity: sha512-ZhMwEosbFJkA0YhFnNDgTM4ZxDRsS6HqTo7qsZM08fehyRYIYa0yHu5R6mgo1n/8MgaPBXiPimPD77baVFYg+A==}
    engines: {node: '>=12.13'}

  isarray@0.0.1:
    resolution: {integrity: sha512-D2S+3GLxWH+uhrNEcoh/fnmYeP8E8/zHl644d/jdA0g2uyXvy3sb0qxotE+ne0LtccHknQzWwZEzhak7oJ0COQ==}

  isarray@1.0.0:
    resolution: {integrity: sha512-VLghIWNM6ELQzo7zwmcg0NmTVyWKYjvIeM83yjp0wRDTmUnrM678fQbcKBo6n2CJEF0szoG//ytg+TKla89ALQ==}

  isarray@2.0.5:
    resolution: {integrity: sha512-xHjhDr3cNBK0BzdUJSPXZntQUx/mwMS5Rw4A7lPJ90XGAO6ISP/ePDNuo0vhqOZU+UD5JoodwCAAoZQd3FeAKw==}

  isexe@2.0.0:
    resolution: {integrity: sha512-RHxMLp9lnKHGHRng9QFhRCMbYAcVpn69smSGcq3f36xjgVVWThj4qqLbTLlq7Ssj8B+fIQ1EuCEGI2lKsyQeIw==}

  isobject@3.0.1:
    resolution: {integrity: sha512-WhB9zCku7EGTj/HQQRz5aUQEUeoQZH2bWcltRErOpymJ4boYE6wL9Tbr23krRPSZ+C5zqNSrSw+Cc7sZZ4b7vg==}
    engines: {node: '>=0.10.0'}

  jackspeak@3.4.3:
    resolution: {integrity: sha512-OGlZQpz2yfahA/Rd1Y8Cd9SIEsqvXkLVoSw/cgwhnhFMDbsQFeZYoJJ7bIZBS9BcamUW96asq/npPWugM+RQBw==}

  jest-worker@27.5.1:
    resolution: {integrity: sha512-7vuh85V5cdDofPyxn58nrPjBktZo0u9x1g8WtjQol+jZDaE+fhN+cIvTj11GndBnMnyfrUOG1sZQxCdjKh+DKg==}
    engines: {node: '>= 10.13.0'}

  jiti@1.21.7:
    resolution: {integrity: sha512-/imKNG4EbWNrVjoNC/1H5/9GFy+tqjGBHCaSsN+P2RnPqjsLmv6UD3Ej+Kj8nBWaRAwyk7kK5ZUc+OEatnTR3A==}
    hasBin: true

  js-beautify@1.14.7:
    resolution: {integrity: sha512-5SOX1KXPFKx+5f6ZrPsIPEY7NwKeQz47n3jm2i+XeHx9MoRsfQenlOP13FQhWvg8JRS0+XLO6XYUQ2GX+q+T9A==}
    engines: {node: '>=10'}
    hasBin: true

  js-tokens@4.0.0:
    resolution: {integrity: sha512-RdJUflcE3cUzKiMqQgsCu06FPu9UdIJO0beYbPhHN4k6apgJtifcoCtT9bcxOpYBtpD2kCM6Sbzg4CausW/PKQ==}

  js-tokens@9.0.1:
    resolution: {integrity: sha512-mxa9E9ITFOt0ban3j6L5MpjwegGz6lBQmM1IJkWeBZGcMxto50+eWdjC/52xDbS2vy0k7vIMK0Fe2wfL9OQSpQ==}

  js-yaml@3.14.1:
    resolution: {integrity: sha512-okMH7OXXJ7YrN9Ok3/SXrnu4iX9yOk+25nqX4imS2npuvTYDmo/QEZoqwZkYaIDk3jVvBOTOIEgEhaLOynBS9g==}
    hasBin: true

  js-yaml@4.1.0:
    resolution: {integrity: sha512-wpxZs9NoxZaJESJGIZTyDEaYpl0FKSA+FB9aJiyemKhMwkxQg63h4T1KJgUGHpTqPDNRcmmYLugrRjJlBtWvRA==}
    hasBin: true

  jsdoc-type-pratt-parser@4.1.0:
    resolution: {integrity: sha512-Hicd6JK5Njt2QB6XYFS7ok9e37O8AYk3jTcppG4YVQnYjOemymvTcmc7OWsmq/Qqj5TdRFO5/x/tIPmBeRtGHg==}
    engines: {node: '>=12.0.0'}

  jsdom@25.0.1:
    resolution: {integrity: sha512-8i7LzZj7BF8uplX+ZyOlIz86V6TAsSs+np6m1kpW9u0JWi4z/1t+FzcK1aek+ybTnAC4KhBL4uXCNT0wcUIeCw==}
    engines: {node: '>=18'}
    peerDependencies:
      canvas: ^2.11.2
    peerDependenciesMeta:
      canvas:
        optional: true

  json-buffer@3.0.1:
    resolution: {integrity: sha512-4bV5BfR2mqfQTJm+V5tPPdf+ZpuhiIvTuAB5g8kcrXOZpTT/QwwVRWBywX1ozr6lEuPdbHxwaJlm9G6mI2sfSQ==}

  json-parse-even-better-errors@2.3.1:
    resolution: {integrity: sha512-xyFwyhro/JEof6Ghe2iz2NcXoj2sloNsWr/XsERDK/oiPCfaNhl5ONfp+jQdAZRQQ0IJWNzH9zIZF7li91kh2w==}

  json-schema-traverse@0.4.1:
    resolution: {integrity: sha512-xbbCH5dCYU5T8LcEhhuh7HJ88HXuW3qsI3Y0zOZFKfZEHcpWiHU/Jxzk629Brsab/mMiHQti9wMP+845RPe3Vg==}

  json-schema-traverse@1.0.0:
    resolution: {integrity: sha512-NM8/P9n3XjXhIZn1lLhkFaACTOURQXjWhV4BA/RnOv8xvgqtqpAX9IO4mRQxSx1Rlo4tqzeqb0sOlruaOy3dug==}

  json-stable-stringify-without-jsonify@1.0.1:
    resolution: {integrity: sha512-Bdboy+l7tA3OGW6FjyFHWkP5LuByj1Tk33Ljyq0axyzdk9//JSi2u3fP1QSmd1KNwq6VOKYGlAu87CisVir6Pw==}

  json5@1.0.2:
    resolution: {integrity: sha512-g1MWMLBiz8FKi1e4w0UyVL3w+iJceWAFBAaBnnGKOpNa5f8TLktkbre1+s6oICydWAm+HRUGTmI+//xv2hvXYA==}
    hasBin: true

  json5@2.2.3:
    resolution: {integrity: sha512-XmOWe7eyHYH14cLdVPoyg+GOH3rYX++KpzrylJwSW98t3Nk+U8XOl8FWKOgwtzdb8lXGf6zYwDUzeHMWfxasyg==}
    engines: {node: '>=6'}
    hasBin: true

  jsonfile@6.1.0:
    resolution: {integrity: sha512-5dgndWOriYSm5cnYaJNhalLNDKOqFwyDB/rr1E9ZsGciGvKPs8R2xYGCacuf3z6K1YKDz182fd+fY3cn3pMqXQ==}

  jsx-ast-utils@3.3.5:
    resolution: {integrity: sha512-ZZow9HBI5O6EPgSJLUb8n2NKgmVWTwCvHGwFuJlMjvLFqlGG6pjirPhtdsseaLZjSibD8eegzmYpUZwoIlj2cQ==}
    engines: {node: '>=4.0'}

  junit-report-builder@5.1.1:
    resolution: {integrity: sha512-ZNOIIGMzqCGcHQEA2Q4rIQQ3Df6gSIfne+X9Rly9Bc2y55KxAZu8iGv+n2pP0bLf0XAOctJZgeloC54hWzCahQ==}
    engines: {node: '>=16'}

  just-extend@4.2.1:
    resolution: {integrity: sha512-g3UB796vUFIY90VIv/WX3L2c8CS2MdWUww3CNrYmqza1Fg0DURc2K/O4YrnklBdQarSJ/y8JnJYDGc+1iumQjg==}

  just-extend@6.2.0:
    resolution: {integrity: sha512-cYofQu2Xpom82S6qD778jBDpwvvy39s1l/hrYij2u9AMdQcGRpaBu6kY4mVhuno5kJVi1DAz4aiphA2WI1/OAw==}

  keyv@4.5.4:
    resolution: {integrity: sha512-oxVHkHR/EJf2CNXnWxRLW6mg7JyCCUcG0DtEGmL2ctUo1PNTin1PUil+r/+4r5MpVgC/fn1kjsx7mjSujKqIpw==}

  kind-of@6.0.3:
    resolution: {integrity: sha512-dcS1ul+9tmeD95T+x28/ehLgd9mENa3LsvDTtzm3vyBEO7RPptvAD+t44WVXaUjTBRcrpFeFlC8WCruUR456hw==}
    engines: {node: '>=0.10.0'}

  language-subtag-registry@0.3.23:
    resolution: {integrity: sha512-0K65Lea881pHotoGEa5gDlMxt3pctLi2RplBb7Ezh4rRdLEOtgi7n4EwK9lamnUCkKBqaeKRVebTq6BAxSkpXQ==}

  language-tags@1.0.5:
    resolution: {integrity: sha512-qJhlO9cGXi6hBGKoxEG/sKZDAHD5Hnu9Hs4WbOY3pCWXDhw0N8x1NenNzm2EnNLkLkk7J2SdxAkDSbb6ftT+UQ==}

  lazystream@1.0.1:
    resolution: {integrity: sha512-b94GiNHQNy6JNTrt5w6zNyffMrNkXZb3KTkCZJb2V1xaEGCk093vkZ2jk3tpaeP33/OiXC+WvK9AxUebnf5nbw==}
    engines: {node: '>= 0.6.3'}

  levn@0.4.1:
    resolution: {integrity: sha512-+bT2uH4E5LGE7h/n3evcS/sQlJXCpIp6ym8OWJ5eV6+67Dsql/LaaT7qJBAt2rzfoa/5QBGBhxDix1dMt2kQKQ==}
    engines: {node: '>= 0.8.0'}

  lilconfig@2.1.0:
    resolution: {integrity: sha512-utWOt/GHzuUxnLKxB6dk81RoOeoNeHgbrXiuGk4yyF5qlRz+iIVWu56E2fqGHFrXz0QNUhLB/8nKqvRH66JKGQ==}
    engines: {node: '>=10'}

  lines-and-columns@1.2.4:
    resolution: {integrity: sha512-7ylylesZQ/PV29jhEDl3Ufjo6ZX7gCqJr5F7PKrqc93v7fzSymt1BpwEU8nAUXs8qzzvqhbjhK5QZg6Mt/HkBg==}

  lint-staged@13.2.1:
    resolution: {integrity: sha512-8gfzinVXoPfga5Dz/ZOn8I2GOhf81Wvs+KwbEXQn/oWZAvCVS2PivrXfVbFJc93zD16uC0neS47RXHIjXKYZQw==}
    engines: {node: ^14.13.1 || >=16.0.0}
    hasBin: true

  listr2@5.0.8:
    resolution: {integrity: sha512-mC73LitKHj9w6v30nLNGPetZIlfpUniNSsxxrbaPcWOjDb92SHPzJPi/t+v1YC/lxKz/AJ9egOjww0qUuFxBpA==}
    engines: {node: ^14.13.1 || >=16.0.0}
    peerDependencies:
      enquirer: '>= 2.3.0 < 3'
    peerDependenciesMeta:
      enquirer:
        optional: true

  loader-runner@4.3.0:
    resolution: {integrity: sha512-3R/1M+yS3j5ou80Me59j7F9IMs4PXs3VqRrm0TU3AbKPxlmpoY1TNscJV/oGJXo8qCatFGTfDbY6W6ipGOYXfg==}
    engines: {node: '>=6.11.5'}

  loader-utils@1.4.2:
    resolution: {integrity: sha512-I5d00Pd/jwMD2QCduo657+YM/6L3KZu++pmX9VFncxaxvHcru9jx1lBaFft+r4Mt2jK0Yhp41XlRAihzPxHNCg==}
    engines: {node: '>=4.0.0'}

  locate-path@6.0.0:
    resolution: {integrity: sha512-iPZK6eYjbxRu3uB4/WZ3EsEIMJFMqAoopl3R+zuq0UjcAm/MO6KCweDgPfP3elTztoKP3KtnVHxTn2NHBSDVUw==}
    engines: {node: '>=10'}

  lodash-es@4.17.21:
    resolution: {integrity: sha512-mKnC+QJ9pWVzv+C4/U3rRsHapFfHvQFoFB92e52xeyGMcX6/OlIl78je1u8vePzYZSkkogMPJ2yjxxsb89cxyw==}

  lodash.defaults@4.2.0:
    resolution: {integrity: sha512-qjxPLHd3r5DnsdGacqOMU6pb/avJzdh9tFX2ymgoZE27BmjXrNy/y4LoaiTeAb+O3gL8AfpJGtqfX/ae2leYYQ==}

  lodash.difference@4.5.0:
    resolution: {integrity: sha512-dS2j+W26TQ7taQBGN8Lbbq04ssV3emRw4NY58WErlTO29pIqS0HmoT5aJ9+TUQ1N3G+JOZSji4eugsWwGp9yPA==}

  lodash.flatten@4.4.0:
    resolution: {integrity: sha512-C5N2Z3DgnnKr0LOpv/hKCgKdb7ZZwafIrsesve6lmzvZIRZRGaZ/l6Q8+2W7NaT+ZwO3fFlSCzCzrDCFdJfZ4g==}

  lodash.get@4.4.2:
    resolution: {integrity: sha512-z+Uw/vLuy6gQe8cfaFWD7p0wVv8fJl3mbzXh33RS+0oW2wvUqiRXiQ69gLWSLpgB5/6sU+r6BlQR0MBILadqTQ==}
    deprecated: This package is deprecated. Use the optional chaining (?.) operator instead.

  lodash.isequal@4.5.0:
    resolution: {integrity: sha512-pDo3lu8Jhfjqls6GkMgpahsF9kCyayhgykjyLMNFTKWrpVdAQtYyB4muAMWozBB4ig/dtWAmsMxLEI8wuz+DYQ==}
    deprecated: This package is deprecated. Use require('node:util').isDeepStrictEqual instead.

  lodash.isplainobject@4.0.6:
    resolution: {integrity: sha512-oSXzaWypCMHkPC3NvBEaPHf0KsA5mvPrOPgQWDsbg8n7orZ290M0BmC/jgRZ4vcJ6DTAhjrsSYgdsW/F+MFOBA==}

  lodash.merge@4.6.2:
    resolution: {integrity: sha512-0KpjqXRVvrYyCsX1swR/XTK0va6VQkQM6MNo7PqW77ByjAhoARA8EfrP1N4+KlKj8YS0ZUCtRT/YUuhyYDujIQ==}

  lodash.union@4.6.0:
    resolution: {integrity: sha512-c4pB2CdGrGdjMKYLA+XiRDO7Y0PRQbm/Gzg8qMj+QH+pFVAoTp5sBpO0odL3FjoPCGjK96p6qsP+yQoiLoOBcw==}

  lodash@4.17.21:
    resolution: {integrity: sha512-v2kDEe57lecTulaDIuNTPy3Ry4gLGJ6Z1O3vE1krgXZNrsQ+LFTGHVxVjcXPs17LhbZVGedAJv8XZ1tvj5FvSg==}

  log-update@4.0.0:
    resolution: {integrity: sha512-9fkkDevMefjg0mmzWFBW8YkFP91OrizzkW3diF7CpG+S2EYdy4+TVfGwz1zeF8x7hCx1ovSPTOE9Ngib74qqUg==}
    engines: {node: '>=10'}

  lolex@4.2.0:
    resolution: {integrity: sha512-gKO5uExCXvSm6zbF562EvM+rd1kQDnB9AZBbiQVzf1ZmdDpxUSvpnAaVOP83N/31mRK8Ml8/VE8DMvsAZQ+7wg==}

  lolex@5.1.2:
    resolution: {integrity: sha512-h4hmjAvHTmd+25JSwrtTIuwbKdwg5NzZVRMLn9saij4SZaepCrTCxPr35H/3bjwfMJtN+t3CX8672UIkglz28A==}

  loose-envify@1.4.0:
    resolution: {integrity: sha512-lyuxPGr/Wfhrlem2CL/UcnUc1zcqKAImBDzukY7Y5F/yQiNdko6+fRLevlw1HgMySw7f611UIY408EtxRSoK3Q==}
    hasBin: true

  loupe@3.1.3:
    resolution: {integrity: sha512-kkIp7XSkP78ZxJEsSxW3712C6teJVoeHHwgo9zJ380de7IYyJ2ISlxojcH2pC5OFLewESmnRi/+XCDIEEVyoug==}

  loupe@3.2.0:
    resolution: {integrity: sha512-2NCfZcT5VGVNX9mSZIxLRkEAegDGBpuQZBy13desuHeVORmBDyAET4TkJr4SjqQy3A8JDofMN6LpkK8Xcm/dlw==}

  lower-case@2.0.2:
    resolution: {integrity: sha512-7fm3l3NAF9WfN6W3JOmf5drwpVqX78JtoGJ3A6W0a6ZnldM41w2fV5D490psKFTpMds8TJse/eHLFFsNHHjHgg==}

  lru-cache@10.4.3:
    resolution: {integrity: sha512-JNAzZcXrCt42VGLuYz0zfAzDfAvJWW6AfYlDBQyDV5DClI2m5sAmK+OIO7s59XfsRsWHp02jAJrRadPRGTt6SQ==}

  lru-cache@11.0.2:
    resolution: {integrity: sha512-123qHRfJBmo2jXDbo/a5YOQrJoHF/GNQTLzQ5+IdK5pWpceK17yRc6ozlWd25FxvGKQbIUs91fDFkXmDHTKcyA==}
    engines: {node: 20 || >=22}

  lru-cache@4.1.5:
    resolution: {integrity: sha512-sWZlbEP2OsHNkXrMl5GYk/jKk70MBng6UU4YI/qGDYbgf6YbP4EvmqISbXCoJiRKs+1bSpFHVgQxvJ17F2li5g==}

  magic-string@0.30.17:
    resolution: {integrity: sha512-sNPKHvyjVf7gyjwS4xGTaW/mCnF8wnjtifKBEhxfZ7E/S8tQ0rssrwGNn6q8JH/ohItJfSQp9mBtQYuTlH5QnA==}

  make-dir@3.1.0:
    resolution: {integrity: sha512-g3FeP20LNwhALb/6Cz6Dd4F2ngze0jz7tbzrD2wAV+o9FeNHe4rL+yK2md0J/fiSf1sa1ADhXqi5+oVwOM/eGw==}
    engines: {node: '>=8'}

  make-error@1.3.6:
    resolution: {integrity: sha512-s8UhlNe7vPKomQhC1qFelMokr/Sc3AgNbso3n74mVPA5LTZwkB9NlXf4XPamLxJE8h0gh73rM94xvwRT2CVInw==}

  map-obj@4.3.0:
    resolution: {integrity: sha512-hdN1wVrZbb29eBGiGjJbeP8JbKjq1urkHJ/LIP/NY48MZ1QVXUsQBV1G1zvYFHn1XE06cwjBsOI2K3Ulnj1YXQ==}
    engines: {node: '>=8'}

  math-intrinsics@1.1.0:
    resolution: {integrity: sha512-/IXtbwEk5HTPyEwyKX6hGkYXxM9nbj64B+ilVJnC/R6B0pH5G4V3b0pVbL7DBj4tkhBAppbQUlf6F6Xl9LHu1g==}
    engines: {node: '>= 0.4'}

  md5.js@1.3.5:
    resolution: {integrity: sha512-xitP+WxNPcTTOgnTJcrhM0xvdPepipPSf3I8EIpGKeFLjt3PlJLIDG3u8EX53ZIubkb+5U2+3rELYpEhHhzdkg==}

  md5@2.3.0:
    resolution: {integrity: sha512-T1GITYmFaKuO91vxyoQMFETst+O71VUPEU3ze5GNzDm0OWdP8v1ziTaAEPUr/3kLsY3Sftgz242A1SetQiDL7g==}

  mdn-data@2.0.14:
    resolution: {integrity: sha512-dn6wd0uw5GsdswPFfsgMp5NSB0/aDe6fK94YJV/AJDYXL6HVLWBsxeq7js7Ad+mU2K9LAlwpk6kN2D5mwCPVow==}

  mdn-data@2.0.4:
    resolution: {integrity: sha512-iV3XNKw06j5Q7mi6h+9vbx23Tv7JkjEVgKHW4pimwyDGWm0OIQntJJ+u1C6mg6mK1EaTv42XQ7w76yuzH7M2cA==}

  memoize-one@5.2.1:
    resolution: {integrity: sha512-zYiwtZUcYyXKo/np96AGZAckk+FWWsUdJ3cHGGmld7+AhvcWmQyGCYUh1hc4Q/pkOhb65dQR/pqCyK0cOaHz4Q==}

  merge-stream@2.0.0:
    resolution: {integrity: sha512-abv/qOcuPfk3URPfDzmZU1LKmuw8kT+0nIHvKrKgFrwifol/doWcdA4ZqsWQ8ENrFKkd67Mfpo/LovbIUsbt3w==}

  merge2@1.4.1:
    resolution: {integrity: sha512-8q7VEgMJW4J8tcfVPy8g09NcQwZdbwFEqhe/WZkoIzjn/3TGDwtOCYtXGxA3O8tPzpczCCDgv+P2P5y00ZJOOg==}
    engines: {node: '>= 8'}

  micromatch@4.0.8:
    resolution: {integrity: sha512-PXwfBhYu0hBCPw8Dn0E+WDYb7af3dSLVWKi3HGv84IdF4TyFoC0ysxFd0Goxw7nSv4T/PzEJQxsYsEiFCKo2BA==}
    engines: {node: '>=8.6'}

  miller-rabin@4.0.1:
    resolution: {integrity: sha512-115fLhvZVqWwHPbClyntxEVfVDfl9DLLTuJvq3g2O/Oxi8AiNouAHvDSzHS0viUJc+V5vm3eq91Xwqn9dp4jRA==}
    hasBin: true

  mime-db@1.52.0:
    resolution: {integrity: sha512-sPU4uV7dYlvtWJxwwxHD0PuihVNiE7TyAbQ5SWxDCB9mUYvOgroQOwYQQOKPJ8CIbE+1ETVlOoK1UC2nU3gYvg==}
    engines: {node: '>= 0.6'}

  mime-types@2.1.35:
    resolution: {integrity: sha512-ZDY+bPm5zTTF+YpCrAU9nK0UgICYPT0QtT1NZWFv4s++TNkcgVaT0g6+4R2uI4MjQjzysHB1zxuWL50hzaeXiw==}
    engines: {node: '>= 0.6'}

  mimic-fn@2.1.0:
    resolution: {integrity: sha512-OqbOk5oEQeAZ8WXWydlu9HJjz9WVdEIvamMCcXmuqUYjTknH/sqsWvhQ3vgwKFRR1HpjvNBKQ37nbJgYzGqGcg==}
    engines: {node: '>=6'}

  mimic-fn@4.0.0:
    resolution: {integrity: sha512-vqiC06CuhBTUdZH+RYl8sFrL096vA45Ok5ISO6sE/Mr1jRbGH4Csnhi8f3wKVl7x8mO4Au7Ir9D3Oyv1VYMFJw==}
    engines: {node: '>=12'}

  minimalistic-assert@1.0.1:
    resolution: {integrity: sha512-UtJcAD4yEaGtjPezWuO9wC4nwUnVH/8/Im3yEHQP4b67cXlD/Qr9hdITCU1xDbSEXg2XKNaP8jsReV7vQd00/A==}

  minimalistic-crypto-utils@1.0.1:
    resolution: {integrity: sha512-JIYlbt6g8i5jKfJ3xz7rF0LXmv2TkDxBLUkiBeZ7bAx4GnnNMr8xFpGnOxn6GhTEHx3SjRrZEoU+j04prX1ktg==}

  minimatch@3.1.2:
    resolution: {integrity: sha512-J7p63hRiAjw1NDEww1W7i37+ByIrOWO5XQQAzZ3VOcL0PNybwpfmV/N05zFAzwQ9USyEcX6t3UO+K5aqBQOIHw==}

  minimatch@5.1.6:
    resolution: {integrity: sha512-lKwV/1brpG6mBUFHtb7NUmtABCb2WZZmm2wNiOA5hAb8VdCS4B3dtMWyvcoViccwAW/COERjXLt0zP1zXUN26g==}
    engines: {node: '>=10'}

  minimatch@9.0.5:
    resolution: {integrity: sha512-G6T0ZX48xgozx7587koeX9Ys2NYy6Gmv//P89sEte9V9whIapMNF4idKxnW2QtCcLiTWlb/wfCabAtAFWhhBow==}
    engines: {node: '>=16 || 14 >=14.17'}

  minimist@1.2.8:
    resolution: {integrity: sha512-2yyAR8qBkN3YuheJanUpWC5U3bb5osDywNB8RzDVlDwDHbocAJveqqj1u8+SVD7jkWT4yvsHCpWqqWqAxb0zCA==}

  minipass@7.1.2:
    resolution: {integrity: sha512-qOOzS1cBTWYF4BH8fVePDBOO9iptMnGUEZwNc/cMWnTV2nVLZ7VoNWEPHkYczZA0pdoA7dl6e7FL659nX9S2aw==}
    engines: {node: '>=16 || 14 >=14.17'}

  mkdirp@0.5.6:
    resolution: {integrity: sha512-FP+p8RB8OWpF3YZBCrP5gtADmtXApB5AMLn+vdyA+PyxCjrCs00mjyUozssO33cwDeT3wNGdLxJ5M//YqtHAJw==}
    hasBin: true

  mobx-react-lite@3.4.3:
    resolution: {integrity: sha512-NkJREyFTSUXR772Qaai51BnE1voWx56LOL80xG7qkZr6vo8vEaLF3sz1JNUVh+rxmUzxYaqOhfuxTfqUh0FXUg==}
    peerDependencies:
      mobx: ^6.1.0
      react: ^16.8.0 || ^17 || ^18
      react-dom: '*'
      react-native: '*'
    peerDependenciesMeta:
      react-dom:
        optional: true
      react-native:
        optional: true

  mobx-react@7.6.0:
    resolution: {integrity: sha512-+HQUNuh7AoQ9ZnU6c4rvbiVVl+wEkb9WqYsVDzGLng+Dqj1XntHu79PvEWKtSMoMj67vFp/ZPXcElosuJO8ckA==}
    peerDependencies:
      mobx: ^6.1.0
      react: ^16.8.0 || ^17 || ^18
      react-dom: '*'
      react-native: '*'
    peerDependenciesMeta:
      react-dom:
        optional: true
      react-native:
        optional: true

  mobx@6.9.0:
    resolution: {integrity: sha512-HdKewQEREEJgsWnErClfbFoVebze6rGazxFLU/XUyrII8dORfVszN1V0BMRnQSzcgsNNtkX8DHj3nC6cdWE9YQ==}

  mrmime@2.0.1:
    resolution: {integrity: sha512-Y3wQdFg2Va6etvQ5I82yUhGdsKrcYox6p7FfL1LbK2J4V01F9TGlepTIhnK24t7koZibmg82KGglhA1XK5IsLQ==}
    engines: {node: '>=10'}

  ms@2.1.3:
    resolution: {integrity: sha512-6FlzubTLZG3J2a/NVCAleEhjzq5oxgHyaCU9yYXvcLsvoVaHJq/s5xXI6/XXP6tz7R9xAOtHnSO/tXtF3WRTlA==}

  nanobar@0.4.2:
    resolution: {integrity: sha512-9lZYwIn1ZyiQcdhpPZe2bDgSv+pyP4qCWCnvonKzTQVS/XTeQm45Ampml++JnitI1XYnXt59IVDT9qUChdqErw==}

  nanoid@3.3.11:
    resolution: {integrity: sha512-N8SpfPUnUp1bK+PMYW8qSWdl9U+wwNWI4QKxOYDy9JAro3WMX7p2OeVRF9v+347pnakNevPmiHhNmZ2HbFA76w==}
    engines: {node: ^10 || ^12 || ^13.7 || ^14 || >=15.0.1}
    hasBin: true

  nanoid@3.3.6:
    resolution: {integrity: sha512-BGcqMMJuToF7i1rt+2PWSNVnWIkGCU78jBG3RxO/bZlnZPK2Cmi2QaffxGO/2RvWi9sL+FAiRiXMgsyxQ1DIDA==}
    engines: {node: ^10 || ^12 || ^13.7 || ^14 || >=15.0.1}
    hasBin: true

  nanoid@5.1.5:
    resolution: {integrity: sha512-Ir/+ZpE9fDsNH0hQ3C68uyThDXzYcim2EqcZ8zn8Chtt1iylPT9xXJB0kPCnqzgcEGikO9RxSrh63MsmVCU7Fw==}
    engines: {node: ^18 || >=20}
    hasBin: true

  natural-compare@1.4.0:
    resolution: {integrity: sha512-OWND8ei3VtNC9h7V60qff3SVobHr996CTwgxubgyQYEpg290h9J0buyECNNJexkFm5sOajh5G116RYA1c8ZMSw==}

  neo-async@2.6.2:
    resolution: {integrity: sha512-Yd3UES5mWCSqR+qNT93S3UoYUkqAZ9lLg8a7g9rimsWmYGK8cVToA4/sF3RrshdyV3sAGMXVUmpMYOw+dLpOuw==}

  nise@1.5.3:
    resolution: {integrity: sha512-Ymbac/94xeIrMf59REBPOv0thr+CJVFMhrlAkW/gjCIE58BGQdCj0x7KRCb3yz+Ga2Rz3E9XXSvUyyxqqhjQAQ==}

  nise@6.1.1:
    resolution: {integrity: sha512-aMSAzLVY7LyeM60gvBS423nBmIPP+Wy7St7hsb+8/fc1HmeoHJfLO8CKse4u3BtOZvQLJghYPI2i/1WZrEj5/g==}

  no-case@3.0.4:
    resolution: {integrity: sha512-fgAN3jGAh+RoxUGZHTSOLJIqUc2wmoBwGR4tbpNAKmmovFoWq0OdRkb0VkldReO2a2iBT/OEulG9XSUc10r3zg==}

  node-domexception@1.0.0:
    resolution: {integrity: sha512-/jKZoMpw0F8GRwl4/eLROPA3cfcXtLApP0QzLmUT/HuPCZWyB7IY9ZrMeKw2O/nFIqPQB3PVM9aYm0F312AXDQ==}
    engines: {node: '>=10.5.0'}

  node-fetch@2.7.0:
    resolution: {integrity: sha512-c4FRfUm/dbcWZ7U+1Wq0AwCyFL+3nt2bEw05wfxSz+DWpWsitgmSgYmy2dQdWyKC1694ELPqMs/YzUSNozLt8A==}
    engines: {node: 4.x || >=6.0.0}
    peerDependencies:
      encoding: ^0.1.0
    peerDependenciesMeta:
      encoding:
        optional: true

  node-forge@1.3.1:
    resolution: {integrity: sha512-dPEtOeMvF9VMcYV/1Wb8CPoVAXtp6MKMlcbAt4ddqmGqUJ6fQZFXkNZNkNlfevtNkGtaSoXf/vNNNSvgrdXwtA==}
    engines: {node: '>= 6.13.0'}

  node-int64@0.4.0:
    resolution: {integrity: sha512-O5lz91xSOeoXP6DulyHfllpq+Eg00MWitZIbtPfoSEvqIHdl5gfcY6hYzDWnj0qD5tz52PI08u9qUvSVeUBeHw==}

  node-releases@2.0.19:
    resolution: {integrity: sha512-xxOWJsBKtzAq7DY0J+DTzuz58K8e7sJbdgwkbMWQe8UYB6ekmsQ45q0M/tJDsGaZmbC+l7n57UV8Hl5tHxO9uw==}

  node-rsa@1.1.1:
    resolution: {integrity: sha512-Jd4cvbJMryN21r5HgxQOpMEqv+ooke/korixNNK3mGqfGJmy0M77WDDzo/05969+OkMy3XW1UuZsSmW9KQm7Fw==}

  nopt@6.0.0:
    resolution: {integrity: sha512-ZwLpbTgdhuZUnZzjd7nb1ZV+4DoiC6/sfiVKok72ym/4Tlf+DFdlHYmT2JPmcNNWV6Pi3SDf1kT+A4r9RTuT9g==}
    engines: {node: ^12.13.0 || ^14.15.0 || >=16.0.0}
    hasBin: true

  normalize-path@3.0.0:
    resolution: {integrity: sha512-6eZs5Ls3WtCisHWp9S2GUy8dqkpGi4BVSz3GaqiE6ezub0512ESztXUwUB6C6IKbQkY2Pnb/mD4WYojCRwcwLA==}
    engines: {node: '>=0.10.0'}

  normalize-range@0.1.2:
    resolution: {integrity: sha512-bdok/XvKII3nUpklnV6P2hxtMNrCboOjAcyBuQnWEhO665FwrSNRxU+AqpsyvO6LgGYPspN+lu5CLtw4jPRKNA==}
    engines: {node: '>=0.10.0'}

  npm-run-path@5.3.0:
    resolution: {integrity: sha512-ppwTtiJZq0O/ai0z7yfudtBpWIoxM8yE6nHi1X47eFR2EWORqfbu6CnPlNsjeN683eT0qG6H/Pyf9fCcvjnnnQ==}
    engines: {node: ^12.20.0 || ^14.13.1 || >=16.0.0}

  nth-check@1.0.2:
    resolution: {integrity: sha512-WeBOdju8SnzPN5vTUJYxYUxLeXpCaVP5i5e0LF8fg7WORF2Wd7wFX/pk0tYZk7s8T+J7VLy0Da6J1+wCT0AtHg==}

  nth-check@2.1.1:
    resolution: {integrity: sha512-lqjrjmaOoAnWfMmBPL+XNnynZh2+swxiX3WUE0s4yEHI6m+AwrK2UZOimIRl3X/4QctVqS8AiZjFqyOGrMXb/w==}

  nwsapi@2.2.20:
    resolution: {integrity: sha512-/ieB+mDe4MrrKMT8z+mQL8klXydZWGR5Dowt4RAGKbJ3kIGEx3X4ljUo+6V73IXtUPWgfOlU5B9MlGxFO5T+cA==}

  object-assign@4.1.1:
    resolution: {integrity: sha512-rJgTQnkUnH1sFw8yT6VSU3zD3sWmu6sZhIseY8VX+GRu3P6F7Fu+JNDoXfklElbLJSnc3FUQHVe4cU5hj+BcUg==}
    engines: {node: '>=0.10.0'}

  object-inspect@1.13.4:
    resolution: {integrity: sha512-W67iLl4J2EXEGTbfeHCffrjDfitvLANg0UlX3wFUUSTx92KXRFegMHUVgSqE+wvhAbi4WqjGg9czysTV2Epbew==}
    engines: {node: '>= 0.4'}

  object-is@1.1.6:
    resolution: {integrity: sha512-F8cZ+KfGlSGi09lJT7/Nd6KJZ9ygtvYC0/UYYLI9nmQKLMnydpB9yvbv9K1uSkEu7FU9vYPmVwLg328tX+ot3Q==}
    engines: {node: '>= 0.4'}

  object-keys@1.1.1:
    resolution: {integrity: sha512-NuAESUOUMrlIXOfHKzD6bpPu3tYt3xvjNdRIQ+FeT0lNb4K8WR70CaDxhuNguS2XG+GjkyMwOzsN5ZktImfhLA==}
    engines: {node: '>= 0.4'}

  object.assign@4.1.7:
    resolution: {integrity: sha512-nK28WOo+QIjBkDduTINE4JkF/UJJKyf2EJxvJKfblDpyg0Q+pkOHNTL0Qwy6NP6FhE/EnzV73BxxqcJaXY9anw==}
    engines: {node: '>= 0.4'}

  object.entries@1.1.9:
    resolution: {integrity: sha512-8u/hfXFRBD1O0hPUjioLhoWFHRmt6tKA4/vZPyckBr18l1KE9uHrFaFaUi8MDRTpi4uak2goyPTSNJLXX2k2Hw==}
    engines: {node: '>= 0.4'}

  object.fromentries@2.0.8:
    resolution: {integrity: sha512-k6E21FzySsSK5a21KRADBd/NGneRegFO5pLHfdQLpRDETUNJueLXs3WCzyQ3tFRDYgbq3KHGXfTbi2bs8WQ6rQ==}
    engines: {node: '>= 0.4'}

  object.getownpropertydescriptors@2.1.8:
    resolution: {integrity: sha512-qkHIGe4q0lSYMv0XI4SsBTJz3WaURhLvd0lKSgtVuOsJ2krg4SgMw3PIRQFMp07yi++UR3se2mkcLqsBNpBb/A==}
    engines: {node: '>= 0.8'}

  object.hasown@1.1.4:
    resolution: {integrity: sha512-FZ9LZt9/RHzGySlBARE3VF+gE26TxR38SdmqOqliuTnl9wrKulaQs+4dee1V+Io8VfxqzAfHu6YuRgUy8OHoTg==}
    engines: {node: '>= 0.4'}

  object.values@1.2.1:
    resolution: {integrity: sha512-gXah6aZrcUxjWg2zR2MwouP2eHlCBzdV4pygudehaKXSGW4v2AsRQUK+lwwXhii6KFZcunEnmSUoYp5CXibxtA==}
    engines: {node: '>= 0.4'}

  once@1.4.0:
    resolution: {integrity: sha512-lNaJgI+2Q5URQBkccEKHTQOPaXdUxnZZElQTZY0MFUAuaEqe1E+Nyvgdz/aIyNi6Z9MzO5dv1H8n58/GELp3+w==}

  onetime@5.1.2:
    resolution: {integrity: sha512-kbpaSSGJTWdAY5KPVeMOKXSrPtr8C8C7wodJbcsd51jRnmD+GZu8Y0VoU6Dm5Z4vWr0Ig/1NKuWRKf7j5aaYSg==}
    engines: {node: '>=6'}

  onetime@6.0.0:
    resolution: {integrity: sha512-1FlR+gjXK7X+AsAHso35MnyN5KqGwJRi/31ft6x0M194ht7S+rWAvd7PHss9xSKMzE0asv1pyIHaJYq+BbacAQ==}
    engines: {node: '>=12'}

  openai@4.26.0:
    resolution: {integrity: sha512-HPC7tgYdeP38F3uHA5WgnoXZyGbAp9jgcIo23p6It+q/07u4C+NZ8xHKlMShsPbDDmFRpPsa3vdbXYpbhJH3eg==}
    hasBin: true

  opener@1.5.2:
    resolution: {integrity: sha512-ur5UIdyw5Y7yEj9wLzhqXiy6GZ3Mwx0yGI+5sMn2r0N0v3cKJvUmFH5yPP+WXh9e0xfyzyJX95D8l088DNFj7A==}
    hasBin: true

  optionator@0.9.4:
    resolution: {integrity: sha512-6IpQ7mKUxRcZNLIObR0hz7lxsapSSIYNZJwXPGeF0mTVqGKFIXj1DQcMoT22S3ROcLyY/rz0PWaWZ9ayWmad9g==}
    engines: {node: '>= 0.8.0'}

  own-keys@1.0.1:
    resolution: {integrity: sha512-qFOyK5PjiWZd+QQIh+1jhdb9LpxTF0qs7Pm8o5QHYZ0M3vKqSqzsZaEB6oWlxZ+q2sJBMI/Ktgd2N5ZwQoRHfg==}
    engines: {node: '>= 0.4'}

  p-limit@3.1.0:
    resolution: {integrity: sha512-TYOanM3wGwNGsZN2cVTYPArw454xnXj5qmWF1bEoAc4+cU/ol7GVh7odevjp1FNHduHc3KZMcFduxU5Xc6uJRQ==}
    engines: {node: '>=10'}

  p-locate@5.0.0:
    resolution: {integrity: sha512-LaNjtRWUBY++zB5nE/NwcaoMylSPk+S+ZHNB1TzdbMJMny6dynpAGt7X/tl/QYq3TIeE6nxHppbo2LGymrG5Pw==}
    engines: {node: '>=10'}

  p-map@2.1.0:
    resolution: {integrity: sha512-y3b8Kpd8OAN444hxfBbFfj1FY/RjtTd8tzYwhUqNYXx0fXx2iX4maP4Qr6qhIKbQXI02wTLAda4fYUbDagTUFw==}
    engines: {node: '>=6'}

  p-map@4.0.0:
    resolution: {integrity: sha512-/bjOqmgETBYB5BoEeGVea8dmvHb2m9GLy1E9W43yeyfP6QQCZGFNa+XRceJEuDB6zqr+gKpIAmlLebMpykw/MQ==}
    engines: {node: '>=10'}

  package-json-from-dist@1.0.1:
    resolution: {integrity: sha512-UEZIS3/by4OC8vL3P2dTXRETpebLI2NiI5vIrjaD/5UtrkFX/tNbwjTSRAGC/+7CAo2pIcBaRgWmcBBHcsaCIw==}

  param-case@3.0.4:
    resolution: {integrity: sha512-RXlj7zCYokReqWpOPH9oYivUzLYZ5vAPIfEmCTNViosC78F8F0H9y7T7gG2M39ymgutxF5gcFEsyZQSph9Bp3A==}

  parent-module@1.0.1:
    resolution: {integrity: sha512-GQ2EWRpQV8/o+Aw8YqtfZZPfNRWZYkbidE9k5rpl/hC3vtHHBfGm2Ifi6qWV+coDGkrUKZAxE3Lot5kcsRlh+g==}
    engines: {node: '>=6'}

  parse-asn1@5.1.7:
    resolution: {integrity: sha512-CTM5kuWR3sx9IFamcl5ErfPl6ea/N8IYwiJ+vpeB2g+1iknv7zBl5uPwbMbRVznRVbrNY6lGuDoE5b30grmbqg==}
    engines: {node: '>= 0.10'}

  parse-imports@2.2.1:
    resolution: {integrity: sha512-OL/zLggRp8mFhKL0rNORUTR4yBYujK/uU+xZL+/0Rgm2QE4nLO9v8PzEweSJEbMGKmDRjJE4R3IMJlL2di4JeQ==}
    engines: {node: '>= 18'}

  parse-json@5.2.0:
    resolution: {integrity: sha512-ayCKvm/phCGxOkYRSCM82iDwct8/EonSEgCSxWxD7ve6jHggsFl4fZVQBPRNgQoKiuV/odhFrGzQXZwbifC8Rg==}
    engines: {node: '>=8'}

  parse5@7.2.1:
    resolution: {integrity: sha512-BuBYQYlv1ckiPdQi/ohiivi9Sagc9JG+Ozs0r7b/0iK3sKmrb0b9FdWdBbOdx6hBCM/F9Ir82ofnBhtZOjCRPQ==}

  pascal-case@3.1.2:
    resolution: {integrity: sha512-uWlGT3YSnK9x3BQJaOdcZwrnV6hPpd8jFH1/ucpiLRPh/2zCVJKS19E4GvYHvaCcACn3foXZ0cLB9Wrx1KGe5g==}

  path-exists@4.0.0:
    resolution: {integrity: sha512-ak9Qy5Q7jYb2Wwcey5Fpvg2KoAc/ZIhLSLOSBmRmygPsGwkVVt0fZa0qrtMz+m6tJTAHfZQ8FnmB4MG4LWy7/w==}
    engines: {node: '>=8'}

  path-is-absolute@1.0.1:
    resolution: {integrity: sha512-AVbw3UJ2e9bq64vSaS9Am0fje1Pa8pbGqTTsmXfaIiMpnr5DlDhfJOuLj9Sf95ZPVDAUerDfEk88MPmPe7UCQg==}
    engines: {node: '>=0.10.0'}

  path-is-inside@1.0.2:
    resolution: {integrity: sha512-DUWJr3+ULp4zXmol/SZkFf3JGsS9/SIv+Y3Rt93/UjPpDpklB5f1er4O3POIbUuUJ3FXgqte2Q7SrU6zAqwk8w==}

  path-key@3.1.1:
    resolution: {integrity: sha512-ojmeN0qd+y0jszEtoY48r0Peq5dwMEkIlCOu6Q5f41lfkswXuKtYrhgoTpLnyIcHm24Uhqx+5Tqm2InSwLhE6Q==}
    engines: {node: '>=8'}

  path-key@4.0.0:
    resolution: {integrity: sha512-haREypq7xkM7ErfgIyA0z+Bj4AGKlMSdlQE2jvJo6huWD1EdkKYV+G/T4nq0YEF2vgTT8kqMFKo1uHn950r4SQ==}
    engines: {node: '>=12'}

  path-parse@1.0.7:
    resolution: {integrity: sha512-LDJzPVEEEPR+y48z93A0Ed0yXb8pAByGWo/k5YYdYgpY2/2EsOsksJrq7lOHxryrVOn1ejG6oAp8ahvOIQD8sw==}

  path-scurry@1.11.1:
    resolution: {integrity: sha512-Xa4Nw17FS9ApQFJ9umLiJS4orGjm7ZzwUrwamcGQuHSzDyth9boKDaycYdDcZDuqYATXw4HFXgaqWTctW/v1HA==}
    engines: {node: '>=16 || 14 >=14.18'}

  path-to-regexp@1.9.0:
    resolution: {integrity: sha512-xIp7/apCFJuUHdDLWe8O1HIkb0kQrOMb/0u6FXQjemHn/ii5LrIzU6bdECnsiTF/GjZkMEKg1xdiZwNqDYlZ6g==}

  path-to-regexp@8.2.0:
    resolution: {integrity: sha512-TdrF7fW9Rphjq4RjrW0Kp2AW0Ahwu9sRGTkS6bvDi0SCwZlEZYmcfDbEsTz8RVk0EHIS/Vd1bv3JhG+1xZuAyQ==}
    engines: {node: '>=16'}

  path-type@4.0.0:
    resolution: {integrity: sha512-gDKb8aZMDeD/tZWs9P6+q0J9Mwkdl6xMV8TjnGP3qJVJ06bdMgkbBlLU8IdfOsIsFz2BW1rNVT3XuNEl8zPAvw==}
    engines: {node: '>=8'}

  path-type@6.0.0:
    resolution: {integrity: sha512-Vj7sf++t5pBD637NSfkxpHSMfWaeig5+DKWLhcqIYx6mWQz5hdJTGDVMQiJcw1ZYkhs7AazKDGpRVji1LJCZUQ==}
    engines: {node: '>=18'}

  pathe@2.0.3:
    resolution: {integrity: sha512-WUjGcAqP1gQacoQe+OBJsFA7Ld4DyXuUIjZ5cc75cLHvJ7dtNsTugphxIADwspS+AraAUePCKrSVtPLFj/F88w==}

  pathval@2.0.0:
    resolution: {integrity: sha512-vE7JKRyES09KiunauX7nd2Q9/L7lhok4smP9RZTDeD4MVs72Dp2qNFVz39Nz5a0FVEW0BJR6C0DYrq6unoziZA==}
    engines: {node: '>= 14.16'}

  pbf@3.3.0:
    resolution: {integrity: sha512-XDF38WCH3z5OV/OVa8GKUNtLAyneuzbCisx7QUCF8Q6Nutx0WnJrQe5O+kOtBlLfRNUws98Y58Lblp+NJG5T4Q==}
    hasBin: true

  pbkdf2@3.1.2:
    resolution: {integrity: sha512-iuh7L6jA7JEGu2WxDwtQP1ddOpaJNC4KlDEFfdQajSGgGPNi4OyDc2R7QnbY2bR9QjBVGwgvTdNJZoE7RaxUMA==}
    engines: {node: '>=0.12'}

  picocolors@0.2.1:
    resolution: {integrity: sha512-cMlDqaLEqfSaW8Z7N5Jw+lyIW869EzT73/F5lhtY9cLGoVxSXznfgfXMO0Z5K0o0Q2TkTXq+0KFsdnSe3jDViA==}

  picocolors@1.1.1:
    resolution: {integrity: sha512-xceH2snhtb5M9liqDsmEw56le376mTZkEX/jEb/RxNFyegNul7eNslCXP9FDj/Lcu0X8KEyMceP2ntpaHrDEVA==}

  picomatch@2.3.1:
    resolution: {integrity: sha512-JU3teHTNjmE2VCGFzuY8EXzCDVwEqB2a8fsIvwaStHhAWJEeVd1o1QD80CU6+ZdEXXSLbSsuLwJjkCBWqRQUVA==}
    engines: {node: '>=8.6'}

  picomatch@4.0.3:
    resolution: {integrity: sha512-5gTmgEY/sqK6gFXLIsQNH19lWb4ebPDLA4SdLP7dsWkIXHWlG66oPuVvXSGFPppYZz8ZDZq0dYYrbHfBCVUb1Q==}
    engines: {node: '>=12'}

  pidtree@0.6.0:
    resolution: {integrity: sha512-eG2dWTVw5bzqGRztnHExczNxt5VGsE6OwTeCG3fdUf9KBsZzO3R5OIIIzWR+iZA0NtZ+RDVdaoE2dK1cn6jH4g==}
    engines: {node: '>=0.10'}
    hasBin: true

  pify@2.3.0:
    resolution: {integrity: sha512-udgsAY+fTnvv7kI7aaxbqwWNb0AHiB0qBO89PZKPkoTmGOgdbrHDKD+0B2X4uTfJ/FT1R09r9gTsjUjNJotuog==}
    engines: {node: '>=0.10.0'}

  pify@4.0.1:
    resolution: {integrity: sha512-uB80kBFb/tfd68bVleG9T5GGsGPjJrLAUpR5PZIrhBnIaRTQRjqdJSsIKkOP6OAIFbj7GOrcudc5pNjZ+geV2g==}
    engines: {node: '>=6'}

  pinkie-promise@2.0.1:
    resolution: {integrity: sha512-0Gni6D4UcLTbv9c57DfxDGdr41XfgUjqWZu492f0cIGr16zDU06BWP/RAEvOuo7CQ0CNjHaLlM59YJJFm3NWlw==}
    engines: {node: '>=0.10.0'}

  pinkie@2.0.4:
    resolution: {integrity: sha512-MnUuEycAemtSaeFSjXKW/aroV7akBbY+Sv+RkyqFjgAe73F+MR0TBWKBRDkmfWq/HiFmdavfZ1G7h4SPZXaCSg==}
    engines: {node: '>=0.10.0'}

  playwright-core@1.53.2:
    resolution: {integrity: sha512-ox/OytMy+2w1jcYEYlOo1Hhp8hZkLCximMTUTMBXjGUA1KoFfiSZ+DU+3a739jsPY0yoKH2TFy9S2fsJas8yAw==}
    engines: {node: '>=18'}
    hasBin: true

  playwright@1.53.2:
    resolution: {integrity: sha512-6K/qQxVFuVQhRQhFsVZ9fGeatxirtrpPgxzBYWyZLEXJzqYwuL4fuNmfOfD5et1tJE4GScKyPNeLhZeRwuTU3A==}
    engines: {node: '>=18'}
    hasBin: true

  possible-typed-array-names@1.1.0:
    resolution: {integrity: sha512-/+5VFTchJDoVj3bhoqi6UeymcD00DAwb1nJwamzPvHEszJ4FpF6SNNbUbOS8yI56qHzdV8eK0qEfOSiodkTdxg==}
    engines: {node: '>= 0.4'}

  postcss-attribute-case-insensitive@7.0.1:
    resolution: {integrity: sha512-Uai+SupNSqzlschRyNx3kbCTWgY/2hcwtHEI/ej2LJWc9JJ77qKgGptd8DHwY1mXtZ7Aoh4z4yxfwMBue9eNgw==}
    engines: {node: '>=18'}
    peerDependencies:
      postcss: ^8.4

  postcss-clamp@4.1.0:
    resolution: {integrity: sha512-ry4b1Llo/9zz+PKC+030KUnPITTJAHeOwjfAyyB60eT0AorGLdzp52s31OsPRHRf8NchkgFoG2y6fCfn1IV1Ow==}
    engines: {node: '>=7.6.0'}
    peerDependencies:
      postcss: ^8.4.6

  postcss-color-functional-notation@7.0.8:
    resolution: {integrity: sha512-S/TpMKVKofNvsxfau/+bw+IA6cSfB6/kmzFj5szUofHOVnFFMB2WwK+Zu07BeMD8T0n+ZnTO5uXiMvAKe2dPkA==}
    engines: {node: '>=18'}
    peerDependencies:
      postcss: ^8.4

  postcss-color-hex-alpha@10.0.0:
    resolution: {integrity: sha512-1kervM2cnlgPs2a8Vt/Qbe5cQ++N7rkYo/2rz2BkqJZIHQwaVuJgQH38REHrAi4uM0b1fqxMkWYmese94iMp3w==}
    engines: {node: '>=18'}
    peerDependencies:
      postcss: ^8.4

  postcss-color-rebeccapurple@10.0.0:
    resolution: {integrity: sha512-JFta737jSP+hdAIEhk1Vs0q0YF5P8fFcj+09pweS8ktuGuZ8pPlykHsk6mPxZ8awDl4TrcxUqJo9l1IhVr/OjQ==}
    engines: {node: '>=18'}
    peerDependencies:
      postcss: ^8.4

  postcss-custom-media@11.0.5:
    resolution: {integrity: sha512-SQHhayVNgDvSAdX9NQ/ygcDQGEY+aSF4b/96z7QUX6mqL5yl/JgG/DywcF6fW9XbnCRE+aVYk+9/nqGuzOPWeQ==}
    engines: {node: '>=18'}
    peerDependencies:
      postcss: ^8.4

  postcss-custom-properties@14.0.4:
    resolution: {integrity: sha512-QnW8FCCK6q+4ierwjnmXF9Y9KF8q0JkbgVfvQEMa93x1GT8FvOiUevWCN2YLaOWyByeDX8S6VFbZEeWoAoXs2A==}
    engines: {node: '>=18'}
    peerDependencies:
      postcss: ^8.4

  postcss-custom-selectors@8.0.4:
    resolution: {integrity: sha512-ASOXqNvDCE0dAJ/5qixxPeL1aOVGHGW2JwSy7HyjWNbnWTQCl+fDc968HY1jCmZI0+BaYT5CxsOiUhavpG/7eg==}
    engines: {node: '>=18'}
    peerDependencies:
      postcss: ^8.4

  postcss-dir-pseudo-class@9.0.1:
    resolution: {integrity: sha512-tRBEK0MHYvcMUrAuYMEOa0zg9APqirBcgzi6P21OhxtJyJADo/SWBwY1CAwEohQ/6HDaa9jCjLRG7K3PVQYHEA==}
    engines: {node: '>=18'}
    peerDependencies:
      postcss: ^8.4

  postcss-double-position-gradients@6.0.0:
    resolution: {integrity: sha512-JkIGah3RVbdSEIrcobqj4Gzq0h53GG4uqDPsho88SgY84WnpkTpI0k50MFK/sX7XqVisZ6OqUfFnoUO6m1WWdg==}
    engines: {node: '>=18'}
    peerDependencies:
      postcss: ^8.4

  postcss-focus-visible@10.0.1:
    resolution: {integrity: sha512-U58wyjS/I1GZgjRok33aE8juW9qQgQUNwTSdxQGuShHzwuYdcklnvK/+qOWX1Q9kr7ysbraQ6ht6r+udansalA==}
    engines: {node: '>=18'}
    peerDependencies:
      postcss: ^8.4

  postcss-focus-within@9.0.1:
    resolution: {integrity: sha512-fzNUyS1yOYa7mOjpci/bR+u+ESvdar6hk8XNK/TRR0fiGTp2QT5N+ducP0n3rfH/m9I7H/EQU6lsa2BrgxkEjw==}
    engines: {node: '>=18'}
    peerDependencies:
      postcss: ^8.4

  postcss-font-variant@5.0.0:
    resolution: {integrity: sha512-1fmkBaCALD72CK2a9i468mA/+tr9/1cBxRRMXOUaZqO43oWPR5imcyPjXwuv7PXbCid4ndlP5zWhidQVVa3hmA==}
    peerDependencies:
      postcss: ^8.1.0

  postcss-gap-properties@6.0.0:
    resolution: {integrity: sha512-Om0WPjEwiM9Ru+VhfEDPZJAKWUd0mV1HmNXqp2C29z80aQ2uP9UVhLc7e3aYMIor/S5cVhoPgYQ7RtfeZpYTRw==}
    engines: {node: '>=18'}
    peerDependencies:
      postcss: ^8.4

  postcss-image-set-function@7.0.0:
    resolution: {integrity: sha512-QL7W7QNlZuzOwBTeXEmbVckNt1FSmhQtbMRvGGqqU4Nf4xk6KUEQhAoWuMzwbSv5jxiRiSZ5Tv7eiDB9U87znA==}
    engines: {node: '>=18'}
    peerDependencies:
      postcss: ^8.4

  postcss-lab-function@7.0.8:
    resolution: {integrity: sha512-plV21I86Hg9q8omNz13G9fhPtLopIWH06bt/Cb5cs1XnaGU2kUtEitvVd4vtQb/VqCdNUHK5swKn3QFmMRbpDg==}
    engines: {node: '>=18'}
    peerDependencies:
      postcss: ^8.4

  postcss-loader@8.1.1:
    resolution: {integrity: sha512-0IeqyAsG6tYiDRCYKQJLAmgQr47DX6N7sFSWvQxt6AcupX8DIdmykuk/o/tx0Lze3ErGHJEp5OSRxrelC6+NdQ==}
    engines: {node: '>= 18.12.0'}
    peerDependencies:
      '@rspack/core': 0.x || 1.x
      postcss: ^7.0.0 || ^8.0.1
      webpack: ^5.0.0
    peerDependenciesMeta:
      '@rspack/core':
        optional: true
      webpack:
        optional: true

  postcss-logical@8.1.0:
    resolution: {integrity: sha512-pL1hXFQ2fEXNKiNiAgtfA005T9FBxky5zkX6s4GZM2D8RkVgRqz3f4g1JUoq925zXv495qk8UNldDwh8uGEDoA==}
    engines: {node: '>=18'}
    peerDependencies:
      postcss: ^8.4

  postcss-modules-extract-imports@3.1.0:
    resolution: {integrity: sha512-k3kNe0aNFQDAZGbin48pL2VNidTF0w4/eASDsxlyspobzU3wZQLOGj7L9gfRe0Jo9/4uud09DsjFNH7winGv8Q==}
    engines: {node: ^10 || ^12 || >= 14}
    peerDependencies:
      postcss: ^8.1.0

  postcss-modules-local-by-default@4.2.0:
    resolution: {integrity: sha512-5kcJm/zk+GJDSfw+V/42fJ5fhjL5YbFDl8nVdXkJPLLW+Vf9mTD5Xe0wqIaDnLuL2U6cDNpTr+UQ+v2HWIBhzw==}
    engines: {node: ^10 || ^12 || >= 14}
    peerDependencies:
      postcss: ^8.1.0

  postcss-modules-scope@3.2.1:
    resolution: {integrity: sha512-m9jZstCVaqGjTAuny8MdgE88scJnCiQSlSrOWcTQgM2t32UBe+MUmFSO5t7VMSfAf/FJKImAxBav8ooCHJXCJA==}
    engines: {node: ^10 || ^12 || >= 14}
    peerDependencies:
      postcss: ^8.1.0

  postcss-modules-values@4.0.0:
    resolution: {integrity: sha512-RDxHkAiEGI78gS2ofyvCsu7iycRv7oqw5xMWn9iMoR0N/7mf9D50ecQqUo5BZ9Zh2vH4bCUR/ktCqbB9m8vJjQ==}
    engines: {node: ^10 || ^12 || >= 14}
    peerDependencies:
      postcss: ^8.1.0

  postcss-nested@7.0.2:
    resolution: {integrity: sha512-5osppouFc0VR9/VYzYxO03VaDa3e8F23Kfd6/9qcZTUI8P58GIYlArOET2Wq0ywSl2o2PjELhYOFI4W7l5QHKw==}
    engines: {node: '>=18.0'}
    peerDependencies:
      postcss: ^8.2.14

  postcss-nesting@13.0.1:
    resolution: {integrity: sha512-VbqqHkOBOt4Uu3G8Dm8n6lU5+9cJFxiuty9+4rcoyRPO9zZS1JIs6td49VIoix3qYqELHlJIn46Oih9SAKo+yQ==}
    engines: {node: '>=18'}
    peerDependencies:
      postcss: ^8.4

  postcss-opacity-percentage@3.0.0:
    resolution: {integrity: sha512-K6HGVzyxUxd/VgZdX04DCtdwWJ4NGLG212US4/LA1TLAbHgmAsTWVR86o+gGIbFtnTkfOpb9sCRBx8K7HO66qQ==}
    engines: {node: '>=18'}
    peerDependencies:
      postcss: ^8.4

  postcss-overflow-shorthand@6.0.0:
    resolution: {integrity: sha512-BdDl/AbVkDjoTofzDQnwDdm/Ym6oS9KgmO7Gr+LHYjNWJ6ExORe4+3pcLQsLA9gIROMkiGVjjwZNoL/mpXHd5Q==}
    engines: {node: '>=18'}
    peerDependencies:
      postcss: ^8.4

  postcss-page-break@3.0.4:
    resolution: {integrity: sha512-1JGu8oCjVXLa9q9rFTo4MbeeA5FMe00/9C7lN4va606Rdb+HkxXtXsmEDrIraQ11fGz/WvKWa8gMuCKkrXpTsQ==}
    peerDependencies:
      postcss: ^8

  postcss-place@10.0.0:
    resolution: {integrity: sha512-5EBrMzat2pPAxQNWYavwAfoKfYcTADJ8AXGVPcUZ2UkNloUTWzJQExgrzrDkh3EKzmAx1evfTAzF9I8NGcc+qw==}
    engines: {node: '>=18'}
    peerDependencies:
      postcss: ^8.4

  postcss-preset-env@10.1.2:
    resolution: {integrity: sha512-OqUBZ9ByVfngWhMNuBEMy52Izj07oIFA6K/EOGBlaSv+P12MiE1+S2cqXtS1VuW82demQ/Tzc7typYk3uHunkA==}
    engines: {node: '>=18'}
    peerDependencies:
      postcss: ^8.4

  postcss-pseudo-class-any-link@10.0.1:
    resolution: {integrity: sha512-3el9rXlBOqTFaMFkWDOkHUTQekFIYnaQY55Rsp8As8QQkpiSgIYEcF/6Ond93oHiDsGb4kad8zjt+NPlOC1H0Q==}
    engines: {node: '>=18'}
    peerDependencies:
      postcss: ^8.4

  postcss-replace-overflow-wrap@4.0.0:
    resolution: {integrity: sha512-KmF7SBPphT4gPPcKZc7aDkweHiKEEO8cla/GjcBK+ckKxiZslIu3C4GCRW3DNfL0o7yW7kMQu9xlZ1kXRXLXtw==}
    peerDependencies:
      postcss: ^8.0.3

  postcss-selector-not@8.0.1:
    resolution: {integrity: sha512-kmVy/5PYVb2UOhy0+LqUYAhKj7DUGDpSWa5LZqlkWJaaAV+dxxsOG3+St0yNLu6vsKD7Dmqx+nWQt0iil89+WA==}
    engines: {node: '>=18'}
    peerDependencies:
      postcss: ^8.4

  postcss-selector-parser@7.1.0:
    resolution: {integrity: sha512-8sLjZwK0R+JlxlYcTuVnyT2v+htpdrjDOKuMcOVdYjt52Lh8hWRYpxBPoKx/Zg+bcjc3wx6fmQevMmUztS/ccA==}
    engines: {node: '>=4'}

  postcss-svg@3.0.0:
    resolution: {integrity: sha512-kvwD3PJ66gXHgL/6t30W8/zT0qvuZ+TGwq76JlQFHyZb6Oal4tAvp6IARRwYwoy/FxQ8XAyLoYf34kk80yg8WQ==}
    engines: {node: '>=6.0.0'}

  postcss-value-parser@4.2.0:
    resolution: {integrity: sha512-1NNCs6uurfkVbeXG4S8JFT9t19m45ICnif8zWLd5oPSZ50QnwMfK+H3jv408d4jw/7Bttv5axS5IiHoLaVNHeQ==}

  postcss-values-parser@2.0.1:
    resolution: {integrity: sha512-2tLuBsA6P4rYTNKCXYG/71C7j1pU6pK503suYOmn4xYrQIzW+opD+7FAFNuGSdZC/3Qfy334QbeMu7MEb8gOxg==}
    engines: {node: '>=6.14.4'}

  postcss@7.0.39:
    resolution: {integrity: sha512-yioayjNbHn6z1/Bywyb2Y4s3yvDAeXGOyxqD+LnVOinq6Mdmd++SW2wUNVzavyyHxd6+DxzWGIuosg6P1Rj8uA==}
    engines: {node: '>=6.0.0'}

  postcss@8.4.49:
    resolution: {integrity: sha512-OCVPnIObs4N29kxTjzLfUryOkvZEq+pf8jTF0lg8E7uETuWHA+v7j3c/xJmiqpX450191LlmZfUKkXxkTry7nA==}
    engines: {node: ^10 || ^12 || >=14}

  prelude-ls@1.2.1:
    resolution: {integrity: sha512-vkcDPrRZo1QZLbn5RLGPpg/WmIQ65qoWWhcGKf/b5eplkkarX0m9z8ppCat4mlOqUsWpyNuYgO3VRyrYHSzX5g==}
    engines: {node: '>= 0.8.0'}

  preprocess-loader@0.3.0:
    resolution: {integrity: sha512-dnHXb8y3tZljNWyuUe1Pps30eKg49GKSsSqwGJYDMaJqdNnC3xO4LtDZR9zYlLojnk1lOKk1I5dAMPkeD5g9rA==}

  preprocess@3.2.0:
    resolution: {integrity: sha512-cO+Rf+Ose/eD+ze8Hxd9p9nS1xT8thYqv8owG/V8+IS/Remd7Z17SvaRK/oJxp08yaM8zb+QTckDKJUul2pk7g==}
    engines: {node: '>= 0.10.0'}

  pretty-error@4.0.0:
    resolution: {integrity: sha512-AoJ5YMAcXKYxKhuJGdcvse+Voc6v1RgnsR3nWcYU7q4t6z0Q6T86sv5Zq8VIRbOWWFpvdGE83LtdSMNd+6Y0xw==}

  process-nextick-args@2.0.1:
    resolution: {integrity: sha512-3ouUOpQhtgrbOa17J7+uxOTpITYWaGP7/AhoR3+A+/1e9skrzelGi/dXzEYyvbxubEF6Wn2ypscTKiKJFFn1ag==}

  prop-types@15.8.1:
    resolution: {integrity: sha512-oj87CgZICdulUohogVAR7AjlC0327U4el4L6eAvOqCeudMDVU0NThNaV+b9Df4dXgSP1gXMTnPdhfe/2qDH5cg==}

  proto-list@1.2.4:
    resolution: {integrity: sha512-vtK/94akxsTMhe0/cbfpR+syPuszcuwhqVjJq26CuNDgFGj682oRBXOP5MJpv2r7JtE8MsiepGIqvvOTBwn2vA==}

  protocol-buffers-schema@3.6.0:
    resolution: {integrity: sha512-TdDRD+/QNdrCGCE7v8340QyuXd4kIWIgapsE2+n/SaGiSSbomYl4TjHlvIoCWRpE7wFt02EpB35VVA2ImcBVqw==}

  proxy-from-env@1.1.0:
    resolution: {integrity: sha512-D+zkORCbA9f1tdWRK0RaCR3GPv50cMxcrz4X8k5LTSUD1Dkw47mKJEZQNunItRTkWwgtaUSo1RVFRIG9ZXiFYg==}

  pseudomap@1.0.2:
    resolution: {integrity: sha512-b/YwNhb8lk1Zz2+bXXpS/LK9OisiZZ1SNsSLxN1x2OXVEhW2Ckr/7mWE5vrC1ZTiJlD9g19jWszTmJsB+oEpFQ==}

  public-encrypt@4.0.3:
    resolution: {integrity: sha512-zVpa8oKZSz5bTMTFClc1fQOnyyEzpl5ozpi1B5YcvBrdohMjH2rfsBtyXcuNuwjsDIXmBYlF2N5FlJYhR29t8Q==}

  punycode@2.3.1:
    resolution: {integrity: sha512-vYt7UD1U9Wg6138shLtLOvdAu+8DsC/ilFtEVHcH+wydcSpNE20AfSOduf6MkRFahL5FY7X1oU7nKVZFtfq8Fg==}
    engines: {node: '>=6'}

  q@1.5.1:
    resolution: {integrity: sha512-kV/CThkXo6xyFEZUugw/+pIOywXcDbFYgSct5cT3gqlbkBE1SJdwy6UQoZvodiWF/ckQLZyDE/Bu1M6gVu5lVw==}
    engines: {node: '>=0.6.0', teleport: '>=0.2.0'}
    deprecated: |-
      You or someone you depend on is using Q, the JavaScript Promise library that gave JavaScript developers strong feelings about promises. They can almost certainly migrate to the native JavaScript promise now. Thank you literally everyone for joining me in this bet against the odds. Be excellent to each other.
      (For a CapTP with native promises, see @endo/eventual-send and @endo/captp)

  queue-microtask@1.2.3:
    resolution: {integrity: sha512-NuaNSa6flKT5JaSYQzJok04JzTL1CA6aGhv5rfLW3PgqA+M2ChpZQnAC8h8i4ZFkBS8X5RqkDBHA7r4hej3K9A==}

  quick-lru@5.1.1:
    resolution: {integrity: sha512-WuyALRjWPDGtt/wzJiadO5AXY+8hZ80hVpe6MyivgraREW751X3SbhRvG3eLKOYN+8VEvqLcf3wdnt44Z4S4SA==}
    engines: {node: '>=10'}

  randombytes@2.1.0:
    resolution: {integrity: sha512-vYl3iOX+4CKUWuxGi9Ukhie6fsqXqS9FE2Zaic4tNFD2N2QQaXOMFbuKK4QmDHC0JO6B1Zp41J0LpT0oR68amQ==}

  randomfill@1.0.4:
    resolution: {integrity: sha512-87lcbR8+MhcWcUiQ+9e+Rwx8MyR2P7qnt15ynUlbm3TU/fjbgz4GsvfSUDTemtCCtVCqb4ZcEFlyPNTh9bBTLw==}

  react-ace@10.1.0:
    resolution: {integrity: sha512-VkvUjZNhdYTuKOKQpMIZi7uzZZVgzCjM7cLYu6F64V0mejY8a2XTyPUIMszC6A4trbeMIHbK5fYFcT/wkP/8VA==}
    peerDependencies:
      react: ^0.13.0 || ^0.14.0 || ^15.0.1 || ^16.0.0 || ^17.0.0 || ^18.0.0
      react-dom: ^0.13.0 || ^0.14.0 || ^15.0.1 || ^16.0.0 || ^17.0.0 || ^18.0.0

  react-dom@17.0.2:
    resolution: {integrity: sha512-s4h96KtLDUQlsENhMn1ar8t2bEa+q/YAtj8pPPdIjPDGBDIVNsrD9aXNWqspUe6AzKCIG0C1HZZLqLV7qpOBGA==}
    peerDependencies:
      react: 17.0.2

  react-is@16.13.1:
    resolution: {integrity: sha512-24e6ynE2H+OKt4kqsOvNd8kBpV65zoxbA4BVsEOB3ARVWQki/DHzaUoC5KuON/BiccDaCCTZBuOcfZs70kR8bQ==}

  react-lifecycles-compat@3.0.4:
    resolution: {integrity: sha512-fBASbA6LnOU9dOU2eW7aQ8xmYBSXUIWr+UmF9b1efZBazGNO+rcXT/icdKnYm2pTwcRylVUYwW7H1PHfLekVzA==}

  react-modal@3.16.1:
    resolution: {integrity: sha512-VStHgI3BVcGo7OXczvnJN7yT2TWHJPDXZWyI/a0ssFNhGZWsPmB8cF0z33ewDXq4VfYMO1vXgiv/g8Nj9NDyWg==}
    engines: {node: '>=8'}
    peerDependencies:
      react: ^0.14.0 || ^15.0.0 || ^16 || ^17 || ^18
      react-dom: ^0.14.0 || ^15.0.0 || ^16 || ^17 || ^18

  react-resize-detector@6.7.8:
    resolution: {integrity: sha512-0FaEcUBAbn+pq3PT5a9hHRebUfuS1SRLGLpIw8LydU7zX429I6XJgKerKAMPsJH0qWAl6o5bVKNqFJqr6tGPYw==}
    peerDependencies:
      react: ^16.0.0 || ^17.0.0
      react-dom: ^16.0.0 || ^17.0.0

  react-router-dom@6.28.1:
    resolution: {integrity: sha512-YraE27C/RdjcZwl5UCqF/ffXnZDxpJdk9Q6jw38SZHjXs7NNdpViq2l2c7fO7+4uWaEfcwfGCv3RSg4e1By/fQ==}
    engines: {node: '>=14.0.0'}
    peerDependencies:
      react: '>=16.8'
      react-dom: '>=16.8'

  react-router@6.28.1:
    resolution: {integrity: sha512-2omQTA3rkMljmrvvo6WtewGdVh45SpL9hGiCI9uUrwGGfNFDIvGK4gYJsKlJoNVi6AQZcopSCballL+QGOm7fA==}
    engines: {node: '>=14.0.0'}
    peerDependencies:
      react: '>=16.8'

  react-virtualized-auto-sizer@1.0.14:
    resolution: {integrity: sha512-UW9AiHYF2uo/8YgPYEtWHtwssFpHt/oQxs+uroTUcNI3W9/dP/+DVwQ47d2Xp3v2jVWlBuiOT+NBV2z6jam9XQ==}
    peerDependencies:
      react: ^15.3.0 || ^16.0.0-alpha || ^17.0.0 || ^18.0.0-rc
      react-dom: ^15.3.0 || ^16.0.0-alpha || ^17.0.0 || ^18.0.0-rc

  react-window@1.8.8:
    resolution: {integrity: sha512-D4IiBeRtGXziZ1n0XklnFGu7h9gU684zepqyKzgPNzrsrk7xOCxni+TCckjg2Nr/DiaEEGVVmnhYSlT2rB47dQ==}
    engines: {node: '>8.0.0'}
    peerDependencies:
      react: ^15.0.0 || ^16.0.0 || ^17.0.0 || ^18.0.0
      react-dom: ^15.0.0 || ^16.0.0 || ^17.0.0 || ^18.0.0

  react@17.0.2:
    resolution: {integrity: sha512-gnhPt75i/dq/z3/6q/0asP78D0u592D5L1pd7M8P+dck6Fu/jJeL6iVVK23fptSUZj8Vjf++7wXA8UNclGQcbA==}
    engines: {node: '>=0.10.0'}

  readable-stream@2.3.8:
    resolution: {integrity: sha512-8p0AUk4XODgIewSi0l8Epjs+EVnWiK7NoDIEGU0HhE7+ZyY8D1IMY7odu5lRrFXGg71L15KG8QrPmum45RTtdA==}

  readable-stream@3.6.2:
    resolution: {integrity: sha512-9u/sniCrY3D5WdsERHzHE4G2YCXqoG5FTHUiCC4SIbr6XcLZBY05ya9EKjYek9O5xOAwjGq+1JdGBAS7Q9ScoA==}
    engines: {node: '>= 6'}

  readdirp@4.1.2:
    resolution: {integrity: sha512-GDhwkLfywWL2s6vEjyhri+eXmfH6j1L7JE27WhqLeYzoh/A3DBaYGEj2H/HFZCn/kMfim73FXxEJTw06WtxQwg==}
    engines: {node: '>= 14.18.0'}

  reflect.getprototypeof@1.0.10:
    resolution: {integrity: sha512-00o4I+DVrefhv+nX0ulyi3biSHCPDe+yLv5o/p6d/UVlirijB8E16FtfwSAi4g3tcqrQ4lRAqQSoFEZJehYEcw==}
    engines: {node: '>= 0.4'}

  regenerator-runtime@0.14.1:
    resolution: {integrity: sha512-dYnhHh0nJoMfnkZs6GmmhFknAGRrLznOu5nc9ML+EJxGvrx6H7teuevqVqCuPcPK//3eDrrjQhehXVx9cnkGdw==}

  regexp.prototype.flags@1.5.4:
    resolution: {integrity: sha512-dYqgNSZbDwkaJ2ceRd9ojCGjBq+mOm9LmtXnAnEGyHhN/5R7iDW2TRw3h+o/jCFxus3P2LfWIIiwowAjANm7IA==}
    engines: {node: '>= 0.4'}

  relateurl@0.2.7:
    resolution: {integrity: sha512-G08Dxvm4iDN3MLM0EsP62EDV9IuhXPR6blNz6Utcp7zyV3tr4HVNINt6MpaRWbxoOHT3Q7YN2P+jaHX8vUbgog==}
    engines: {node: '>= 0.10'}

  renderkid@3.0.0:
    resolution: {integrity: sha512-q/7VIQA8lmM1hF+jn+sFSPWGlMkSAeNYcPLmDQx2zzuiDfaLrOmumR8iaUKlenFgh0XRPIUeSPlH3A+AW3Z5pg==}

  require-from-string@2.0.2:
    resolution: {integrity: sha512-Xf0nWe6RseziFMu+Ap9biiUbmplq6S9/p+7w7YXP/JBHhrUDDUhwa+vANyubuqfZWTveU//DYVGsDG7RKL/vEw==}
    engines: {node: '>=0.10.0'}

  resize-observer-polyfill@1.5.1:
    resolution: {integrity: sha512-LwZrotdHOo12nQuZlHEmtuXdqGoOD0OhaxopaNFxWzInpEgaLWoVuAMbTzixuosCx2nEG58ngzW3vxdWoxIgdg==}

  resolve-from@4.0.0:
    resolution: {integrity: sha512-pb/MYmXstAkysRFx8piNI1tGFNQIFA3vkE3Gq4EuA1dF6gHp/+vgZqsCGJapvy8N3Q+4o7FwvquPJcnZ7RYy4g==}
    engines: {node: '>=4'}

  resolve-pkg-maps@1.0.0:
    resolution: {integrity: sha512-seS2Tj26TBVOC2NIc2rOe2y2ZO7efxITtLZcGSOnHHNOQ7CkiUBfw0Iw2ck6xkIhPwLhKNLS8BO+hEpngQlqzw==}

  resolve-protobuf-schema@2.1.0:
    resolution: {integrity: sha512-kI5ffTiZWmJaS/huM8wZfEMer1eRd7oJQhDuxeCLe3t7N7mX3z94CN0xPxBQxFYQTSNz9T0i+v6inKqSdK8xrQ==}

  resolve@1.22.10:
    resolution: {integrity: sha512-NPRy+/ncIMeDlTAsuqwKIiferiawhefFJtkNSW0qZJEqMEb+qBt/77B/jGeeek+F0uOeN05CDa6HXbbIgtVX4w==}
    engines: {node: '>= 0.4'}
    hasBin: true

  resolve@2.0.0-next.5:
    resolution: {integrity: sha512-U7WjGVG9sH8tvjW5SmGbQuui75FiyjAX72HX15DwBBwF9dNiQZRQAg9nnPhYy+TUnE0+VcrttuvNI8oSxZcocA==}
    hasBin: true

  restore-cursor@3.1.0:
    resolution: {integrity: sha512-l+sSefzHpj5qimhFSE5a8nufZYAM3sBSVMAPtYkmC+4EH2anSGaEMXSD0izRQbu9nfyQ9y5JrVmp7E8oZrUjvA==}
    engines: {node: '>=8'}

  reusify@1.1.0:
    resolution: {integrity: sha512-g6QUff04oZpHs0eG5p83rFLhHeV00ug/Yf9nZM6fLeUrPguBTkTQOdpAWWspMh55TZfVQDPaN3NQJfbVRAxdIw==}
    engines: {iojs: '>=1.0.0', node: '>=0.10.0'}

  rfdc@1.4.1:
    resolution: {integrity: sha512-q1b3N5QkRUWUl7iyylaaj3kOpIT0N2i9MqIEQXP73GVsN9cw3fdx8X63cEmWhJGi2PPCF23Ijp7ktmd39rawIA==}

  rimraf@2.7.1:
    resolution: {integrity: sha512-uWjbaKIK3T1OSVptzX7Nl6PvQ3qAGtKEtVRjRuazjfL3Bx5eI409VZSqgND+4UNnmzLVdPj9FqFJNPqBZFve4w==}
    deprecated: Rimraf versions prior to v4 are no longer supported
    hasBin: true

  rimraf@3.0.2:
    resolution: {integrity: sha512-JZkJMZkAGFFPP2YqXZXPbMlMBgsxzE8ILs4lMIX/2o0L9UBw9O/Y3o6wFw/i9YLapcUJWwqbi3kdxIPdC62TIA==}
    deprecated: Rimraf versions prior to v4 are no longer supported
    hasBin: true

  rimraf@5.0.10:
    resolution: {integrity: sha512-l0OE8wL34P4nJH/H2ffoaniAokM2qSmrtXHmlpvYr5AVVX8msAyW0l8NVJFDxlSK4u3Uh/f41cQheDVdnYijwQ==}
    hasBin: true

  ripemd160@2.0.2:
    resolution: {integrity: sha512-ii4iagi25WusVoiC4B4lq7pbXfAp3D9v5CwfkY33vffw2+pkDjY1D8GaN7spsxvCSx8dkPqOZCEZyfxcmJG2IA==}

  rollup@4.40.0:
    resolution: {integrity: sha512-Noe455xmA96nnqH5piFtLobsGbCij7Tu+tb3c1vYjNbTkfzGqXqQXG3wJaYXkRZuQ0vEYN4bhwg7QnIrqB5B+w==}
    engines: {node: '>=18.0.0', npm: '>=8.0.0'}
    hasBin: true

  rrweb-cssom@0.7.1:
    resolution: {integrity: sha512-TrEMa7JGdVm0UThDJSx7ddw5nVm3UJS9o9CCIZ72B1vSyEZoziDqBYP3XIoi/12lKrJR8rE3jeFHMok2F/Mnsg==}

  rrweb-cssom@0.8.0:
    resolution: {integrity: sha512-guoltQEx+9aMf2gDZ0s62EcV8lsXR+0w8915TC3ITdn2YueuNjdAYh/levpU9nFaoChh9RUS5ZdQMrKfVEN9tw==}

  run-parallel@1.2.0:
    resolution: {integrity: sha512-5l4VyZR86LZ/lDxZTR6jqL8AFE2S0IFLMP26AbjsLVADxHdhB/c0GUsH+y39UfCi3dzz8OlQuPmnaJOMoDHQBA==}

  rxjs@7.8.2:
    resolution: {integrity: sha512-dhKf903U/PQZY6boNNtAGdWbG85WAbjT/1xYoZIC7FAY0yWapOBQVsVrDl58W86//e1VpMNBtRV4MaXfdMySFA==}

  safe-array-concat@1.1.3:
    resolution: {integrity: sha512-AURm5f0jYEOydBj7VQlVvDrjeFgthDdEF5H1dP+6mNpoXOMo1quQqJ4wvJDyRZ9+pO3kGWoOdmV08cSv2aJV6Q==}
    engines: {node: '>=0.4'}

  safe-buffer@5.1.2:
    resolution: {integrity: sha512-Gd2UZBJDkXlY7GbJxfsE8/nvKkUEU1G38c1siN6QP6a9PT9MmHB8GnpscSmMJSoF8LOIrt8ud/wPtojys4G6+g==}

  safe-buffer@5.2.1:
    resolution: {integrity: sha512-rp3So07KcdmmKbGvgaNxQSJr7bGVSVk5S9Eq1F+ppbRo70+YeaDxkw5Dd8NPN+GD6bjnYm2VuPuCXmpuYvmCXQ==}

  safe-push-apply@1.0.0:
    resolution: {integrity: sha512-iKE9w/Z7xCzUMIZqdBsp6pEQvwuEebH4vdpjcDWnyzaI6yl6O9FHvVpmGelvEHNsoY6wGblkxR6Zty/h00WiSA==}
    engines: {node: '>= 0.4'}

  safe-regex-test@1.1.0:
    resolution: {integrity: sha512-x/+Cz4YrimQxQccJf5mKEbIa1NzeCRNI5Ecl/ekmlYaampdNLPalVyIcCZNNH3MvmqBugV5TMYZXv0ljslUlaw==}
    engines: {node: '>= 0.4'}

  safer-buffer@2.1.2:
    resolution: {integrity: sha512-YZo3K82SD7Riyi0E1EQPojLz7kpepnSQI9IyPbHHg1XXXevb5dJI7tpyN2ADxGcQbHG7vcyRHk0cbwqcQriUtg==}

  sax@1.2.4:
    resolution: {integrity: sha512-NqVDv9TpANUjFm0N8uM5GxL36UgKi9/atZw+x7YFnQ8ckwFGKrl4xX4yWtrey3UJm5nP1kUbnYgLopqWNSRhWw==}

  sax@1.4.1:
    resolution: {integrity: sha512-+aWOz7yVScEGoKNd4PA10LZ8sk0A/z5+nXQG5giUO5rprX9jgYsTdov9qCchZiPIZezbZH+jRut8nPodFAX4Jg==}

  saxes@6.0.0:
    resolution: {integrity: sha512-xAg7SOnEhrm5zI3puOOKyy1OMcMlIJZYNJY7xLBwSze0UjhPLnWfj2GF2EpT0jmzaJKIWKHLsaSSajf35bcYnA==}
    engines: {node: '>=v12.22.7'}

  scheduler@0.20.2:
    resolution: {integrity: sha512-2eWfGgAqqWFGqtdMmcL5zCMK1U8KlXv8SQFGglL3CEtd0aDVDWgeF/YoCmvln55m5zSk3J/20hTaSBeSObsQDQ==}

  schema-utils@3.3.0:
    resolution: {integrity: sha512-pN/yOAvcC+5rQ5nERGuwrjLlYvLTbCibnZ1I7B1LaiAz9BRBlE9GMgE/eqV30P7aJQUf7Ddimy/RsbYO/GrVGg==}
    engines: {node: '>= 10.13.0'}

  schema-utils@4.3.0:
    resolution: {integrity: sha512-Gf9qqc58SpCA/xdziiHz35F4GNIWYWZrEshUc/G/r5BnLph6xpKuLeoJoQuj5WfBIx/eQLf+hmVPYHaxJu7V2g==}
    engines: {node: '>= 10.13.0'}

  semver@5.7.2:
    resolution: {integrity: sha512-cBznnQ9KjJqU67B52RMC65CMarK2600WFnbkcaiwWq3xy/5haFJlshgnpjovMVJ+Hff49d8GEn0b87C5pDQ10g==}
    hasBin: true

  semver@6.3.1:
    resolution: {integrity: sha512-BR7VvDCVHO+q2xBEWskxS6DJE1qRnb7DxzUrogb71CWoSficBxYsiAGd+Kl0mmq/MprG9yArRkyrQxTO6XjMzA==}
    hasBin: true

  semver@7.7.1:
    resolution: {integrity: sha512-hlq8tAfn0m/61p4BVRcPzIGr6LKiMwo4VM6dGi6pt4qcRkmNzTcWq6eCEjEh+qXjkMDvPlOFFSGwQjoEa6gyMA==}
    engines: {node: '>=10'}
    hasBin: true

  serialize-javascript@6.0.2:
    resolution: {integrity: sha512-Saa1xPByTTq2gdeFZYLLo+RFE35NHZkAbqZeWNd3BpzppeVisAqpDjcp8dyf6uIvEqJRd46jemmyA4iFIeVk8g==}

  set-function-length@1.2.2:
    resolution: {integrity: sha512-pgRc4hJ4/sNjWCSS9AmnS40x3bNMDTknHgL5UaMBTMyJnU90EgWh1Rz+MC9eFu4BuN/UwZjKQuY/1v3rM7HMfg==}
    engines: {node: '>= 0.4'}

  set-function-name@2.0.2:
    resolution: {integrity: sha512-7PGFlmtwsEADb0WYyvCMa1t+yke6daIG4Wirafur5kcf+MhUnPms1UeR0CKQdTZD81yESwMHbtn+TR+dMviakQ==}
    engines: {node: '>= 0.4'}

  set-proto@1.0.0:
    resolution: {integrity: sha512-RJRdvCo6IAnPdsvP/7m6bsQqNnn1FCBX5ZNtFL98MmFF/4xAIJTIg1YbHW5DC2W5SKZanrC6i4HsJqlajw/dZw==}
    engines: {node: '>= 0.4'}

  sha.js@2.4.11:
    resolution: {integrity: sha512-QMEp5B7cftE7APOjk5Y6xgrbWu+WkLVQwk8JNjZ8nKRciZaByEW6MubieAiToS7+dwvrjGhH8jRXz3MVd0AYqQ==}
    hasBin: true

  shallow-clone@3.0.1:
    resolution: {integrity: sha512-/6KqX+GVUdqPuPPd2LxDDxzX6CAbjJehAAOKlNpqqUpAqPM6HeL8f+o3a+JsyGjn2lv0WY8UsTgUJjU9Ok55NA==}
    engines: {node: '>=8'}

  shebang-command@2.0.0:
    resolution: {integrity: sha512-kHxr2zZpYtdmrN1qDjrrX/Z1rR1kG8Dx+gkpK1G4eXmvXswmcE1hTWBWYUzlraYw1/yZp6YuDY77YtvbN0dmDA==}
    engines: {node: '>=8'}

  shebang-regex@3.0.0:
    resolution: {integrity: sha512-7++dFhtcx3353uBaq8DDR4NuxBetBzC7ZQOhmTQInHEd6bSrXdiEyzCvG07Z44UYdLShWUyXt5M/yhz8ekcb1A==}
    engines: {node: '>=8'}

  side-channel-list@1.0.0:
    resolution: {integrity: sha512-FCLHtRD/gnpCiCHEiJLOwdmFP+wzCmDEkc9y7NsYxeF4u7Btsn1ZuwgwJGxImImHicJArLP4R0yX4c2KCrMrTA==}
    engines: {node: '>= 0.4'}

  side-channel-map@1.0.1:
    resolution: {integrity: sha512-VCjCNfgMsby3tTdo02nbjtM/ewra6jPHmpThenkTYh8pG9ucZ/1P8So4u4FGBek/BjpOVsDCMoLA/iuBKIFXRA==}
    engines: {node: '>= 0.4'}

  side-channel-weakmap@1.0.2:
    resolution: {integrity: sha512-WPS/HvHQTYnHisLo9McqBHOJk2FkHO/tlpvldyrnem4aeQp4hai3gythswg6p01oSoTl58rcpiFAjF2br2Ak2A==}
    engines: {node: '>= 0.4'}

  side-channel@1.1.0:
    resolution: {integrity: sha512-ZX99e6tRweoUXqR+VBrslhda51Nh5MTQwou5tnUDgbtyM0dBgmhEDtWGP/xbKn6hqfPRHujUNwz5fy/wbbhnpw==}
    engines: {node: '>= 0.4'}

  siginfo@2.0.0:
    resolution: {integrity: sha512-ybx0WO1/8bSBLEWXZvEd7gMW3Sn3JFlW3TvX1nREbDLRNQNaeNN8WK0meBwPdAaOI7TtRRRJn/Es1zhrrCHu7g==}

  sigmund@1.0.1:
    resolution: {integrity: sha512-fCvEXfh6NWpm+YSuY2bpXb/VIihqWA6hLsgboC+0nl71Q7N7o2eaCW8mJa/NLvQhs6jpd3VZV4UiUQlV6+lc8g==}

  signal-exit@3.0.7:
    resolution: {integrity: sha512-wnD2ZE+l+SPC/uoS0vXeE9L1+0wuaMqKlfz9AMUo38JsyLSBWSFcHR1Rri62LZc12vLr1gb3jl7iwQhgwpAbGQ==}

  signal-exit@4.1.0:
    resolution: {integrity: sha512-bzyZ1e88w9O1iNJbKnOlvYTrWPDl46O1bG0D3XInv+9tkPrxrN8jUUTiFlDkkmKWgn1M6CfIA13SuGqOa9Korw==}
    engines: {node: '>=14'}

  sinon-chrome@3.0.1:
    resolution: {integrity: sha512-NTEFhyuiWEMnRmIqldUiA2DhKn2EqnZxyEk5Ez5rBXj+Nl54aJ0MEmF4wjltrxecxd8zlNLxyE0HyLabev9JsQ==}

  sinon@19.0.2:
    resolution: {integrity: sha512-euuToqM+PjO4UgXeLETsfQiuoyPXlqFezr6YZDFwHR3t4qaX0fZUe1MfPMznTL5f8BWrVS89KduLdMUsxFCO6g==}

  sinon@7.5.0:
    resolution: {integrity: sha512-AoD0oJWerp0/rY9czP/D6hDTTUYGpObhZjMpd7Cl/A6+j0xBE+ayL/ldfggkBXUs0IkvIiM1ljM8+WkOc5k78Q==}
    deprecated: 16.1.1

  sirv@2.0.4:
    resolution: {integrity: sha512-94Bdh3cC2PKrbgSOUqTiGPWVZeSiXfKOVZNJniWoqrWrRkB1CJzBU3NEbiTsPcYy1lDsANA/THzS+9WBiy5nfQ==}
    engines: {node: '>= 10'}

  slash@3.0.0:
    resolution: {integrity: sha512-g9Q1haeby36OSStwb4ntCGGGaKsaVSjQ68fBxoQcutl5fS1vuY18H3wSt3jFyFtrkx+Kz0V1G85A4MyAdDMi2Q==}
    engines: {node: '>=8'}

  slash@4.0.0:
    resolution: {integrity: sha512-3dOsAHXXUkQTpOYcoAxLIorMTp4gIQr5IW3iVb7A7lFIp0VHhnynm9izx6TssdrIcVIESAlVjtnO2K8bg+Coew==}
    engines: {node: '>=12'}

  slash@5.1.0:
    resolution: {integrity: sha512-ZA6oR3T/pEyuqwMgAKT0/hAv8oAXckzbkmR0UkUosQ+Mc4RxGoJkRmwHgHufaenlyAgE1Mxgpdcrf75y6XcnDg==}
    engines: {node: '>=14.16'}

  slashes@3.0.12:
    resolution: {integrity: sha512-Q9VME8WyGkc7pJf6QEkj3wE+2CnvZMI+XJhwdTPR8Z/kWQRXi7boAWLDibRPyHRTUTPx5FaU7MsyrjI3yLB4HA==}

  slice-ansi@3.0.0:
    resolution: {integrity: sha512-pSyv7bSTC7ig9Dcgbw9AuRNUb5k5V6oDudjZoMBSr13qpLBG7tB+zgCkARjq7xIUgdz5P1Qe8u+rSGdouOOIyQ==}
    engines: {node: '>=8'}

  slice-ansi@4.0.0:
    resolution: {integrity: sha512-qMCMfhY040cVHT43K9BFygqYbUPFZKHOg7K73mtTWJRb8pyP3fzf4Ixd5SzdEJQ6MRUg/WBnOLxghZtKKurENQ==}
    engines: {node: '>=10'}

  slice-ansi@5.0.0:
    resolution: {integrity: sha512-FC+lgizVPfie0kkhqUScwRu1O/lF6NOgJmlCgK+/LYxDCTk8sGelYaHDhFcDN+Sn3Cv+3VSa4Byeo+IMCzpMgQ==}
    engines: {node: '>=12'}

  source-map-js@1.2.1:
    resolution: {integrity: sha512-UXWMKhLOwVKb728IUtQPXxfYU+usdybtUrK/8uGE8CQMvrhOpwvzDBwj0QhSL7MQc7vIsISBG8VQ8+IDQxpfQA==}
    engines: {node: '>=0.10.0'}

  source-map-loader@3.0.2:
    resolution: {integrity: sha512-BokxPoLjyl3iOrgkWaakaxqnelAJSS+0V+De0kKIq6lyWrXuiPgYTGp6z3iHmqljKAaLXwZa+ctD8GccRJeVvg==}
    engines: {node: '>= 12.13.0'}
    peerDependencies:
      webpack: ^5.0.0

  source-map-support@0.5.21:
    resolution: {integrity: sha512-uBHU3L3czsIyYXKX88fdrGovxdSCoTGDRZ6SYXtSRxLZUzHg5P/66Ht6uoUlHu9EZod+inXhKo3qQgwXUT/y1w==}

  source-map@0.6.1:
    resolution: {integrity: sha512-UjgapumWlbMhkBgzT7Ykc5YXUT46F0iKu8SGXq0bcwP5dz/h0Plj6enJqjz1Zbq2l5WaqYnrVbwWOWMyF3F47g==}
    engines: {node: '>=0.10.0'}

  source-map@0.7.4:
    resolution: {integrity: sha512-l3BikUxvPOcn5E74dZiq5BGsTb5yEwhaTSzccU6t4sDOH8NWJCstKO5QT2CvtFoK6F0saL7p9xHAqHOlCPJygA==}
    engines: {node: '>= 8'}

  spdx-exceptions@2.5.0:
    resolution: {integrity: sha512-PiU42r+xO4UbUS1buo3LPJkjlO7430Xn5SVAhdpzzsPHsjbYVflnnFdATgabnLude+Cqu25p6N+g2lw/PFsa4w==}

  spdx-expression-parse@4.0.0:
    resolution: {integrity: sha512-Clya5JIij/7C6bRR22+tnGXbc4VKlibKSVj2iHvVeX5iMW7s1SIQlqu699JkODJJIhh/pUu8L0/VLh8xflD+LQ==}

  spdx-license-ids@3.0.21:
    resolution: {integrity: sha512-Bvg/8F5XephndSK3JffaRqdT+gyhfqIPwDHpX80tJrF8QQRYMo8sNMeaZ2Dp5+jhwKnUmIOyFFQfHRkjJm5nXg==}

  sprintf-js@1.0.3:
    resolution: {integrity: sha512-D9cPgkvLlV3t3IzL0D0YLvGA9Ahk4PcvVwUbN0dSGr1aP0Nrt4AEnTUbuGvquEC0mA64Gqt1fzirlRs5ibXx8g==}

  sprintf-js@1.1.3:
    resolution: {integrity: sha512-Oo+0REFV59/rz3gfJNKQiBlwfHaSESl1pcGyABQsnnIfWOFt6JNj5gCog2U6MLZ//IGYD+nA8nI+mTShREReaA==}

  stable@0.1.8:
    resolution: {integrity: sha512-ji9qxRnOVfcuLDySj9qzhGSEFVobyt1kIOSkj1qZzYLzq7Tos/oUUWvotUPQLlrsidqsK6tBH89Bc9kL5zHA6w==}
    deprecated: 'Modern JS already guarantees Array#sort() is a stable sort, so this library is deprecated. See the compatibility table on MDN: https://developer.mozilla.org/en-US/docs/Web/JavaScript/Reference/Global_Objects/Array/sort#browser_compatibility'

  stackback@0.0.2:
    resolution: {integrity: sha512-1XMJE5fQo1jGH6Y/7ebnwPOBEkIEnT4QF32d5R1+VXdXveM0IBMJt8zfaxX1P3QhVwrYe+576+jkANtSS2mBbw==}

  std-env@3.9.0:
    resolution: {integrity: sha512-UGvjygr6F6tpH7o2qyqR6QYpwraIjKSdtzyBdyytFOHmPZY917kwdwLG0RbOjWOnKmnm3PeHjaoLLMie7kPLQw==}

  stream-browserify@3.0.0:
    resolution: {integrity: sha512-H73RAHsVBapbim0tU2JwwOiXUj+fikfiaoYAKHF3VJfA0pe2BCzkhAHBlLG6REzE+2WNZcxOXjK7lkso+9euLA==}

  string-argv@0.3.2:
    resolution: {integrity: sha512-aqD2Q0144Z+/RqG52NeHEkZauTAUWJO8c6yTftGJKO3Tja5tUgIfmIl6kExvhtxSDP7fXB6DvzkfMpCd/F3G+Q==}
    engines: {node: '>=0.6.19'}

  string-natural-compare@3.0.1:
    resolution: {integrity: sha512-n3sPwynL1nwKi3WJ6AIsClwBMa0zTi54fn2oLU6ndfTSIO05xaznjSf15PcBZU6FNWbmN5Q6cxT4V5hGvB4taw==}

  string-width@4.2.3:
    resolution: {integrity: sha512-wKyQRQpjJ0sIp62ErSZdGsjMJWsap5oRNihHhu6G7JVO/9jIB6UyevL+tXuOqrng8j/cxKTWyWUwvSTriiZz/g==}
    engines: {node: '>=8'}

  string-width@5.1.2:
    resolution: {integrity: sha512-HnLOCR3vjcY8beoNLtcjZ5/nxn2afmME6lhrDrebokqMap+XbeW8n9TXpPDOqdGK5qcI3oT0GKTW6wC7EMiVqA==}
    engines: {node: '>=12'}

  string.prototype.matchall@4.0.12:
    resolution: {integrity: sha512-6CC9uyBL+/48dYizRf7H7VAYCMCNTBeM78x/VTUe9bFEaxBepPJDa1Ow99LqI/1yF7kuy7Q3cQsYMrcjGUcskA==}
    engines: {node: '>= 0.4'}

  string.prototype.trim@1.2.10:
    resolution: {integrity: sha512-Rs66F0P/1kedk5lyYyH9uBzuiI/kNRmwJAR9quK6VOtIpZ2G+hMZd+HQbbv25MgCA6gEffoMZYxlTod4WcdrKA==}
    engines: {node: '>= 0.4'}

  string.prototype.trimend@1.0.9:
    resolution: {integrity: sha512-G7Ok5C6E/j4SGfyLCloXTrngQIQU3PWtXGst3yM7Bea9FRURf1S42ZHlZZtsNque2FN2PoUhfZXYLNWwEr4dLQ==}
    engines: {node: '>= 0.4'}

  string.prototype.trimstart@1.0.8:
    resolution: {integrity: sha512-UXSH262CSZY1tfu3G3Secr6uGLCFVPMhIqHjlgCUtCCcgihYc/xKs9djMTMUOb2j1mVSeU8EU6NWc/iQKU6Gfg==}
    engines: {node: '>= 0.4'}

  string_decoder@1.1.1:
    resolution: {integrity: sha512-n/ShnvDi6FHbbVfviro+WojiFzv+s8MPMHBczVePfUpDJLwoLT0ht1l4YwBCbi8pJAveEEdnkHyPyTP/mzRfwg==}

  string_decoder@1.3.0:
    resolution: {integrity: sha512-hkRX8U1WjJFd8LsDJ2yQ/wWWxaopEsABU1XfkM8A+j0+85JAGppt16cr1Whg6KIbb4okU6Mql6BOj+uup/wKeA==}

  strip-ansi@6.0.1:
    resolution: {integrity: sha512-Y38VPSHcqkFrCpFnQ9vuSXmquuv5oXOKpGeT6aGrr3o3Gc9AlVa6JBfUSOCnbxGGZF+/0ooI7KrPuUSztUdU5A==}
    engines: {node: '>=8'}

  strip-ansi@7.1.0:
    resolution: {integrity: sha512-iq6eVVI64nQQTRYq2KtEg2d2uU7LElhTJwsH4YzIHZshxlgZms/wIc4VoDQTlG/IvVIrBKG06CrZnp0qv7hkcQ==}
    engines: {node: '>=12'}

  strip-bom@3.0.0:
    resolution: {integrity: sha512-vavAMRXOgBVNF6nyEEmL3DBK19iRpDcoIwW+swQ+CbGiu7lju6t+JklA1MHweoWtadgt4ISVUsXLyDq34ddcwA==}
    engines: {node: '>=4'}

  strip-final-newline@3.0.0:
    resolution: {integrity: sha512-dOESqjYr96iWYylGObzd39EuNTa5VJxyvVAEm5Jnh7KGo75V43Hk1odPQkNDyXNmUR6k+gEiDVXnjB8HJ3crXw==}
    engines: {node: '>=12'}

  strip-json-comments@3.1.1:
    resolution: {integrity: sha512-6fPc+R4ihwqP6N/aIv2f1gMH8lOVtWQHoqC4yK6oSDVVocumAsfCqjkXnqiYMhmMwS/mEHLp7Vehlt3ql6lEig==}
    engines: {node: '>=8'}

  strip-literal@3.0.0:
    resolution: {integrity: sha512-TcccoMhJOM3OebGhSBEmp3UZ2SfDMZUEBdRA/9ynfLi8yYajyWX3JiXArcJt4Umh4vISpspkQIY8ZZoCqjbviA==}

  style-loader@3.3.2:
    resolution: {integrity: sha512-RHs/vcrKdQK8wZliteNK4NKzxvLBzpuHMqYmUVWeKa6MkaIQ97ZTOS0b+zapZhy6GcrgWnvWYCMHRirC3FsUmw==}
    engines: {node: '>= 12.13.0'}
    peerDependencies:
      webpack: ^5.0.0

  superjson@2.2.1:
    resolution: {integrity: sha512-8iGv75BYOa0xRJHK5vRLEjE2H/i4lulTjzpUXic3Eg8akftYjkmQDa8JARQ42rlczXyFR3IeRoeFCc7RxHsYZA==}
    engines: {node: '>=16'}

  supports-color@5.5.0:
    resolution: {integrity: sha512-QjVjwdXIt408MIiAqCX4oUKsgU2EqAGzs2Ppkm4aQYbjm+ZEWEcW4SfFNTr4uMNZma0ey4f5lgLrkB0aX0QMow==}
    engines: {node: '>=4'}

  supports-color@7.2.0:
    resolution: {integrity: sha512-qpCAvRl9stuOHveKsn7HncJRvv501qIacKzQlO/+Lwxc9+0q2wLyv4Dfvt80/DPn2pqOBsJdDiogXGR9+OvwRw==}
    engines: {node: '>=8'}

  supports-color@8.1.1:
    resolution: {integrity: sha512-MpUEN2OodtUzxvKQl72cUF7RQ5EiHsGvSsVG0ia9c5RbWGL2CI4C7EpPS8UTBIplnlzZiNuV56w+FuNxy3ty2Q==}
    engines: {node: '>=10'}

  supports-preserve-symlinks-flag@1.0.0:
    resolution: {integrity: sha512-ot0WnXS9fgdkgIcePe6RHNk1WA8+muPa6cSjeR3V8K27q9BB1rTE3R1p7Hv0z1ZyAc8s6Vvv8DIyWf681MAt0w==}
    engines: {node: '>= 0.4'}

  svgo@1.3.2:
    resolution: {integrity: sha512-yhy/sQYxR5BkC98CY7o31VGsg014AKLEPxdfhora76l36hD9Rdy5NZA/Ocn6yayNPgSamYdtX2rFJdcv07AYVw==}
    engines: {node: '>=4.0.0'}
    deprecated: This SVGO version is no longer supported. Upgrade to v2.x.x.
    hasBin: true

  swc-loader@0.2.3:
    resolution: {integrity: sha512-D1p6XXURfSPleZZA/Lipb3A8pZ17fP4NObZvFCDjK/OKljroqDpPmsBdTraWhVBqUNpcWBQY1imWdoPScRlQ7A==}
    peerDependencies:
      '@swc/core': ^1.2.147
      webpack: '>=2'

  symbol-tree@3.2.4:
    resolution: {integrity: sha512-9QNk5KwDF+Bvz+PyObkmSYjI5ksVUYtjW7AU22r2NKcfLJcXp96hkDWU3+XndOsUb+AQ9QhfzfCT2O+CNWT5Tw==}

  synckit@0.8.8:
    resolution: {integrity: sha512-HwOKAP7Wc5aRGYdKH+dw0PRRpbO841v2DENBtjnR5HFWoiNByAl7vrx3p0G/rCyYXQsrxqtX48TImFtPcIHSpQ==}
    engines: {node: ^14.18.0 || >=16.0.0}

  synckit@0.9.2:
    resolution: {integrity: sha512-vrozgXDQwYO72vHjUb/HnFbQx1exDjoKzqx23aXEg2a9VIg2TSFZ8FmeZpTjUCFMYw7mpX4BE2SFu8wI7asYsw==}
    engines: {node: ^14.18.0 || >=16.0.0}

  tapable@2.2.1:
    resolution: {integrity: sha512-GNzQvQTOIP6RyTfE2Qxb8ZVlNmw0n88vp1szwWRimP02mnTsx3Wtn5qRdqY9w2XduFNUgvOwhNnQsjwCp+kqaQ==}
    engines: {node: '>=6'}

  tar-stream@2.2.0:
    resolution: {integrity: sha512-ujeqbceABgwMZxEJnk2HDY2DlnUZ+9oEcb1KzTVfYHio0UE6dG71n60d8D2I4qNvleWrrXpmjpt7vZeF1LnMZQ==}
    engines: {node: '>=6'}

  terser-webpack-plugin@5.3.14:
    resolution: {integrity: sha512-vkZjpUjb6OMS7dhV+tILUW6BhpDR7P2L/aQSAv+Uwk+m8KATX9EccViHTJR2qDtACKPIYndLGCyl3FMo+r2LMw==}
    engines: {node: '>= 10.13.0'}
    peerDependencies:
      '@swc/core': '*'
      esbuild: '*'
      uglify-js: '*'
      webpack: ^5.1.0
    peerDependenciesMeta:
      '@swc/core':
        optional: true
      esbuild:
        optional: true
      uglify-js:
        optional: true

  terser@5.37.0:
    resolution: {integrity: sha512-B8wRRkmre4ERucLM/uXx4MOV5cbnOlVAqUst+1+iLKPI0dOgFO28f84ptoQt9HEI537PMzfYa/d+GEPKTRXmYA==}
    engines: {node: '>=10'}
    hasBin: true

  text-table@0.2.0:
    resolution: {integrity: sha512-N+8UisAXDGk8PFXP4HAzVR9nbfmVJ3zYLAWiTIoqC5v5isinhr+r5uaO8+7r3BMfuNIufIsA7RdpVgacC2cSpw==}

  through@2.3.8:
    resolution: {integrity: sha512-w89qg7PI8wAdvX60bMDP+bFoD5Dvhm9oLheFp5O4a2QF0cSBGsBX4qZmadPMvVqlLJBBci+WqGGOAPvcDeNSVg==}

  tinybench@2.9.0:
    resolution: {integrity: sha512-0+DUvqWMValLmha6lr4kD8iAMK1HzV0/aKnCtWb9v9641TnP/MFb7Pc2bxoxQjTXAErryXVgUOfv2YqNllqGeg==}

  tinyexec@0.3.2:
    resolution: {integrity: sha512-KQQR9yN7R5+OSwaK0XQoj22pwHoTlgYqmUscPYoknOoWCWfj/5/ABTMRi69FrKU5ffPVh5QcFikpWJI/P1ocHA==}

  tinyglobby@0.2.14:
    resolution: {integrity: sha512-tX5e7OM1HnYr2+a2C/4V0htOcSQcoSTH9KgJnVvNm5zm/cyEWKJ7j7YutsH9CxMdtOkkLFy2AHrMci9IM8IPZQ==}
    engines: {node: '>=12.0.0'}

  tinypool@1.1.1:
    resolution: {integrity: sha512-Zba82s87IFq9A9XmjiX5uZA/ARWDrB03OHlq+Vw1fSdt0I+4/Kutwy8BP4Y/y/aORMo61FQ0vIb5j44vSo5Pkg==}
    engines: {node: ^18.0.0 || >=20.0.0}

  tinyrainbow@2.0.0:
    resolution: {integrity: sha512-op4nsTR47R6p0vMUUoYl/a+ljLFVtlfaXkLQmqfLR1qHma1h/ysYk4hEXZ880bf2CYgTskvTa/e196Vd5dDQXw==}
    engines: {node: '>=14.0.0'}

  tinyspy@4.0.3:
    resolution: {integrity: sha512-t2T/WLB2WRgZ9EpE4jgPJ9w+i66UZfDc8wHh0xrwiRNN+UwH98GIJkTeZqX9rg0i0ptwzqW+uYeIF0T4F8LR7A==}
    engines: {node: '>=14.0.0'}

  tldts-core@5.7.112:
    resolution: {integrity: sha512-mutrEUgG2sp0e/MIAnv9TbSLR0IPbvmAImpzqul5O/HJ2XM1/I1sajchQ/fbj0fPdA31IiuWde8EUhfwyldY1Q==}

  tldts-core@6.1.86:
    resolution: {integrity: sha512-Je6p7pkk+KMzMv2XXKmAE3McmolOQFdxkKw0R8EYNr7sELW46JqnNeTX8ybPiQgvg1ymCoF8LXs5fzFaZvJPTA==}

  tldts@5.7.112:
    resolution: {integrity: sha512-6VSJ/C0uBtc2PQlLsp4IT8MIk2UUh6qVeXB1HZtK+0HiXlAPzNcfF3p2WM9RqCO/2X1PIa4danlBLPoC2/Tc7A==}
    hasBin: true

  tldts@6.1.86:
    resolution: {integrity: sha512-WMi/OQ2axVTf/ykqCQgXiIct+mSQDFdH2fkwhPwgEwvJ1kSzZRiinb0zF2Xb8u4+OqPChmyI6MEu4EezNJz+FQ==}
    hasBin: true

  to-regex-range@5.0.1:
    resolution: {integrity: sha512-65P7iz6X5yEr1cwcgvQxbbIw7Uk3gOy5dIdtZ4rDveLqhrdJP+Li/Hx6tyK0NEb+2GCyneCMJiGqrADCSNk8sQ==}
    engines: {node: '>=8.0'}

  totalist@3.0.1:
    resolution: {integrity: sha512-sf4i37nQ2LBx4m3wB74y+ubopq6W/dIzXg0FDGjsYnZHVa1Da8FH853wlL2gtUhg+xJXjfk3kUZS3BRoQeoQBQ==}
    engines: {node: '>=6'}

  tough-cookie@5.1.2:
    resolution: {integrity: sha512-FVDYdxtnj0G6Qm/DhNPSb8Ju59ULcup3tuJxkFb5K8Bv2pUXILbf0xZWU8PX8Ov19OXljbUyveOFwRMwkXzO+A==}
    engines: {node: '>=16'}

  tr46@0.0.3:
    resolution: {integrity: sha512-N3WMsuqV66lT30CrXNbEjx4GEwlow3v6rr4mCcv6prnfwhS01rkgyFdjPNBYd9br7LpXV1+Emh01fHnq2Gdgrw==}

  tr46@5.1.0:
    resolution: {integrity: sha512-IUWnUK7ADYR5Sl1fZlO1INDUhVhatWl7BtJWsIhwJ0UAK7ilzzIa8uIqOO/aYVWHZPJkKbEL+362wrzoeRF7bw==}
    engines: {node: '>=18'}

  ts-api-utils@1.4.3:
    resolution: {integrity: sha512-i3eMG77UTMD0hZhgRS562pv83RC6ukSAC2GMNWc+9dieh/+jDM5u5YG+NHX6VNDRHQcHwmsTHctP9LhbC3WxVw==}
    engines: {node: '>=16'}
    peerDependencies:
      typescript: '>=4.2.0'

  ts-node@10.9.1:
    resolution: {integrity: sha512-NtVysVPkxxrwFGUUxGYhfux8k78pQB3JqYBXlLRZgdGUqTO5wU/UyHop5p70iEbGhB7q5KmiZiU0Y3KlJrScEw==}
    hasBin: true
    peerDependencies:
      '@swc/core': '>=1.2.50'
      '@swc/wasm': '>=1.2.50'
      '@types/node': '*'
      typescript: '>=2.7'
    peerDependenciesMeta:
      '@swc/core':
        optional: true
      '@swc/wasm':
        optional: true

  tsconfck@3.1.5:
    resolution: {integrity: sha512-CLDfGgUp7XPswWnezWwsCRxNmgQjhYq3VXHM0/XIRxhVrKw0M1if9agzryh1QS3nxjCROvV+xWxoJO1YctzzWg==}
    engines: {node: ^18 || >=20}
    hasBin: true
    peerDependencies:
      typescript: ^5.0.0
    peerDependenciesMeta:
      typescript:
        optional: true

  tsconfig-paths@3.15.0:
    resolution: {integrity: sha512-2Ac2RgzDe/cn48GvOe3M+o82pEFewD3UPbyoUHHdKasHwJKjds4fLXWf/Ux5kATBKN20oaFGu+jbElp1pos0mg==}

  tslib@2.8.1:
    resolution: {integrity: sha512-oJFu94HQb+KVduSUQL7wnpmqnfmLsOA/nAh6b6EH0wCEoK0/mPeXU6c3wKDV83MkOuHPRHtSXKKU99IBazS/2w==}

  tsx@4.19.2:
    resolution: {integrity: sha512-pOUl6Vo2LUq/bSa8S5q7b91cgNSjctn9ugq/+Mvow99qW6x/UZYwzxy/3NmqoT66eHYfCVvFvACC58UBPFf28g==}
    engines: {node: '>=18.0.0'}
    hasBin: true

  type-check@0.4.0:
    resolution: {integrity: sha512-XleUoc9uwGXqjWwXaUTZAmzMcFZ5858QA2vvx1Ur5xIcixXIP+8LnFDgRplU30us6teqdlskFfu+ae4K79Ooew==}
    engines: {node: '>= 0.8.0'}

  type-detect@4.0.8:
    resolution: {integrity: sha512-0fr/mIH1dlO+x7TlcMy+bIDqKPsw/70tVyeHW787goQjhmqaZe10uwLujubK9q9Lg6Fiho1KUKDYz0Z7k7g5/g==}
    engines: {node: '>=4'}

  type-detect@4.1.0:
    resolution: {integrity: sha512-Acylog8/luQ8L7il+geoSxhEkazvkslg7PSNKOX59mbB9cOveP5aq9h74Y7YU8yDpJwetzQQrfIwtf4Wp4LKcw==}
    engines: {node: '>=4'}

  type-fest@0.20.2:
    resolution: {integrity: sha512-Ne+eE4r0/iWnpAxD852z3A+N0Bt5RN//NjJwRd2VFHEmrywxf5vsZlh4R6lixl6B+wz/8d+maTSAkN1FIkI3LQ==}
    engines: {node: '>=10'}

  type-fest@0.21.3:
    resolution: {integrity: sha512-t0rzBq87m3fVcduHDUFhKmyyX+9eo6WQjZvf51Ea/M0Q7+T374Jp1aUiyUl0GKxp8M/OETVHSDvmkyPgvX+X2w==}
    engines: {node: '>=10'}

  type-fest@1.4.0:
    resolution: {integrity: sha512-yGSza74xk0UG8k+pLh5oeoYirvIiWo5t0/o3zHHAO2tRDiZcxWP7fywNlXhqb6/r6sWvwi+RsyQMWhVLe4BVuA==}
    engines: {node: '>=10'}

  typed-array-buffer@1.0.3:
    resolution: {integrity: sha512-nAYYwfY3qnzX30IkA6AQZjVbtK6duGontcQm1WSG1MD94YLqK0515GNApXkoxKOWMusVssAHWLh9SeaoefYFGw==}
    engines: {node: '>= 0.4'}

  typed-array-byte-length@1.0.3:
    resolution: {integrity: sha512-BaXgOuIxz8n8pIq3e7Atg/7s+DpiYrxn4vdot3w9KbnBhcRQq6o3xemQdIfynqSeXeDrF32x+WvfzmOjPiY9lg==}
    engines: {node: '>= 0.4'}

  typed-array-byte-offset@1.0.4:
    resolution: {integrity: sha512-bTlAFB/FBYMcuX81gbL4OcpH5PmlFHqlCCpAl8AlEzMz5k53oNDvN8p1PNOWLEmI2x4orp3raOFB51tv9X+MFQ==}
    engines: {node: '>= 0.4'}

  typed-array-length@1.0.7:
    resolution: {integrity: sha512-3KS2b+kL7fsuk/eJZ7EQdnEmQoaho/r6KUef7hxvltNA5DR8NAUM+8wJMbJyZ4G9/7i3v5zPBIMN5aybAh2/Jg==}
    engines: {node: '>= 0.4'}

  typescript@5.6.3:
    resolution: {integrity: sha512-hjcS1mhfuyi4WW8IWtjP7brDrG2cuDZukyrYrSauoXGNgx0S7zceP07adYkJycEr56BOUTNPzbInooiN3fn1qw==}
    engines: {node: '>=14.17'}
    hasBin: true

  ua-parser-js@1.0.36:
    resolution: {integrity: sha512-znuyCIXzl8ciS3+y3fHJI/2OhQIXbXw9MWC/o3qwyR+RGppjZHrM27CGFSKCJXi2Kctiz537iOu2KnXs1lMQhw==}

  unbox-primitive@1.1.0:
    resolution: {integrity: sha512-nWJ91DjeOkej/TA8pXQ3myruKpKEYgqvpw9lz4OPHj/NWFNluYrjbz9j01CJ8yKQd2g4jFoOkINCTW2I5LEEyw==}
    engines: {node: '>= 0.4'}

  undici-types@5.26.5:
    resolution: {integrity: sha512-JlCMO+ehdEIKqlFxk6IfVoAUVmgz7cU7zD/h9XZ0qzeosSHmUJVOzSQvvYSYWXkFXC+IfLKSIffhv0sVZup6pA==}

  undici-types@6.21.0:
    resolution: {integrity: sha512-iwDZqg0QAGrg9Rav5H4n0M64c3mkR59cJ6wQp+7C4nI0gsmExaedaYLNO44eT4AtBBwjbTiGPMlt2Md0T9H9JQ==}

  unicorn-magic@0.3.0:
    resolution: {integrity: sha512-+QBBXBCvifc56fsbuxZQ6Sic3wqqc3WWaqxs58gvJrcOuN83HGTCwz3oS5phzU9LthRNE9VrJCFCLUgHeeFnfA==}
    engines: {node: '>=18'}

  uniq@1.0.1:
    resolution: {integrity: sha512-Gw+zz50YNKPDKXs+9d+aKAjVwpjNwqzvNpLigIruT4HA9lMZNdMqs9x07kKHB/L9WRzqp4+DlTU5s4wG2esdoA==}

  universalify@2.0.1:
    resolution: {integrity: sha512-gptHNQghINnc/vTGIk0SOFGFNXw7JVrlRUtConJRlvaw6DuX0wO5Jeko9sWrMBhh+PsYAZ7oXAiOnf/UKogyiw==}
    engines: {node: '>= 10.0.0'}

  unquote@1.1.1:
    resolution: {integrity: sha512-vRCqFv6UhXpWxZPyGDh/F3ZpNv8/qo7w6iufLpQg9aKnQ71qM4B5KiI7Mia9COcjEhrO9LueHpMYjYzsWH3OIg==}

  unzipper@0.12.3:
    resolution: {integrity: sha512-PZ8hTS+AqcGxsaQntl3IRBw65QrBI6lxzqDEL7IAo/XCEqRTKGfOX56Vea5TH9SZczRVxuzk1re04z/YjuYCJA==}

  update-browserslist-db@1.1.3:
    resolution: {integrity: sha512-UxhIZQ+QInVdunkDAaiazvvT/+fXL5Osr0JZlJulepYu6Jd7qJtDZjlur0emRlT71EN3ScPoE7gvsuIKKNavKw==}
    hasBin: true
    peerDependencies:
      browserslist: '>= 4.21.0'

  uri-js@4.4.1:
    resolution: {integrity: sha512-7rKUyy33Q1yc98pQ1DAmLtwX109F7TIfWlW1Ydo8Wl1ii1SeHieeh0HHfPeL2fMXK6z0s8ecKs9frCuLJvndBg==}

  urijs@1.19.11:
    resolution: {integrity: sha512-HXgFDgDommxn5/bIv0cnQZsPhHDA90NPHD6+c/v21U5+Sx5hoP8+dP9IZXBU1gIfvdRfhG8cel9QNPeionfcCQ==}

  use-isomorphic-layout-effect@1.2.0:
    resolution: {integrity: sha512-q6ayo8DWoPZT0VdG4u3D3uxcgONP3Mevx2i2b0434cwWBoL+aelL1DzkXI6w3PhTZzUeR2kaVlZn70iCiseP6w==}
    peerDependencies:
      '@types/react': '*'
      react: ^16.8.0 || ^17.0.0 || ^18.0.0 || ^19.0.0
    peerDependenciesMeta:
      '@types/react':
        optional: true

  use-sync-external-store@1.5.0:
    resolution: {integrity: sha512-Rb46I4cGGVBmjamjphe8L/UnvJD+uPPtTkNvX5mZgqdbavhI4EbgIWJiIHXJ8bc/i9EQGPRh4DwEURJ552Do0A==}
    peerDependencies:
      react: ^16.8.0 || ^17.0.0 || ^18.0.0 || ^19.0.0

  util-deprecate@1.0.2:
    resolution: {integrity: sha512-EPD5q1uXyFxJpCrLnCc1nHnq3gOa6DZBocAIiI2TaSCA7VCJ1UJDMagCzIkXNsUYfD1daK//LTEQ8xiIbrHtcw==}

  util.promisify@1.0.1:
    resolution: {integrity: sha512-g9JpC/3He3bm38zsLupWryXHoEcS22YHthuPQSJdMy6KNrzIRzWqcsHzD/WUnqe45whVou4VIsPew37DoXWNrA==}

  util@0.12.5:
    resolution: {integrity: sha512-kZf/K6hEIrWHI6XqOFUiiMa+79wE/D8Q+NCNAWclkyg3b4d2k7s0QGepNjiABc+aR3N1PAyHL7p6UcLY6LmrnA==}

  utila@0.4.0:
    resolution: {integrity: sha512-Z0DbgELS9/L/75wZbro8xAnT50pBVFQZ+hUEueGDU5FN51YSCYM+jdxsfCiHjwNP/4LCDD0i/graKpeBnOXKRA==}

  v8-compile-cache-lib@3.0.1:
    resolution: {integrity: sha512-wa7YjyUGfNZngI/vtK0UHAN+lgDCxBPCylVXGp0zu59Fz5aiGtNXaq3DhIov063MorB+VfufLh3JlF2KdTK3xg==}

  vite-node@3.2.4:
    resolution: {integrity: sha512-EbKSKh+bh1E1IFxeO0pg1n4dvoOTt0UDiXMd/qn++r98+jPO1xtJilvXldeuQ8giIB5IkpjCgMleHMNEsGH6pg==}
    engines: {node: ^18.0.0 || ^20.0.0 || >=22.0.0}
    hasBin: true

  vite-tsconfig-paths@5.1.4:
    resolution: {integrity: sha512-cYj0LRuLV2c2sMqhqhGpaO3LretdtMn/BVX4cPLanIZuwwrkVl+lK84E/miEXkCHWXuq65rhNN4rXsBcOB3S4w==}
    peerDependencies:
      vite: '*'
    peerDependenciesMeta:
      vite:
        optional: true

  vite@5.4.18:
    resolution: {integrity: sha512-1oDcnEp3lVyHCuQ2YFelM4Alm2o91xNoMncRm1U7S+JdYfYOvbiGZ3/CxGttrOu2M/KcGz7cRC2DoNUA6urmMA==}
    engines: {node: ^18.0.0 || >=20.0.0}
    hasBin: true
    peerDependencies:
      '@types/node': ^18.0.0 || >=20.0.0
      less: '*'
      lightningcss: ^1.21.0
      sass: '*'
      sass-embedded: '*'
      stylus: '*'
      sugarss: '*'
      terser: ^5.4.0
    peerDependenciesMeta:
      '@types/node':
        optional: true
      less:
        optional: true
      lightningcss:
        optional: true
      sass:
        optional: true
      sass-embedded:
        optional: true
      stylus:
        optional: true
      sugarss:
        optional: true
      terser:
        optional: true

  vitest@3.2.4:
    resolution: {integrity: sha512-LUCP5ev3GURDysTWiP47wRRUpLKMOfPh+yKTx3kVIEiu5KOMeqzpnYNsKyOoVrULivR8tLcks4+lga33Whn90A==}
    engines: {node: ^18.0.0 || ^20.0.0 || >=22.0.0}
    hasBin: true
    peerDependencies:
      '@edge-runtime/vm': '*'
      '@types/debug': ^4.1.12
      '@types/node': ^18.0.0 || ^20.0.0 || >=22.0.0
      '@vitest/browser': 3.2.4
      '@vitest/ui': 3.2.4
      happy-dom: '*'
      jsdom: '*'
    peerDependenciesMeta:
      '@edge-runtime/vm':
        optional: true
      '@types/debug':
        optional: true
      '@types/node':
        optional: true
      '@vitest/browser':
        optional: true
      '@vitest/ui':
        optional: true
      happy-dom:
        optional: true
      jsdom:
        optional: true

  vm-browserify@1.1.2:
    resolution: {integrity: sha512-2ham8XPWTONajOR0ohOKOHXkm3+gaBmGut3SRuu75xLd/RRaY6vqgh8NBYYk7+RW3u5AtzPQZG8F10LHkl0lAQ==}

  w3c-xmlserializer@5.0.0:
    resolution: {integrity: sha512-o8qghlI8NZHU1lLPrpi2+Uq7abh4GGPpYANlalzWxyWteJOCsr/P+oPBA49TOLu5FTZO4d3F9MnWJfiMo4BkmA==}
    engines: {node: '>=18'}

  wait-for-expect@3.0.2:
    resolution: {integrity: sha512-cfS1+DZxuav1aBYbaO/kE06EOS8yRw7qOFoD3XtjTkYvCvh3zUvNST8DXK/nPaeqIzIv3P3kL3lRJn8iwOiSag==}

  warning@4.0.3:
    resolution: {integrity: sha512-rpJyN222KWIvHJ/F53XSZv0Zl/accqHR8et1kpaMTD/fLCRxtV8iX8czMzY7sVZupTI3zcUTg8eycS2kNF9l6w==}

  watchpack@2.4.2:
    resolution: {integrity: sha512-TnbFSbcOCcDgjZ4piURLCbJ3nJhznVh9kw6F6iokjiFPl8ONxe9A6nMDVXDiNbrSfLILs6vB07F7wLBrwPYzJw==}
    engines: {node: '>=10.13.0'}

  web-streams-polyfill@3.3.3:
    resolution: {integrity: sha512-d2JWLCivmZYTSIoge9MsgFCZrt571BikcWGYkjC1khllbTeDlGqZ2D8vD8E/lJa8WGWbb7Plm8/XJYV7IJHZZw==}
    engines: {node: '>= 8'}

  web-streams-polyfill@4.0.0-beta.3:
    resolution: {integrity: sha512-QW95TCTaHmsYfHDybGMwO5IJIM93I/6vTRk+daHTWFPhwh+C8Cg7j7XyKrwrj8Ib6vYXe0ocYNrmzY4xAAN6ug==}
    engines: {node: '>= 14'}

  webextension-polyfill@0.12.0:
    resolution: {integrity: sha512-97TBmpoWJEE+3nFBQ4VocyCdLKfw54rFaJ6EVQYLBCXqCIpLSZkwGgASpv4oPt9gdKCJ80RJlcmNzNn008Ag6Q==}

  webidl-conversions@3.0.1:
    resolution: {integrity: sha512-2JAn3z8AR6rjK8Sm8orRC0h/bcl/DqL7tRPdGZ4I1CjdF+EaMLmYxBHyXuKL849eucPFhvBoxMsflfOb8kxaeQ==}

  webidl-conversions@7.0.0:
    resolution: {integrity: sha512-VwddBukDzu71offAQR975unBIGqfKZpM+8ZX6ySk8nYhVoo5CYaZyzt3YBvYtRtO+aoGlqxPg/B87NGVZ/fu6g==}
    engines: {node: '>=12'}

  webpack-bundle-analyzer@4.10.2:
    resolution: {integrity: sha512-vJptkMm9pk5si4Bv922ZbKLV8UTT4zib4FPgXMhgzUny0bfDDkLXAVQs3ly3fS4/TN9ROFtb0NFrm04UXFE/Vw==}
    engines: {node: '>= 10.13.0'}
    hasBin: true

  webpack-merge@5.10.0:
    resolution: {integrity: sha512-+4zXKdx7UnO+1jaN4l2lHVD+mFvnlZQP/6ljaJVb4SZiwIKeUnrT5l0gkT8z+n4hKpC+jpOv6O9R+gLtag7pSA==}
    engines: {node: '>=10.0.0'}

  webpack-sources@3.2.3:
    resolution: {integrity: sha512-/DyMEOrDgLKKIG0fmvtz+4dUX/3Ghozwgm6iPp8KRhvn+eQf9+Q7GWxVNMk3+uCPWfdXYC4ExGBckIXdFEfH1w==}
    engines: {node: '>=10.13.0'}

  webpack@5.97.1:
    resolution: {integrity: sha512-EksG6gFY3L1eFMROS/7Wzgrii5mBAFe4rIr3r2BTfo7bcc+DWwFZ4OJ/miOuHJO/A85HwyI4eQ0F6IKXesO7Fg==}
    engines: {node: '>=10.13.0'}
    hasBin: true
    peerDependencies:
      webpack-cli: '*'
    peerDependenciesMeta:
      webpack-cli:
        optional: true

  whatwg-encoding@3.1.1:
    resolution: {integrity: sha512-6qN4hJdMwfYBtE3YBTTHhoeuUrDBPZmbQaxWAqSALV/MeEnR5z1xd8UKud2RAkFoPkmB+hli1TZSnyi84xz1vQ==}
    engines: {node: '>=18'}

  whatwg-mimetype@4.0.0:
    resolution: {integrity: sha512-QaKxh0eNIi2mE9p2vEdzfagOKHCcj1pJ56EEHGQOVxp8r9/iszLUUV7v89x9O1p/T+NlTM5W7jW6+cz4Fq1YVg==}
    engines: {node: '>=18'}

  whatwg-url@14.2.0:
    resolution: {integrity: sha512-De72GdQZzNTUBBChsXueQUnPKDkg/5A5zp7pFDuQAj5UFoENpiACU0wlCvzpAGnTkj++ihpKwKyYewn/XNUbKw==}
    engines: {node: '>=18'}

  whatwg-url@5.0.0:
    resolution: {integrity: sha512-saE57nupxk6v3HY35+jzBwYa0rKSy0XR8JSxZPwgLr7ys0IBzhGviA1/TUGJLmSVqs8pb9AnvICXEuOHLprYTw==}

  which-boxed-primitive@1.1.1:
    resolution: {integrity: sha512-TbX3mj8n0odCBFVlY8AxkqcHASw3L60jIuF8jFP78az3C2YhmGvqbHBpAjTRH2/xqYunrJ9g1jSyjCjpoWzIAA==}
    engines: {node: '>= 0.4'}

  which-builtin-type@1.2.1:
    resolution: {integrity: sha512-6iBczoX+kDQ7a3+YJBnh3T+KZRxM/iYNPXicqk66/Qfm1b93iu+yOImkg0zHbj5LNOcNv1TEADiZ0xa34B4q6Q==}
    engines: {node: '>= 0.4'}

  which-collection@1.0.2:
    resolution: {integrity: sha512-K4jVyjnBdgvc86Y6BkaLZEN933SwYOuBFkdmBu9ZfkcAbdVbpITnDmjvZ/aQjRXQrv5EPkTnD1s39GiiqbngCw==}
    engines: {node: '>= 0.4'}

  which-typed-array@1.1.19:
    resolution: {integrity: sha512-rEvr90Bck4WZt9HHFC4DJMsjvu7x+r6bImz0/BrbWb7A2djJ8hnZMrWnHo9F8ssv0OMErasDhftrfROTyqSDrw==}
    engines: {node: '>= 0.4'}

  which@2.0.2:
    resolution: {integrity: sha512-BLI3Tl1TW3Pvl70l3yq3Y64i+awpwXqsGBYWkkqMtnbXgrMD+yj7rhW0kuEDxzJaYXGjEW5ogapKNMEKNMjibA==}
    engines: {node: '>= 8'}
    hasBin: true

  why-is-node-running@2.3.0:
    resolution: {integrity: sha512-hUrmaWBdVDcxvYqnyh09zunKzROWjbZTiNy8dBEjkS7ehEDQibXJ7XvlmtbwuTclUiIyN+CyXQD4Vmko8fNm8w==}
    engines: {node: '>=8'}
    hasBin: true

  wildcard@2.0.1:
    resolution: {integrity: sha512-CC1bOL87PIWSBhDcTrdeLo6eGT7mCFtrg0uIJtqJUFyK+eJnzl8A1niH56uu7KMa5XFrtiV+AQuHO3n7DsHnLQ==}

  word-wrap@1.2.5:
    resolution: {integrity: sha512-BN22B5eaMMI9UMtjrGd5g5eCYPpCPDUy0FJXbYsaT5zYxjFOckS53SQDE3pWkVoWpHXVb3BrYcEN4Twa55B5cA==}
    engines: {node: '>=0.10.0'}

  wrap-ansi@6.2.0:
    resolution: {integrity: sha512-r6lPcBGxZXlIcymEu7InxDMhdW0KDxpLgoFLcguasxCaJ/SOIZwINatK9KY/tf+ZrlywOKU0UDj3ATXUBfxJXA==}
    engines: {node: '>=8'}

  wrap-ansi@7.0.0:
    resolution: {integrity: sha512-YVGIj2kamLSTxw6NsZjoBxfSwsn0ycdesmc4p+Q21c5zPuZ1pl+NfxVdxPtdHvmNVOQ6XSYG4AUtyt/Fi7D16Q==}
    engines: {node: '>=10'}

  wrap-ansi@8.1.0:
    resolution: {integrity: sha512-si7QWI6zUMq56bESFvagtmzMdGOtoxfR+Sez11Mobfc7tm+VkUckk9bW2UeffTGVUbOksxmSw0AA2gs8g71NCQ==}
    engines: {node: '>=12'}

  wrappy@1.0.2:
    resolution: {integrity: sha512-l4Sp/DRseor9wL6EvV2+TuQn63dMkPjZ/sp9XkghTEbV9KlPS1xUsZ3u7/IQO4wxtcFB4bgpQPRcR3QCvezPcQ==}

  ws@7.5.10:
    resolution: {integrity: sha512-+dbF1tHwZpXcbOJdVOkzLDxZP1ailvSxM6ZweXTegylPny803bFhA+vqBYw4s31NSAk4S2Qz+AKXK9a4wkdjcQ==}
    engines: {node: '>=8.3.0'}
    peerDependencies:
      bufferutil: ^4.0.1
      utf-8-validate: ^5.0.2
    peerDependenciesMeta:
      bufferutil:
        optional: true
      utf-8-validate:
        optional: true

  ws@8.18.1:
    resolution: {integrity: sha512-RKW2aJZMXeMxVpnZ6bck+RswznaxmzdULiBr6KY7XkTnW8uvt0iT9H5DkHUChXrc+uurzwa0rVI16n/Xzjdz1w==}
    engines: {node: '>=10.0.0'}
    peerDependencies:
      bufferutil: ^4.0.1
      utf-8-validate: '>=5.0.2'
    peerDependenciesMeta:
      bufferutil:
        optional: true
      utf-8-validate:
        optional: true

  xml-name-validator@5.0.0:
    resolution: {integrity: sha512-EvGK8EJ3DhaHfbRlETOWAS5pO9MZITeauHKJyb8wyajUfQUenkIg2MvLDTZ4T/TgIcm3HU0TFBgWWboAZ30UHg==}
    engines: {node: '>=18'}

  xmlbuilder@15.1.1:
    resolution: {integrity: sha512-yMqGBqtXyeN1e3TGYvgNgDVZ3j84W4cwkOXQswghol6APgZWaff9lnbvN7MHYJOiXsvGPXtjTYJEiC9J2wv9Eg==}
    engines: {node: '>=8.0'}

  xmlchars@2.2.0:
    resolution: {integrity: sha512-JZnDKK8B0RCDw84FNdDAIpZK+JuJw+s7Lz8nksI7SIuU3UXJJslUthsi+uWBUYOwPFwW7W7PRLRfUKpxjtjFCw==}

  xmldoc@1.3.0:
    resolution: {integrity: sha512-y7IRWW6PvEnYQZNZFMRLNJw+p3pezM4nKYPfr15g4OOW9i8VpeydycFuipE2297OvZnh3jSb2pxOt9QpkZUVng==}

  xregexp@3.1.0:
    resolution: {integrity: sha512-4Y1x6DyB8xRoxosooa6PlGWqmmSKatbzhrftZ7Purmm4B8R4qIEJG1A2hZsdz5DhmIqS0msC0I7KEq93GphEVg==}

  xregexp@5.1.2:
    resolution: {integrity: sha512-6hGgEMCGhqCTFEJbqmWrNIPqfpdirdGWkqshu7fFZddmTSfgv5Sn9D2SaKloR79s5VUiUlpwzg3CM3G6D3VIlw==}

  xstate@5.19.0:
    resolution: {integrity: sha512-Juh1MjeRaVWr1IRxXYvQMMRFMrei6vq6+AfP6Zk9D9YV0ZuvubN0aM6s2ITwUrq+uWtP1NTO8kOZmsM/IqeOiQ==}

  yallist@2.1.2:
    resolution: {integrity: sha512-ncTzHV7NvsQZkYe1DW7cbDLm0YpzHmZF5r/iyP3ZnQtMiJ+pjzisCiMNI+Sj+xQF5pXhSHxSB3uDbsBTzY/c2A==}

  yaml@2.7.1:
    resolution: {integrity: sha512-10ULxpnOCQXxJvBgxsn9ptjq6uviG/htZKk9veJGhlqn3w/DxQ631zFF+nlQXLwmImeS5amR2dl2U8sg6U9jsQ==}
    engines: {node: '>= 14'}
    hasBin: true

  yazl@2.5.1:
    resolution: {integrity: sha512-phENi2PLiHnHb6QBVot+dJnaAZ0xosj7p3fWl+znIjBDlnMI2PsZCJZ306BPTFOaHf5qdDEI8x5qFrSOBN5vrw==}

  yn@3.1.1:
    resolution: {integrity: sha512-Ux4ygGWsu2c7isFWe8Yu1YluJmqVhxqK2cLXNQA5AcC3QfbGNpM7fu0Y8b/z16pXLnFxZYvWhd3fhBY9DLmC6Q==}
    engines: {node: '>=6'}

  yocto-queue@0.1.0:
    resolution: {integrity: sha512-rVksvsnNCdJ/ohGc6xgPwyN8eheCxsiLM8mxuE/t/mOVqJewPuO1miLpTHQiRgTKCLexL4MeAFVagts7HmNZ2Q==}
    engines: {node: '>=10'}

  zip-stream@2.1.3:
    resolution: {integrity: sha512-EkXc2JGcKhO5N5aZ7TmuNo45budRaFGHOmz24wtJR7znbNqDPmdZtUauKX6et8KAVseAMBOyWJqEpXcHTBsh7Q==}
    engines: {node: '>= 6'}

  zip-webpack-plugin@4.0.3:
    resolution: {integrity: sha512-F9JmhbFwmTqCNi2evY5j7cnyRz6NCAc8Scgzjiw2ZDBjrvVZ56WhKm8VGGVe+4o3B6BJ+J6WViMQ4xSDI2JpVQ==}
    peerDependencies:
      webpack: ^4.0.0 || ^5.0.0
      webpack-sources: '*'

  zod-validation-error@3.4.0:
    resolution: {integrity: sha512-ZOPR9SVY6Pb2qqO5XHt+MkkTRxGXb4EVtnjc9JpXUOtUB1T9Ru7mZOT361AN3MsetVe7R0a1KZshJDZdgp9miQ==}
    engines: {node: '>=18.0.0'}
    peerDependencies:
      zod: ^3.18.0

  zod@3.24.4:
    resolution: {integrity: sha512-OdqJE9UDRPwWsrHjLN2F8bPxvwJBK22EHLWtanu0LSYr5YqzsaaW3RMgmjwr8Rypg5k+meEJdSPXJZXE/yqOMg==}

snapshots:

  '@adguard/agtree@3.2.3':
    dependencies:
      '@adguard/css-tokenizer': 1.2.0
      camelcase-keys: 7.0.2
      clone-deep: 4.0.1
      is-ip: 3.1.0
      json5: 2.2.3
      sprintf-js: 1.1.3
      tldts: 5.7.112
      xregexp: 5.1.2
      zod: 3.24.4

  '@adguard/assistant@4.3.75': {}

  '@adguard/css-tokenizer@1.2.0': {}

  '@adguard/diff-builder@1.1.2':
    dependencies:
      commander: 11.1.0
      crypto-js: 4.2.0

<<<<<<< HEAD
  '@adguard/dnr-rulesets@3.2.20250916131048':
=======
  '@adguard/dnr-rulesets@3.2.20250917030040':
>>>>>>> a18a099a
    dependencies:
      '@adguard/agtree': 3.2.3
      '@adguard/logger': 2.0.0
      '@adguard/re2-wasm': 1.2.0
      '@adguard/tsurlfilter': 3.4.6(@adguard/re2-wasm@1.2.0)
      axios: 1.12.2
      chokidar: 4.0.3
      commander: 12.1.0
      fast-glob: 3.3.3
      fs-extra: 11.3.0
      zod: 3.24.4
    transitivePeerDependencies:
      - debug

  '@adguard/eslint-plugin-logger-context@1.0.1': {}

  '@adguard/extended-css@2.1.1': {}

  '@adguard/filters-downloader@2.4.2':
    dependencies:
      '@adguard/diff-builder': 1.1.2
      axios: 1.6.2
      crypto-js: 4.2.0
    transitivePeerDependencies:
      - debug

  '@adguard/logger@2.0.0': {}

  '@adguard/re2-wasm@1.2.0': {}

  '@adguard/scriptlets@2.2.10':
    dependencies:
      '@adguard/agtree': 3.2.3
      '@types/trusted-types': 2.0.7
      js-yaml: 3.14.1

  '@adguard/text-encoding@0.8.3': {}

  '@adguard/translate@1.0.2': {}

  '@adguard/tsurlfilter@3.4.6(@adguard/re2-wasm@1.2.0)':
    dependencies:
      '@adguard/agtree': 3.2.3
      '@adguard/css-tokenizer': 1.2.0
      '@adguard/logger': 2.0.0
      '@adguard/re2-wasm': 1.2.0
      '@adguard/scriptlets': 2.2.10
      cidr-tools: 6.4.2
      commander: 12.1.0
      is-cidr: 4.0.2
      is-ip: 3.1.0
      lru-cache: 11.0.2
      punycode: 2.3.1
      tldts: 5.7.112
      zod: 3.24.4
      zod-validation-error: 3.4.0(zod@3.24.4)

  '@adguard/tswebextension@3.2.11(@adguard/re2-wasm@1.2.0)':
    dependencies:
      '@adguard/agtree': 3.2.3
      '@adguard/assistant': 4.3.75
      '@adguard/extended-css': 2.1.1
      '@adguard/logger': 2.0.0
      '@adguard/scriptlets': 2.2.10
      '@adguard/text-encoding': 0.8.3
      '@adguard/tsurlfilter': 3.4.6(@adguard/re2-wasm@1.2.0)
      bowser: 2.11.0
      chrome-types: 0.1.375
      commander: 12.1.0
      fs-extra: 11.3.0
      idb: 8.0.2
      lodash-es: 4.17.21
      lru-cache: 11.0.2
      nanoid: 5.1.5
      superjson: 2.2.1
      tldts: 5.7.112
      tslib: 2.8.1
      webextension-polyfill: 0.12.0
      zod: 3.24.4
    transitivePeerDependencies:
      - '@adguard/re2-wasm'

  '@asamuzakjp/css-color@3.1.1':
    dependencies:
      '@csstools/css-calc': 2.1.2(@csstools/css-parser-algorithms@3.0.4(@csstools/css-tokenizer@3.0.3))(@csstools/css-tokenizer@3.0.3)
      '@csstools/css-color-parser': 3.0.8(@csstools/css-parser-algorithms@3.0.4(@csstools/css-tokenizer@3.0.3))(@csstools/css-tokenizer@3.0.3)
      '@csstools/css-parser-algorithms': 3.0.4(@csstools/css-tokenizer@3.0.3)
      '@csstools/css-tokenizer': 3.0.3
      lru-cache: 10.4.3

  '@babel/code-frame@7.26.2':
    dependencies:
      '@babel/helper-validator-identifier': 7.25.9
      js-tokens: 4.0.0
      picocolors: 1.1.1

  '@babel/helper-validator-identifier@7.25.9': {}

  '@babel/runtime-corejs3@7.28.3':
    dependencies:
      core-js-pure: 3.45.1

  '@babel/runtime@7.27.0':
    dependencies:
      regenerator-runtime: 0.14.1

  '@cspotcode/source-map-support@0.8.1':
    dependencies:
      '@jridgewell/trace-mapping': 0.3.9

  '@csstools/cascade-layer-name-parser@2.0.4(@csstools/css-parser-algorithms@3.0.4(@csstools/css-tokenizer@3.0.3))(@csstools/css-tokenizer@3.0.3)':
    dependencies:
      '@csstools/css-parser-algorithms': 3.0.4(@csstools/css-tokenizer@3.0.3)
      '@csstools/css-tokenizer': 3.0.3

  '@csstools/color-helpers@5.0.2': {}

  '@csstools/css-calc@2.1.2(@csstools/css-parser-algorithms@3.0.4(@csstools/css-tokenizer@3.0.3))(@csstools/css-tokenizer@3.0.3)':
    dependencies:
      '@csstools/css-parser-algorithms': 3.0.4(@csstools/css-tokenizer@3.0.3)
      '@csstools/css-tokenizer': 3.0.3

  '@csstools/css-color-parser@3.0.8(@csstools/css-parser-algorithms@3.0.4(@csstools/css-tokenizer@3.0.3))(@csstools/css-tokenizer@3.0.3)':
    dependencies:
      '@csstools/color-helpers': 5.0.2
      '@csstools/css-calc': 2.1.2(@csstools/css-parser-algorithms@3.0.4(@csstools/css-tokenizer@3.0.3))(@csstools/css-tokenizer@3.0.3)
      '@csstools/css-parser-algorithms': 3.0.4(@csstools/css-tokenizer@3.0.3)
      '@csstools/css-tokenizer': 3.0.3

  '@csstools/css-parser-algorithms@3.0.4(@csstools/css-tokenizer@3.0.3)':
    dependencies:
      '@csstools/css-tokenizer': 3.0.3

  '@csstools/css-tokenizer@3.0.3': {}

  '@csstools/media-query-list-parser@4.0.2(@csstools/css-parser-algorithms@3.0.4(@csstools/css-tokenizer@3.0.3))(@csstools/css-tokenizer@3.0.3)':
    dependencies:
      '@csstools/css-parser-algorithms': 3.0.4(@csstools/css-tokenizer@3.0.3)
      '@csstools/css-tokenizer': 3.0.3

  '@csstools/postcss-cascade-layers@5.0.1(postcss@8.4.49)':
    dependencies:
      '@csstools/selector-specificity': 5.0.0(postcss-selector-parser@7.1.0)
      postcss: 8.4.49
      postcss-selector-parser: 7.1.0

  '@csstools/postcss-color-function@4.0.8(postcss@8.4.49)':
    dependencies:
      '@csstools/css-color-parser': 3.0.8(@csstools/css-parser-algorithms@3.0.4(@csstools/css-tokenizer@3.0.3))(@csstools/css-tokenizer@3.0.3)
      '@csstools/css-parser-algorithms': 3.0.4(@csstools/css-tokenizer@3.0.3)
      '@csstools/css-tokenizer': 3.0.3
      '@csstools/postcss-progressive-custom-properties': 4.0.0(postcss@8.4.49)
      '@csstools/utilities': 2.0.0(postcss@8.4.49)
      postcss: 8.4.49

  '@csstools/postcss-color-mix-function@3.0.8(postcss@8.4.49)':
    dependencies:
      '@csstools/css-color-parser': 3.0.8(@csstools/css-parser-algorithms@3.0.4(@csstools/css-tokenizer@3.0.3))(@csstools/css-tokenizer@3.0.3)
      '@csstools/css-parser-algorithms': 3.0.4(@csstools/css-tokenizer@3.0.3)
      '@csstools/css-tokenizer': 3.0.3
      '@csstools/postcss-progressive-custom-properties': 4.0.0(postcss@8.4.49)
      '@csstools/utilities': 2.0.0(postcss@8.4.49)
      postcss: 8.4.49

  '@csstools/postcss-content-alt-text@2.0.4(postcss@8.4.49)':
    dependencies:
      '@csstools/css-parser-algorithms': 3.0.4(@csstools/css-tokenizer@3.0.3)
      '@csstools/css-tokenizer': 3.0.3
      '@csstools/postcss-progressive-custom-properties': 4.0.0(postcss@8.4.49)
      '@csstools/utilities': 2.0.0(postcss@8.4.49)
      postcss: 8.4.49

  '@csstools/postcss-exponential-functions@2.0.7(postcss@8.4.49)':
    dependencies:
      '@csstools/css-calc': 2.1.2(@csstools/css-parser-algorithms@3.0.4(@csstools/css-tokenizer@3.0.3))(@csstools/css-tokenizer@3.0.3)
      '@csstools/css-parser-algorithms': 3.0.4(@csstools/css-tokenizer@3.0.3)
      '@csstools/css-tokenizer': 3.0.3
      postcss: 8.4.49

  '@csstools/postcss-font-format-keywords@4.0.0(postcss@8.4.49)':
    dependencies:
      '@csstools/utilities': 2.0.0(postcss@8.4.49)
      postcss: 8.4.49
      postcss-value-parser: 4.2.0

  '@csstools/postcss-gamut-mapping@2.0.8(postcss@8.4.49)':
    dependencies:
      '@csstools/css-color-parser': 3.0.8(@csstools/css-parser-algorithms@3.0.4(@csstools/css-tokenizer@3.0.3))(@csstools/css-tokenizer@3.0.3)
      '@csstools/css-parser-algorithms': 3.0.4(@csstools/css-tokenizer@3.0.3)
      '@csstools/css-tokenizer': 3.0.3
      postcss: 8.4.49

  '@csstools/postcss-gradients-interpolation-method@5.0.8(postcss@8.4.49)':
    dependencies:
      '@csstools/css-color-parser': 3.0.8(@csstools/css-parser-algorithms@3.0.4(@csstools/css-tokenizer@3.0.3))(@csstools/css-tokenizer@3.0.3)
      '@csstools/css-parser-algorithms': 3.0.4(@csstools/css-tokenizer@3.0.3)
      '@csstools/css-tokenizer': 3.0.3
      '@csstools/postcss-progressive-custom-properties': 4.0.0(postcss@8.4.49)
      '@csstools/utilities': 2.0.0(postcss@8.4.49)
      postcss: 8.4.49

  '@csstools/postcss-hwb-function@4.0.8(postcss@8.4.49)':
    dependencies:
      '@csstools/css-color-parser': 3.0.8(@csstools/css-parser-algorithms@3.0.4(@csstools/css-tokenizer@3.0.3))(@csstools/css-tokenizer@3.0.3)
      '@csstools/css-parser-algorithms': 3.0.4(@csstools/css-tokenizer@3.0.3)
      '@csstools/css-tokenizer': 3.0.3
      '@csstools/postcss-progressive-custom-properties': 4.0.0(postcss@8.4.49)
      '@csstools/utilities': 2.0.0(postcss@8.4.49)
      postcss: 8.4.49

  '@csstools/postcss-ic-unit@4.0.0(postcss@8.4.49)':
    dependencies:
      '@csstools/postcss-progressive-custom-properties': 4.0.0(postcss@8.4.49)
      '@csstools/utilities': 2.0.0(postcss@8.4.49)
      postcss: 8.4.49
      postcss-value-parser: 4.2.0

  '@csstools/postcss-initial@2.0.1(postcss@8.4.49)':
    dependencies:
      postcss: 8.4.49

  '@csstools/postcss-is-pseudo-class@5.0.1(postcss@8.4.49)':
    dependencies:
      '@csstools/selector-specificity': 5.0.0(postcss-selector-parser@7.1.0)
      postcss: 8.4.49
      postcss-selector-parser: 7.1.0

  '@csstools/postcss-light-dark-function@2.0.7(postcss@8.4.49)':
    dependencies:
      '@csstools/css-parser-algorithms': 3.0.4(@csstools/css-tokenizer@3.0.3)
      '@csstools/css-tokenizer': 3.0.3
      '@csstools/postcss-progressive-custom-properties': 4.0.0(postcss@8.4.49)
      '@csstools/utilities': 2.0.0(postcss@8.4.49)
      postcss: 8.4.49

  '@csstools/postcss-logical-float-and-clear@3.0.0(postcss@8.4.49)':
    dependencies:
      postcss: 8.4.49

  '@csstools/postcss-logical-overflow@2.0.0(postcss@8.4.49)':
    dependencies:
      postcss: 8.4.49

  '@csstools/postcss-logical-overscroll-behavior@2.0.0(postcss@8.4.49)':
    dependencies:
      postcss: 8.4.49

  '@csstools/postcss-logical-resize@3.0.0(postcss@8.4.49)':
    dependencies:
      postcss: 8.4.49
      postcss-value-parser: 4.2.0

  '@csstools/postcss-logical-viewport-units@3.0.3(postcss@8.4.49)':
    dependencies:
      '@csstools/css-tokenizer': 3.0.3
      '@csstools/utilities': 2.0.0(postcss@8.4.49)
      postcss: 8.4.49

  '@csstools/postcss-media-minmax@2.0.7(postcss@8.4.49)':
    dependencies:
      '@csstools/css-calc': 2.1.2(@csstools/css-parser-algorithms@3.0.4(@csstools/css-tokenizer@3.0.3))(@csstools/css-tokenizer@3.0.3)
      '@csstools/css-parser-algorithms': 3.0.4(@csstools/css-tokenizer@3.0.3)
      '@csstools/css-tokenizer': 3.0.3
      '@csstools/media-query-list-parser': 4.0.2(@csstools/css-parser-algorithms@3.0.4(@csstools/css-tokenizer@3.0.3))(@csstools/css-tokenizer@3.0.3)
      postcss: 8.4.49

  '@csstools/postcss-media-queries-aspect-ratio-number-values@3.0.4(postcss@8.4.49)':
    dependencies:
      '@csstools/css-parser-algorithms': 3.0.4(@csstools/css-tokenizer@3.0.3)
      '@csstools/css-tokenizer': 3.0.3
      '@csstools/media-query-list-parser': 4.0.2(@csstools/css-parser-algorithms@3.0.4(@csstools/css-tokenizer@3.0.3))(@csstools/css-tokenizer@3.0.3)
      postcss: 8.4.49

  '@csstools/postcss-nested-calc@4.0.0(postcss@8.4.49)':
    dependencies:
      '@csstools/utilities': 2.0.0(postcss@8.4.49)
      postcss: 8.4.49
      postcss-value-parser: 4.2.0

  '@csstools/postcss-normalize-display-values@4.0.0(postcss@8.4.49)':
    dependencies:
      postcss: 8.4.49
      postcss-value-parser: 4.2.0

  '@csstools/postcss-oklab-function@4.0.8(postcss@8.4.49)':
    dependencies:
      '@csstools/css-color-parser': 3.0.8(@csstools/css-parser-algorithms@3.0.4(@csstools/css-tokenizer@3.0.3))(@csstools/css-tokenizer@3.0.3)
      '@csstools/css-parser-algorithms': 3.0.4(@csstools/css-tokenizer@3.0.3)
      '@csstools/css-tokenizer': 3.0.3
      '@csstools/postcss-progressive-custom-properties': 4.0.0(postcss@8.4.49)
      '@csstools/utilities': 2.0.0(postcss@8.4.49)
      postcss: 8.4.49

  '@csstools/postcss-progressive-custom-properties@4.0.0(postcss@8.4.49)':
    dependencies:
      postcss: 8.4.49
      postcss-value-parser: 4.2.0

  '@csstools/postcss-random-function@1.0.3(postcss@8.4.49)':
    dependencies:
      '@csstools/css-calc': 2.1.2(@csstools/css-parser-algorithms@3.0.4(@csstools/css-tokenizer@3.0.3))(@csstools/css-tokenizer@3.0.3)
      '@csstools/css-parser-algorithms': 3.0.4(@csstools/css-tokenizer@3.0.3)
      '@csstools/css-tokenizer': 3.0.3
      postcss: 8.4.49

  '@csstools/postcss-relative-color-syntax@3.0.8(postcss@8.4.49)':
    dependencies:
      '@csstools/css-color-parser': 3.0.8(@csstools/css-parser-algorithms@3.0.4(@csstools/css-tokenizer@3.0.3))(@csstools/css-tokenizer@3.0.3)
      '@csstools/css-parser-algorithms': 3.0.4(@csstools/css-tokenizer@3.0.3)
      '@csstools/css-tokenizer': 3.0.3
      '@csstools/postcss-progressive-custom-properties': 4.0.0(postcss@8.4.49)
      '@csstools/utilities': 2.0.0(postcss@8.4.49)
      postcss: 8.4.49

  '@csstools/postcss-scope-pseudo-class@4.0.1(postcss@8.4.49)':
    dependencies:
      postcss: 8.4.49
      postcss-selector-parser: 7.1.0

  '@csstools/postcss-sign-functions@1.1.2(postcss@8.4.49)':
    dependencies:
      '@csstools/css-calc': 2.1.2(@csstools/css-parser-algorithms@3.0.4(@csstools/css-tokenizer@3.0.3))(@csstools/css-tokenizer@3.0.3)
      '@csstools/css-parser-algorithms': 3.0.4(@csstools/css-tokenizer@3.0.3)
      '@csstools/css-tokenizer': 3.0.3
      postcss: 8.4.49

  '@csstools/postcss-stepped-value-functions@4.0.7(postcss@8.4.49)':
    dependencies:
      '@csstools/css-calc': 2.1.2(@csstools/css-parser-algorithms@3.0.4(@csstools/css-tokenizer@3.0.3))(@csstools/css-tokenizer@3.0.3)
      '@csstools/css-parser-algorithms': 3.0.4(@csstools/css-tokenizer@3.0.3)
      '@csstools/css-tokenizer': 3.0.3
      postcss: 8.4.49

  '@csstools/postcss-text-decoration-shorthand@4.0.2(postcss@8.4.49)':
    dependencies:
      '@csstools/color-helpers': 5.0.2
      postcss: 8.4.49
      postcss-value-parser: 4.2.0

  '@csstools/postcss-trigonometric-functions@4.0.7(postcss@8.4.49)':
    dependencies:
      '@csstools/css-calc': 2.1.2(@csstools/css-parser-algorithms@3.0.4(@csstools/css-tokenizer@3.0.3))(@csstools/css-tokenizer@3.0.3)
      '@csstools/css-parser-algorithms': 3.0.4(@csstools/css-tokenizer@3.0.3)
      '@csstools/css-tokenizer': 3.0.3
      postcss: 8.4.49

  '@csstools/postcss-unset-value@4.0.0(postcss@8.4.49)':
    dependencies:
      postcss: 8.4.49

  '@csstools/selector-resolve-nested@3.0.0(postcss-selector-parser@7.1.0)':
    dependencies:
      postcss-selector-parser: 7.1.0

  '@csstools/selector-specificity@5.0.0(postcss-selector-parser@7.1.0)':
    dependencies:
      postcss-selector-parser: 7.1.0

  '@csstools/utilities@2.0.0(postcss@8.4.49)':
    dependencies:
      postcss: 8.4.49

  '@date-fns/utc@2.1.0': {}

  '@discoveryjs/json-ext@0.5.7': {}

  '@es-joy/jsdoccomment@0.48.0':
    dependencies:
      comment-parser: 1.4.1
      esquery: 1.6.0
      jsdoc-type-pratt-parser: 4.1.0

  '@esbuild/aix-ppc64@0.21.5':
    optional: true

  '@esbuild/aix-ppc64@0.23.1':
    optional: true

  '@esbuild/android-arm64@0.21.5':
    optional: true

  '@esbuild/android-arm64@0.23.1':
    optional: true

  '@esbuild/android-arm@0.21.5':
    optional: true

  '@esbuild/android-arm@0.23.1':
    optional: true

  '@esbuild/android-x64@0.21.5':
    optional: true

  '@esbuild/android-x64@0.23.1':
    optional: true

  '@esbuild/darwin-arm64@0.21.5':
    optional: true

  '@esbuild/darwin-arm64@0.23.1':
    optional: true

  '@esbuild/darwin-x64@0.21.5':
    optional: true

  '@esbuild/darwin-x64@0.23.1':
    optional: true

  '@esbuild/freebsd-arm64@0.21.5':
    optional: true

  '@esbuild/freebsd-arm64@0.23.1':
    optional: true

  '@esbuild/freebsd-x64@0.21.5':
    optional: true

  '@esbuild/freebsd-x64@0.23.1':
    optional: true

  '@esbuild/linux-arm64@0.21.5':
    optional: true

  '@esbuild/linux-arm64@0.23.1':
    optional: true

  '@esbuild/linux-arm@0.21.5':
    optional: true

  '@esbuild/linux-arm@0.23.1':
    optional: true

  '@esbuild/linux-ia32@0.21.5':
    optional: true

  '@esbuild/linux-ia32@0.23.1':
    optional: true

  '@esbuild/linux-loong64@0.21.5':
    optional: true

  '@esbuild/linux-loong64@0.23.1':
    optional: true

  '@esbuild/linux-mips64el@0.21.5':
    optional: true

  '@esbuild/linux-mips64el@0.23.1':
    optional: true

  '@esbuild/linux-ppc64@0.21.5':
    optional: true

  '@esbuild/linux-ppc64@0.23.1':
    optional: true

  '@esbuild/linux-riscv64@0.21.5':
    optional: true

  '@esbuild/linux-riscv64@0.23.1':
    optional: true

  '@esbuild/linux-s390x@0.21.5':
    optional: true

  '@esbuild/linux-s390x@0.23.1':
    optional: true

  '@esbuild/linux-x64@0.21.5':
    optional: true

  '@esbuild/linux-x64@0.23.1':
    optional: true

  '@esbuild/netbsd-x64@0.21.5':
    optional: true

  '@esbuild/netbsd-x64@0.23.1':
    optional: true

  '@esbuild/openbsd-arm64@0.23.1':
    optional: true

  '@esbuild/openbsd-x64@0.21.5':
    optional: true

  '@esbuild/openbsd-x64@0.23.1':
    optional: true

  '@esbuild/sunos-x64@0.21.5':
    optional: true

  '@esbuild/sunos-x64@0.23.1':
    optional: true

  '@esbuild/win32-arm64@0.21.5':
    optional: true

  '@esbuild/win32-arm64@0.23.1':
    optional: true

  '@esbuild/win32-ia32@0.21.5':
    optional: true

  '@esbuild/win32-ia32@0.23.1':
    optional: true

  '@esbuild/win32-x64@0.21.5':
    optional: true

  '@esbuild/win32-x64@0.23.1':
    optional: true

  '@eslint-community/eslint-utils@4.6.0(eslint@8.57.1)':
    dependencies:
      eslint: 8.57.1
      eslint-visitor-keys: 3.4.3

  '@eslint-community/regexpp@4.12.1': {}

  '@eslint/eslintrc@2.1.4':
    dependencies:
      ajv: 6.12.6
      debug: 4.4.0
      espree: 9.6.1
      globals: 13.24.0
      ignore: 5.3.2
      import-fresh: 3.3.1
      js-yaml: 4.1.0
      minimatch: 3.1.2
      strip-json-comments: 3.1.1
    transitivePeerDependencies:
      - supports-color

  '@eslint/js@8.57.1': {}

  '@humanwhocodes/config-array@0.13.0':
    dependencies:
      '@humanwhocodes/object-schema': 2.0.3
      debug: 4.4.0
      minimatch: 3.1.2
    transitivePeerDependencies:
      - supports-color

  '@humanwhocodes/module-importer@1.0.1': {}

  '@humanwhocodes/object-schema@2.0.3': {}

  '@isaacs/cliui@8.0.2':
    dependencies:
      string-width: 5.1.2
      string-width-cjs: string-width@4.2.3
      strip-ansi: 7.1.0
      strip-ansi-cjs: strip-ansi@6.0.1
      wrap-ansi: 8.1.0
      wrap-ansi-cjs: wrap-ansi@7.0.0

  '@jridgewell/gen-mapping@0.3.8':
    dependencies:
      '@jridgewell/set-array': 1.2.1
      '@jridgewell/sourcemap-codec': 1.5.0
      '@jridgewell/trace-mapping': 0.3.25

  '@jridgewell/resolve-uri@3.1.2': {}

  '@jridgewell/set-array@1.2.1': {}

  '@jridgewell/source-map@0.3.6':
    dependencies:
      '@jridgewell/gen-mapping': 0.3.8
      '@jridgewell/trace-mapping': 0.3.25

  '@jridgewell/sourcemap-codec@1.5.0': {}

  '@jridgewell/trace-mapping@0.3.25':
    dependencies:
      '@jridgewell/resolve-uri': 3.1.2
      '@jridgewell/sourcemap-codec': 1.5.0

  '@jridgewell/trace-mapping@0.3.9':
    dependencies:
      '@jridgewell/resolve-uri': 3.1.2
      '@jridgewell/sourcemap-codec': 1.5.0

  '@nodelib/fs.scandir@2.1.5':
    dependencies:
      '@nodelib/fs.stat': 2.0.5
      run-parallel: 1.2.0

  '@nodelib/fs.stat@2.0.5': {}

  '@nodelib/fs.walk@1.2.8':
    dependencies:
      '@nodelib/fs.scandir': 2.1.5
      fastq: 1.19.1

  '@pkgjs/parseargs@0.11.0':
    optional: true

  '@pkgr/core@0.1.2': {}

  '@polka/url@1.0.0-next.29': {}

  '@remix-run/router@1.21.0': {}

  '@rollup/rollup-android-arm-eabi@4.40.0':
    optional: true

  '@rollup/rollup-android-arm64@4.40.0':
    optional: true

  '@rollup/rollup-darwin-arm64@4.40.0':
    optional: true

  '@rollup/rollup-darwin-x64@4.40.0':
    optional: true

  '@rollup/rollup-freebsd-arm64@4.40.0':
    optional: true

  '@rollup/rollup-freebsd-x64@4.40.0':
    optional: true

  '@rollup/rollup-linux-arm-gnueabihf@4.40.0':
    optional: true

  '@rollup/rollup-linux-arm-musleabihf@4.40.0':
    optional: true

  '@rollup/rollup-linux-arm64-gnu@4.40.0':
    optional: true

  '@rollup/rollup-linux-arm64-musl@4.40.0':
    optional: true

  '@rollup/rollup-linux-loongarch64-gnu@4.40.0':
    optional: true

  '@rollup/rollup-linux-powerpc64le-gnu@4.40.0':
    optional: true

  '@rollup/rollup-linux-riscv64-gnu@4.40.0':
    optional: true

  '@rollup/rollup-linux-riscv64-musl@4.40.0':
    optional: true

  '@rollup/rollup-linux-s390x-gnu@4.40.0':
    optional: true

  '@rollup/rollup-linux-x64-gnu@4.40.0':
    optional: true

  '@rollup/rollup-linux-x64-musl@4.40.0':
    optional: true

  '@rollup/rollup-win32-arm64-msvc@4.40.0':
    optional: true

  '@rollup/rollup-win32-ia32-msvc@4.40.0':
    optional: true

  '@rollup/rollup-win32-x64-msvc@4.40.0':
    optional: true

  '@sindresorhus/merge-streams@2.3.0': {}

  '@sinonjs/commons@1.8.6':
    dependencies:
      type-detect: 4.0.8

  '@sinonjs/commons@3.0.1':
    dependencies:
      type-detect: 4.0.8

  '@sinonjs/fake-timers@13.0.5':
    dependencies:
      '@sinonjs/commons': 3.0.1

  '@sinonjs/formatio@3.2.2':
    dependencies:
      '@sinonjs/commons': 1.8.6
      '@sinonjs/samsam': 3.3.3

  '@sinonjs/samsam@3.3.3':
    dependencies:
      '@sinonjs/commons': 1.8.6
      array-from: 2.1.1
      lodash: 4.17.21

  '@sinonjs/samsam@8.0.2':
    dependencies:
      '@sinonjs/commons': 3.0.1
      lodash.get: 4.4.2
      type-detect: 4.1.0

  '@sinonjs/text-encoding@0.7.3': {}

  '@swc/core-darwin-arm64@1.11.21':
    optional: true

  '@swc/core-darwin-x64@1.11.21':
    optional: true

  '@swc/core-linux-arm-gnueabihf@1.11.21':
    optional: true

  '@swc/core-linux-arm64-gnu@1.11.21':
    optional: true

  '@swc/core-linux-arm64-musl@1.11.21':
    optional: true

  '@swc/core-linux-x64-gnu@1.11.21':
    optional: true

  '@swc/core-linux-x64-musl@1.11.21':
    optional: true

  '@swc/core-win32-arm64-msvc@1.11.21':
    optional: true

  '@swc/core-win32-ia32-msvc@1.11.21':
    optional: true

  '@swc/core-win32-x64-msvc@1.11.21':
    optional: true

  '@swc/core@1.11.21':
    dependencies:
      '@swc/counter': 0.1.3
      '@swc/types': 0.1.24
    optionalDependencies:
      '@swc/core-darwin-arm64': 1.11.21
      '@swc/core-darwin-x64': 1.11.21
      '@swc/core-linux-arm-gnueabihf': 1.11.21
      '@swc/core-linux-arm64-gnu': 1.11.21
      '@swc/core-linux-arm64-musl': 1.11.21
      '@swc/core-linux-x64-gnu': 1.11.21
      '@swc/core-linux-x64-musl': 1.11.21
      '@swc/core-win32-arm64-msvc': 1.11.21
      '@swc/core-win32-ia32-msvc': 1.11.21
      '@swc/core-win32-x64-msvc': 1.11.21

  '@swc/counter@0.1.3': {}

  '@swc/types@0.1.24':
    dependencies:
      '@swc/counter': 0.1.3

  '@tsconfig/node10@1.0.11': {}

  '@tsconfig/node12@1.0.11': {}

  '@tsconfig/node14@1.0.3': {}

  '@tsconfig/node16@1.0.4': {}

  '@types/chai@5.2.2':
    dependencies:
      '@types/deep-eql': 4.0.2

  '@types/chrome@0.0.268':
    dependencies:
      '@types/filesystem': 0.0.36
      '@types/har-format': 1.2.16

  '@types/crypto-js@4.1.1': {}

  '@types/css.escape@1.5.0': {}

  '@types/deep-eql@4.0.2': {}

  '@types/eslint-scope@3.7.7':
    dependencies:
      '@types/eslint': 9.6.1
      '@types/estree': 1.0.7

  '@types/eslint@9.6.1':
    dependencies:
      '@types/estree': 1.0.7
      '@types/json-schema': 7.0.15

  '@types/estree@1.0.7': {}

  '@types/filesystem@0.0.36':
    dependencies:
      '@types/filewriter': 0.0.33

  '@types/filewriter@0.0.33': {}

  '@types/fs-extra@11.0.4':
    dependencies:
      '@types/jsonfile': 6.1.4
      '@types/node': 22.14.1

  '@types/glob@7.2.0':
    dependencies:
      '@types/minimatch': 5.1.2
      '@types/node': 22.14.1

  '@types/har-format@1.2.16': {}

  '@types/html-minifier-terser@6.1.0': {}

  '@types/json-schema@7.0.15': {}

  '@types/json5@0.0.29': {}

  '@types/jsonfile@6.1.4':
    dependencies:
      '@types/node': 22.14.1

  '@types/lodash-es@4.17.11':
    dependencies:
      '@types/lodash': 4.17.16

  '@types/lodash@4.17.16': {}

  '@types/minimatch@5.1.2': {}

  '@types/node-fetch@2.6.12':
    dependencies:
      '@types/node': 18.19.86
      form-data: 4.0.0

  '@types/node-forge@1.3.11':
    dependencies:
      '@types/node': 22.14.1

  '@types/node@18.19.86':
    dependencies:
      undici-types: 5.26.5

  '@types/node@22.14.1':
    dependencies:
      undici-types: 6.21.0

  '@types/prop-types@15.7.14': {}

  '@types/punycode@2.1.4': {}

  '@types/q@1.5.8': {}

  '@types/react-dom@17.0.25':
    dependencies:
      '@types/react': 17.0.83

  '@types/react-modal@3.16.3':
    dependencies:
      '@types/react': 17.0.83

  '@types/react@17.0.83':
    dependencies:
      '@types/prop-types': 15.7.14
      '@types/scheduler': 0.16.8
      csstype: 3.1.3

  '@types/resize-observer-browser@0.1.11': {}

  '@types/scheduler@0.16.8': {}

  '@types/sinon-chrome@2.2.15':
    dependencies:
      '@types/chrome': 0.0.268
      '@types/sinon': 17.0.3

  '@types/sinon@17.0.3':
    dependencies:
      '@types/sinonjs__fake-timers': 8.1.5

  '@types/sinonjs__fake-timers@8.1.5': {}

  '@types/source-list-map@0.1.6': {}

  '@types/tapable@1.0.12': {}

  '@types/trusted-types@2.0.7': {}

  '@types/ua-parser-js@0.7.37': {}

  '@types/uglify-js@3.17.5':
    dependencies:
      source-map: 0.6.1

  '@types/unzipper@0.10.10':
    dependencies:
      '@types/node': 22.14.1

  '@types/webextension-polyfill@0.12.1': {}

  '@types/webpack-sources@3.2.3':
    dependencies:
      '@types/node': 22.14.1
      '@types/source-list-map': 0.1.6
      source-map: 0.7.4

  '@types/webpack@4.41.40':
    dependencies:
      '@types/node': 22.14.1
      '@types/tapable': 1.0.12
      '@types/uglify-js': 3.17.5
      '@types/webpack-sources': 3.2.3
      anymatch: 3.1.3
      source-map: 0.6.1

  '@types/zip-webpack-plugin@3.0.6':
    dependencies:
      '@types/webpack': 4.41.40

  '@typescript-eslint/eslint-plugin@7.18.0(@typescript-eslint/parser@7.18.0(eslint@8.57.1)(typescript@5.6.3))(eslint@8.57.1)(typescript@5.6.3)':
    dependencies:
      '@eslint-community/regexpp': 4.12.1
      '@typescript-eslint/parser': 7.18.0(eslint@8.57.1)(typescript@5.6.3)
      '@typescript-eslint/scope-manager': 7.18.0
      '@typescript-eslint/type-utils': 7.18.0(eslint@8.57.1)(typescript@5.6.3)
      '@typescript-eslint/utils': 7.18.0(eslint@8.57.1)(typescript@5.6.3)
      '@typescript-eslint/visitor-keys': 7.18.0
      eslint: 8.57.1
      graphemer: 1.4.0
      ignore: 5.3.2
      natural-compare: 1.4.0
      ts-api-utils: 1.4.3(typescript@5.6.3)
    optionalDependencies:
      typescript: 5.6.3
    transitivePeerDependencies:
      - supports-color

  '@typescript-eslint/parser@7.18.0(eslint@8.57.1)(typescript@5.6.3)':
    dependencies:
      '@typescript-eslint/scope-manager': 7.18.0
      '@typescript-eslint/types': 7.18.0
      '@typescript-eslint/typescript-estree': 7.18.0(typescript@5.6.3)
      '@typescript-eslint/visitor-keys': 7.18.0
      debug: 4.4.0
      eslint: 8.57.1
    optionalDependencies:
      typescript: 5.6.3
    transitivePeerDependencies:
      - supports-color

  '@typescript-eslint/scope-manager@7.18.0':
    dependencies:
      '@typescript-eslint/types': 7.18.0
      '@typescript-eslint/visitor-keys': 7.18.0

  '@typescript-eslint/type-utils@7.18.0(eslint@8.57.1)(typescript@5.6.3)':
    dependencies:
      '@typescript-eslint/typescript-estree': 7.18.0(typescript@5.6.3)
      '@typescript-eslint/utils': 7.18.0(eslint@8.57.1)(typescript@5.6.3)
      debug: 4.4.0
      eslint: 8.57.1
      ts-api-utils: 1.4.3(typescript@5.6.3)
    optionalDependencies:
      typescript: 5.6.3
    transitivePeerDependencies:
      - supports-color

  '@typescript-eslint/types@7.18.0': {}

  '@typescript-eslint/typescript-estree@7.18.0(typescript@5.6.3)':
    dependencies:
      '@typescript-eslint/types': 7.18.0
      '@typescript-eslint/visitor-keys': 7.18.0
      debug: 4.4.0
      globby: 11.1.0
      is-glob: 4.0.3
      minimatch: 9.0.5
      semver: 7.7.1
      ts-api-utils: 1.4.3(typescript@5.6.3)
    optionalDependencies:
      typescript: 5.6.3
    transitivePeerDependencies:
      - supports-color

  '@typescript-eslint/utils@7.18.0(eslint@8.57.1)(typescript@5.6.3)':
    dependencies:
      '@eslint-community/eslint-utils': 4.6.0(eslint@8.57.1)
      '@typescript-eslint/scope-manager': 7.18.0
      '@typescript-eslint/types': 7.18.0
      '@typescript-eslint/typescript-estree': 7.18.0(typescript@5.6.3)
      eslint: 8.57.1
    transitivePeerDependencies:
      - supports-color
      - typescript

  '@typescript-eslint/visitor-keys@7.18.0':
    dependencies:
      '@typescript-eslint/types': 7.18.0
      eslint-visitor-keys: 3.4.3

  '@ungap/structured-clone@1.3.0': {}

  '@vitest/expect@3.2.4':
    dependencies:
      '@types/chai': 5.2.2
      '@vitest/spy': 3.2.4
      '@vitest/utils': 3.2.4
      chai: 5.2.0
      tinyrainbow: 2.0.0

  '@vitest/mocker@3.2.4(vite@5.4.18(@types/node@22.14.1)(terser@5.37.0))':
    dependencies:
      '@vitest/spy': 3.2.4
      estree-walker: 3.0.3
      magic-string: 0.30.17
    optionalDependencies:
      vite: 5.4.18(@types/node@22.14.1)(terser@5.37.0)

  '@vitest/pretty-format@3.2.4':
    dependencies:
      tinyrainbow: 2.0.0

  '@vitest/runner@3.2.4':
    dependencies:
      '@vitest/utils': 3.2.4
      pathe: 2.0.3
      strip-literal: 3.0.0

  '@vitest/snapshot@3.2.4':
    dependencies:
      '@vitest/pretty-format': 3.2.4
      magic-string: 0.30.17
      pathe: 2.0.3

  '@vitest/spy@3.2.4':
    dependencies:
      tinyspy: 4.0.3

  '@vitest/utils@3.2.4':
    dependencies:
      '@vitest/pretty-format': 3.2.4
      loupe: 3.2.0
      tinyrainbow: 2.0.0

  '@webassemblyjs/ast@1.14.1':
    dependencies:
      '@webassemblyjs/helper-numbers': 1.13.2
      '@webassemblyjs/helper-wasm-bytecode': 1.13.2

  '@webassemblyjs/floating-point-hex-parser@1.13.2': {}

  '@webassemblyjs/helper-api-error@1.13.2': {}

  '@webassemblyjs/helper-buffer@1.14.1': {}

  '@webassemblyjs/helper-numbers@1.13.2':
    dependencies:
      '@webassemblyjs/floating-point-hex-parser': 1.13.2
      '@webassemblyjs/helper-api-error': 1.13.2
      '@xtuc/long': 4.2.2

  '@webassemblyjs/helper-wasm-bytecode@1.13.2': {}

  '@webassemblyjs/helper-wasm-section@1.14.1':
    dependencies:
      '@webassemblyjs/ast': 1.14.1
      '@webassemblyjs/helper-buffer': 1.14.1
      '@webassemblyjs/helper-wasm-bytecode': 1.13.2
      '@webassemblyjs/wasm-gen': 1.14.1

  '@webassemblyjs/ieee754@1.13.2':
    dependencies:
      '@xtuc/ieee754': 1.2.0

  '@webassemblyjs/leb128@1.13.2':
    dependencies:
      '@xtuc/long': 4.2.2

  '@webassemblyjs/utf8@1.13.2': {}

  '@webassemblyjs/wasm-edit@1.14.1':
    dependencies:
      '@webassemblyjs/ast': 1.14.1
      '@webassemblyjs/helper-buffer': 1.14.1
      '@webassemblyjs/helper-wasm-bytecode': 1.13.2
      '@webassemblyjs/helper-wasm-section': 1.14.1
      '@webassemblyjs/wasm-gen': 1.14.1
      '@webassemblyjs/wasm-opt': 1.14.1
      '@webassemblyjs/wasm-parser': 1.14.1
      '@webassemblyjs/wast-printer': 1.14.1

  '@webassemblyjs/wasm-gen@1.14.1':
    dependencies:
      '@webassemblyjs/ast': 1.14.1
      '@webassemblyjs/helper-wasm-bytecode': 1.13.2
      '@webassemblyjs/ieee754': 1.13.2
      '@webassemblyjs/leb128': 1.13.2
      '@webassemblyjs/utf8': 1.13.2

  '@webassemblyjs/wasm-opt@1.14.1':
    dependencies:
      '@webassemblyjs/ast': 1.14.1
      '@webassemblyjs/helper-buffer': 1.14.1
      '@webassemblyjs/wasm-gen': 1.14.1
      '@webassemblyjs/wasm-parser': 1.14.1

  '@webassemblyjs/wasm-parser@1.14.1':
    dependencies:
      '@webassemblyjs/ast': 1.14.1
      '@webassemblyjs/helper-api-error': 1.13.2
      '@webassemblyjs/helper-wasm-bytecode': 1.13.2
      '@webassemblyjs/ieee754': 1.13.2
      '@webassemblyjs/leb128': 1.13.2
      '@webassemblyjs/utf8': 1.13.2

  '@webassemblyjs/wast-printer@1.14.1':
    dependencies:
      '@webassemblyjs/ast': 1.14.1
      '@xtuc/long': 4.2.2

  '@xstate/react@4.1.3(@types/react@17.0.83)(react@17.0.2)(xstate@5.19.0)':
    dependencies:
      react: 17.0.2
      use-isomorphic-layout-effect: 1.2.0(@types/react@17.0.83)(react@17.0.2)
      use-sync-external-store: 1.5.0(react@17.0.2)
    optionalDependencies:
      xstate: 5.19.0
    transitivePeerDependencies:
      - '@types/react'

  '@xtuc/ieee754@1.2.0': {}

  '@xtuc/long@4.2.2': {}

  abab@2.0.6: {}

  abbrev@1.1.1: {}

  abort-controller@3.0.0:
    dependencies:
      event-target-shim: 5.0.1

  ace-builds@1.17.0: {}

  acorn-jsx@5.3.2(acorn@8.14.1):
    dependencies:
      acorn: 8.14.1

  acorn-walk@8.3.4:
    dependencies:
      acorn: 8.14.1

  acorn@8.14.1: {}

  agent-base@7.1.3: {}

  agentkeepalive@4.6.0:
    dependencies:
      humanize-ms: 1.2.1

  aggregate-error@3.1.0:
    dependencies:
      clean-stack: 2.2.0
      indent-string: 4.0.0

  ajv-formats@2.1.1(ajv@8.17.1):
    optionalDependencies:
      ajv: 8.17.1

  ajv-keywords@3.5.2(ajv@6.12.6):
    dependencies:
      ajv: 6.12.6

  ajv-keywords@5.1.0(ajv@8.17.1):
    dependencies:
      ajv: 8.17.1
      fast-deep-equal: 3.1.3

  ajv@6.12.6:
    dependencies:
      fast-deep-equal: 3.1.3
      fast-json-stable-stringify: 2.1.0
      json-schema-traverse: 0.4.1
      uri-js: 4.4.1

  ajv@8.17.1:
    dependencies:
      fast-deep-equal: 3.1.3
      fast-uri: 3.0.6
      json-schema-traverse: 1.0.0
      require-from-string: 2.0.2

  ansi-escapes@4.3.2:
    dependencies:
      type-fest: 0.21.3

  ansi-regex@5.0.1: {}

  ansi-regex@6.1.0: {}

  ansi-styles@3.2.1:
    dependencies:
      color-convert: 1.9.3

  ansi-styles@4.3.0:
    dependencies:
      color-convert: 2.0.1

  ansi-styles@6.2.1: {}

  anymatch@3.1.3:
    dependencies:
      normalize-path: 3.0.0
      picomatch: 2.3.1

  archiver-utils@2.1.0:
    dependencies:
      glob: 7.2.3
      graceful-fs: 4.2.11
      lazystream: 1.0.1
      lodash.defaults: 4.2.0
      lodash.difference: 4.5.0
      lodash.flatten: 4.4.0
      lodash.isplainobject: 4.0.6
      lodash.union: 4.6.0
      normalize-path: 3.0.0
      readable-stream: 2.3.8

  archiver@3.1.1:
    dependencies:
      archiver-utils: 2.1.0
      async: 2.6.4
      buffer-crc32: 0.2.13
      glob: 7.2.3
      readable-stream: 3.6.2
      tar-stream: 2.2.0
      zip-stream: 2.1.3

  are-docs-informative@0.0.2: {}

  arg@4.1.3: {}

  argparse@1.0.10:
    dependencies:
      sprintf-js: 1.0.3

  argparse@2.0.1: {}

  aria-query@5.3.2: {}

  array-buffer-byte-length@1.0.2:
    dependencies:
      call-bound: 1.0.4
      is-array-buffer: 3.0.5

  array-from@2.1.1: {}

  array-includes@3.1.8:
    dependencies:
      call-bind: 1.0.8
      define-properties: 1.2.1
      es-abstract: 1.23.9
      es-object-atoms: 1.1.1
      get-intrinsic: 1.3.0
      is-string: 1.1.1

  array-union@1.0.2:
    dependencies:
      array-uniq: 1.0.3

  array-union@2.1.0: {}

  array-uniq@1.0.3: {}

  array.prototype.flat@1.3.3:
    dependencies:
      call-bind: 1.0.8
      define-properties: 1.2.1
      es-abstract: 1.23.9
      es-shim-unscopables: 1.1.0

  array.prototype.flatmap@1.3.3:
    dependencies:
      call-bind: 1.0.8
      define-properties: 1.2.1
      es-abstract: 1.23.9
      es-shim-unscopables: 1.1.0

  array.prototype.reduce@1.0.8:
    dependencies:
      call-bind: 1.0.8
      call-bound: 1.0.4
      define-properties: 1.2.1
      es-abstract: 1.23.9
      es-array-method-boxes-properly: 1.0.0
      es-errors: 1.3.0
      es-object-atoms: 1.1.1
      is-string: 1.1.1

  array.prototype.tosorted@1.1.4:
    dependencies:
      call-bind: 1.0.8
      define-properties: 1.2.1
      es-abstract: 1.23.9
      es-errors: 1.3.0
      es-shim-unscopables: 1.1.0

  arraybuffer.prototype.slice@1.0.4:
    dependencies:
      array-buffer-byte-length: 1.0.2
      call-bind: 1.0.8
      define-properties: 1.2.1
      es-abstract: 1.23.9
      es-errors: 1.3.0
      get-intrinsic: 1.3.0
      is-array-buffer: 3.0.5

  asn1.js@4.10.1:
    dependencies:
      bn.js: 4.12.1
      inherits: 2.0.4
      minimalistic-assert: 1.0.1

  asn1@0.2.6:
    dependencies:
      safer-buffer: 2.1.2

  assert@2.0.0:
    dependencies:
      es6-object-assign: 1.1.0
      is-nan: 1.3.2
      object-is: 1.1.6
      util: 0.12.5

  assertion-error@2.0.1: {}

  ast-types-flow@0.0.7: {}

  astral-regex@2.0.0: {}

  async-function@1.0.0: {}

  async@2.6.4:
    dependencies:
      lodash: 4.17.21

  asynckit@0.4.0: {}

  autoprefixer@10.4.21(postcss@8.4.49):
    dependencies:
      browserslist: 4.24.4
      caniuse-lite: 1.0.30001713
      fraction.js: 4.3.7
      normalize-range: 0.1.2
      picocolors: 1.1.1
      postcss: 8.4.49
      postcss-value-parser: 4.2.0

  available-typed-arrays@1.0.7:
    dependencies:
      possible-typed-array-names: 1.1.0

  axe-core@4.10.3: {}

  axios@1.12.2:
    dependencies:
      follow-redirects: 1.15.9
      form-data: 4.0.4
      proxy-from-env: 1.1.0
    transitivePeerDependencies:
      - debug

  axios@1.6.2:
    dependencies:
      follow-redirects: 1.15.9
      form-data: 4.0.0
      proxy-from-env: 1.1.0
    transitivePeerDependencies:
      - debug

  axobject-query@3.2.4: {}

  balanced-match@1.0.2: {}

  base-64@0.1.0: {}

  base64-js@1.5.1: {}

  big.js@5.2.2: {}

  bl@4.1.0:
    dependencies:
      buffer: 5.7.1
      inherits: 2.0.4
      readable-stream: 3.6.2

  bluebird@3.7.2: {}

  bn.js@4.12.1: {}

  bn.js@5.2.1: {}

  boolbase@1.0.0: {}

  bowser@2.11.0: {}

  brace-expansion@1.1.11:
    dependencies:
      balanced-match: 1.0.2
      concat-map: 0.0.1

  brace-expansion@2.0.1:
    dependencies:
      balanced-match: 1.0.2

  braces@3.0.3:
    dependencies:
      fill-range: 7.1.1

  brorand@1.1.0: {}

  browserify-aes@1.2.0:
    dependencies:
      buffer-xor: 1.0.3
      cipher-base: 1.0.6
      create-hash: 1.2.0
      evp_bytestokey: 1.0.3
      inherits: 2.0.4
      safe-buffer: 5.2.1

  browserify-cipher@1.0.1:
    dependencies:
      browserify-aes: 1.2.0
      browserify-des: 1.0.2
      evp_bytestokey: 1.0.3

  browserify-des@1.0.2:
    dependencies:
      cipher-base: 1.0.6
      des.js: 1.1.0
      inherits: 2.0.4
      safe-buffer: 5.2.1

  browserify-rsa@4.1.1:
    dependencies:
      bn.js: 5.2.1
      randombytes: 2.1.0
      safe-buffer: 5.2.1

  browserify-sign@4.2.3:
    dependencies:
      bn.js: 5.2.1
      browserify-rsa: 4.1.1
      create-hash: 1.2.0
      create-hmac: 1.1.7
      elliptic: 6.6.1
      hash-base: 3.0.5
      inherits: 2.0.4
      parse-asn1: 5.1.7
      readable-stream: 2.3.8
      safe-buffer: 5.2.1

  browserslist@4.24.4:
    dependencies:
      caniuse-lite: 1.0.30001713
      electron-to-chromium: 1.5.136
      node-releases: 2.0.19
      update-browserslist-db: 1.1.3(browserslist@4.24.4)

  buffer-crc32@0.2.13: {}

  buffer-from@1.1.2: {}

  buffer-xor@1.0.3: {}

  buffer@5.7.1:
    dependencies:
      base64-js: 1.5.1
      ieee754: 1.2.1

  buffer@6.0.3:
    dependencies:
      base64-js: 1.5.1
      ieee754: 1.2.1

  c3@0.4.15:
    dependencies:
      d3: 3.5.17

  cac@6.7.14: {}

  call-bind-apply-helpers@1.0.2:
    dependencies:
      es-errors: 1.3.0
      function-bind: 1.1.2

  call-bind@1.0.8:
    dependencies:
      call-bind-apply-helpers: 1.0.2
      es-define-property: 1.0.1
      get-intrinsic: 1.3.0
      set-function-length: 1.2.2

  call-bound@1.0.4:
    dependencies:
      call-bind-apply-helpers: 1.0.2
      get-intrinsic: 1.3.0

  callsites@3.1.0: {}

  camel-case@4.1.2:
    dependencies:
      pascal-case: 3.1.2
      tslib: 2.8.1

  camelcase-keys@7.0.2:
    dependencies:
      camelcase: 6.3.0
      map-obj: 4.3.0
      quick-lru: 5.1.1
      type-fest: 1.4.0

  camelcase@6.3.0: {}

  caniuse-lite@1.0.30001713: {}

  chai@5.2.0:
    dependencies:
      assertion-error: 2.0.1
      check-error: 2.1.1
      deep-eql: 5.0.2
      loupe: 3.1.3
      pathval: 2.0.0

  chalk@2.4.2:
    dependencies:
      ansi-styles: 3.2.1
      escape-string-regexp: 1.0.5
      supports-color: 5.5.0

  chalk@4.1.2:
    dependencies:
      ansi-styles: 4.3.0
      supports-color: 7.2.0

  chalk@5.2.0: {}

  charenc@0.0.2: {}

  check-error@2.1.1: {}

  chokidar@4.0.3:
    dependencies:
      readdirp: 4.1.2

  chrome-trace-event@1.0.4: {}

  chrome-types@0.1.375: {}

  cidr-regex@3.1.1:
    dependencies:
      ip-regex: 4.3.0

  cidr-regex@4.0.3:
    dependencies:
      ip-regex: 5.0.0

  cidr-tools@6.4.2:
    dependencies:
      cidr-regex: 4.0.3
      ip-bigint: 7.3.0
      ip-regex: 5.0.0
      string-natural-compare: 3.0.1

  cipher-base@1.0.6:
    dependencies:
      inherits: 2.0.4
      safe-buffer: 5.2.1

  classnames@2.3.2: {}

  clean-css@5.3.3:
    dependencies:
      source-map: 0.6.1

  clean-stack@2.2.0: {}

  clean-webpack-plugin@4.0.0(webpack@5.97.1(@swc/core@1.11.21)):
    dependencies:
      del: 4.1.1
      webpack: 5.97.1(@swc/core@1.11.21)

  cli-cursor@3.1.0:
    dependencies:
      restore-cursor: 3.1.0

  cli-truncate@2.1.0:
    dependencies:
      slice-ansi: 3.0.0
      string-width: 4.2.3

  cli-truncate@3.1.0:
    dependencies:
      slice-ansi: 5.0.0
      string-width: 5.1.2

  clone-deep@4.0.1:
    dependencies:
      is-plain-object: 2.0.4
      kind-of: 6.0.3
      shallow-clone: 3.0.1

  coa@2.0.2:
    dependencies:
      '@types/q': 1.5.8
      chalk: 2.4.2
      q: 1.5.1

  color-convert@1.9.3:
    dependencies:
      color-name: 1.1.3

  color-convert@2.0.1:
    dependencies:
      color-name: 1.1.4

  color-name@1.1.3: {}

  color-name@1.1.4: {}

  colorette@2.0.20: {}

  combined-stream@1.0.8:
    dependencies:
      delayed-stream: 1.0.0

  commander@10.0.1: {}

  commander@11.1.0: {}

  commander@12.1.0: {}

  commander@2.20.3: {}

  commander@7.2.0: {}

  commander@8.3.0: {}

  comment-parser@1.4.1: {}

  compress-commons@2.1.1:
    dependencies:
      buffer-crc32: 0.2.13
      crc32-stream: 3.0.1
      normalize-path: 3.0.0
      readable-stream: 2.3.8

  concat-map@0.0.1: {}

  config-chain@1.1.13:
    dependencies:
      ini: 1.3.8
      proto-list: 1.2.4

  confusing-browser-globals@1.0.11: {}

  copy-anything@3.0.5:
    dependencies:
      is-what: 4.1.16

  copy-webpack-plugin@12.0.2(webpack@5.97.1(@swc/core@1.11.21)):
    dependencies:
      fast-glob: 3.3.3
      glob-parent: 6.0.2
      globby: 14.1.0
      normalize-path: 3.0.0
      schema-utils: 4.3.0
      serialize-javascript: 6.0.2
      webpack: 5.97.1(@swc/core@1.11.21)

  core-js-pure@3.45.1: {}

  core-js@3.40.0: {}

  core-util-is@1.0.3: {}

  cosmiconfig@9.0.0(typescript@5.6.3):
    dependencies:
      env-paths: 2.2.1
      import-fresh: 3.3.1
      js-yaml: 4.1.0
      parse-json: 5.2.0
    optionalDependencies:
      typescript: 5.6.3

  crc32-stream@3.0.1:
    dependencies:
      crc: 3.8.0
      readable-stream: 3.6.2

  crc@3.8.0:
    dependencies:
      buffer: 5.7.1

  create-ecdh@4.0.4:
    dependencies:
      bn.js: 4.12.1
      elliptic: 6.6.1

  create-hash@1.2.0:
    dependencies:
      cipher-base: 1.0.6
      inherits: 2.0.4
      md5.js: 1.3.5
      ripemd160: 2.0.2
      sha.js: 2.4.11

  create-hmac@1.1.7:
    dependencies:
      cipher-base: 1.0.6
      create-hash: 1.2.0
      inherits: 2.0.4
      ripemd160: 2.0.2
      safe-buffer: 5.2.1
      sha.js: 2.4.11

  create-require@1.1.1: {}

  cross-env@7.0.3:
    dependencies:
      cross-spawn: 7.0.6

  cross-spawn@7.0.6:
    dependencies:
      path-key: 3.1.1
      shebang-command: 2.0.0
      which: 2.0.2

  crx@5.0.1:
    dependencies:
      archiver: 3.1.1
      commander: 2.20.3
      node-rsa: 1.1.1
      pbf: 3.3.0

  crypt@0.0.2: {}

  crypto-browserify@3.12.0:
    dependencies:
      browserify-cipher: 1.0.1
      browserify-sign: 4.2.3
      create-ecdh: 4.0.4
      create-hash: 1.2.0
      create-hmac: 1.1.7
      diffie-hellman: 5.0.3
      inherits: 2.0.4
      pbkdf2: 3.1.2
      public-encrypt: 4.0.3
      randombytes: 2.1.0
      randomfill: 1.0.4

  crypto-js@4.2.0: {}

  css-blank-pseudo@7.0.1(postcss@8.4.49):
    dependencies:
      postcss: 8.4.49
      postcss-selector-parser: 7.1.0

  css-has-pseudo@7.0.2(postcss@8.4.49):
    dependencies:
      '@csstools/selector-specificity': 5.0.0(postcss-selector-parser@7.1.0)
      postcss: 8.4.49
      postcss-selector-parser: 7.1.0
      postcss-value-parser: 4.2.0

  css-loader@6.7.3(webpack@5.97.1(@swc/core@1.11.21)):
    dependencies:
      icss-utils: 5.1.0(postcss@8.4.49)
      postcss: 8.4.49
      postcss-modules-extract-imports: 3.1.0(postcss@8.4.49)
      postcss-modules-local-by-default: 4.2.0(postcss@8.4.49)
      postcss-modules-scope: 3.2.1(postcss@8.4.49)
      postcss-modules-values: 4.0.0(postcss@8.4.49)
      postcss-value-parser: 4.2.0
      semver: 7.7.1
      webpack: 5.97.1(@swc/core@1.11.21)

  css-prefers-color-scheme@10.0.0(postcss@8.4.49):
    dependencies:
      postcss: 8.4.49

  css-select-base-adapter@0.1.1: {}

  css-select@2.1.0:
    dependencies:
      boolbase: 1.0.0
      css-what: 3.4.2
      domutils: 1.7.0
      nth-check: 1.0.2

  css-select@4.3.0:
    dependencies:
      boolbase: 1.0.0
      css-what: 6.1.0
      domhandler: 4.3.1
      domutils: 2.8.0
      nth-check: 2.1.1

  css-tree@1.0.0-alpha.37:
    dependencies:
      mdn-data: 2.0.4
      source-map: 0.6.1

  css-tree@1.1.3:
    dependencies:
      mdn-data: 2.0.14
      source-map: 0.6.1

  css-what@3.4.2: {}

  css-what@6.1.0: {}

  css.escape@1.5.1: {}

  cssdb@8.2.4: {}

  cssesc@3.0.0: {}

  csso@4.2.0:
    dependencies:
      css-tree: 1.1.3

  cssstyle@4.3.0:
    dependencies:
      '@asamuzakjp/css-color': 3.1.1
      rrweb-cssom: 0.8.0

  csstype@3.1.3: {}

  d3@3.5.17: {}

  damerau-levenshtein@1.0.8: {}

  data-urls@5.0.0:
    dependencies:
      whatwg-mimetype: 4.0.0
      whatwg-url: 14.2.0

  data-view-buffer@1.0.2:
    dependencies:
      call-bound: 1.0.4
      es-errors: 1.3.0
      is-data-view: 1.0.2

  data-view-byte-length@1.0.2:
    dependencies:
      call-bound: 1.0.4
      es-errors: 1.3.0
      is-data-view: 1.0.2

  data-view-byte-offset@1.0.1:
    dependencies:
      call-bound: 1.0.4
      es-errors: 1.3.0
      is-data-view: 1.0.2

  date-fns@2.29.3: {}

  debounce@1.2.1: {}

  debug@3.2.7:
    dependencies:
      ms: 2.1.3

  debug@4.4.0:
    dependencies:
      ms: 2.1.3

  debug@4.4.1:
    dependencies:
      ms: 2.1.3

  decimal.js@10.5.0: {}

  deep-eql@5.0.2: {}

  deep-is@0.1.4: {}

  define-data-property@1.1.4:
    dependencies:
      es-define-property: 1.0.1
      es-errors: 1.3.0
      gopd: 1.2.0

  define-properties@1.2.1:
    dependencies:
      define-data-property: 1.1.4
      has-property-descriptors: 1.0.2
      object-keys: 1.1.1

  del@4.1.1:
    dependencies:
      '@types/glob': 7.2.0
      globby: 6.1.0
      is-path-cwd: 2.2.0
      is-path-in-cwd: 2.1.0
      p-map: 2.1.0
      pify: 4.0.1
      rimraf: 2.7.1

  delayed-stream@1.0.0: {}

  des.js@1.1.0:
    dependencies:
      inherits: 2.0.4
      minimalistic-assert: 1.0.1

  diff-match-patch@1.0.5: {}

  diff@3.5.0: {}

  diff@4.0.2: {}

  diff@7.0.0: {}

  diffie-hellman@5.0.3:
    dependencies:
      bn.js: 4.12.1
      miller-rabin: 4.0.1
      randombytes: 2.1.0

  digest-fetch@1.3.0:
    dependencies:
      base-64: 0.1.0
      md5: 2.3.0

  dir-glob@3.0.1:
    dependencies:
      path-type: 4.0.0

  doctrine@2.1.0:
    dependencies:
      esutils: 2.0.3

  doctrine@3.0.0:
    dependencies:
      esutils: 2.0.3

  dom-converter@0.2.0:
    dependencies:
      utila: 0.4.0

  dom-serializer@0.2.2:
    dependencies:
      domelementtype: 2.3.0
      entities: 2.2.0

  dom-serializer@1.4.1:
    dependencies:
      domelementtype: 2.3.0
      domhandler: 4.3.1
      entities: 2.2.0

  domelementtype@1.3.1: {}

  domelementtype@2.3.0: {}

  domhandler@4.3.1:
    dependencies:
      domelementtype: 2.3.0

  domutils@1.7.0:
    dependencies:
      dom-serializer: 0.2.2
      domelementtype: 1.3.1

  domutils@2.8.0:
    dependencies:
      dom-serializer: 1.4.1
      domelementtype: 2.3.0
      domhandler: 4.3.1

  dot-case@3.0.4:
    dependencies:
      no-case: 3.0.4
      tslib: 2.8.1

  dotenv@16.4.1: {}

  dunder-proto@1.0.1:
    dependencies:
      call-bind-apply-helpers: 1.0.2
      es-errors: 1.3.0
      gopd: 1.2.0

  duplexer2@0.1.4:
    dependencies:
      readable-stream: 2.3.8

  duplexer@0.1.2: {}

  eastasianwidth@0.2.0: {}

  editorconfig@0.15.3:
    dependencies:
      commander: 2.20.3
      lru-cache: 4.1.5
      semver: 5.7.2
      sigmund: 1.0.1

  electron-to-chromium@1.5.136: {}

  elliptic@6.6.1:
    dependencies:
      bn.js: 4.12.1
      brorand: 1.1.0
      hash.js: 1.1.7
      hmac-drbg: 1.0.1
      inherits: 2.0.4
      minimalistic-assert: 1.0.1
      minimalistic-crypto-utils: 1.0.1

  emoji-regex@8.0.0: {}

  emoji-regex@9.2.2: {}

  emojis-list@3.0.0: {}

  end-of-stream@1.4.4:
    dependencies:
      once: 1.4.0

  enhanced-resolve@5.18.1:
    dependencies:
      graceful-fs: 4.2.11
      tapable: 2.2.1

  entities@2.2.0: {}

  entities@4.5.0: {}

  env-paths@2.2.1: {}

  error-ex@1.3.2:
    dependencies:
      is-arrayish: 0.2.1

  es-abstract@1.23.9:
    dependencies:
      array-buffer-byte-length: 1.0.2
      arraybuffer.prototype.slice: 1.0.4
      available-typed-arrays: 1.0.7
      call-bind: 1.0.8
      call-bound: 1.0.4
      data-view-buffer: 1.0.2
      data-view-byte-length: 1.0.2
      data-view-byte-offset: 1.0.1
      es-define-property: 1.0.1
      es-errors: 1.3.0
      es-object-atoms: 1.1.1
      es-set-tostringtag: 2.1.0
      es-to-primitive: 1.3.0
      function.prototype.name: 1.1.8
      get-intrinsic: 1.3.0
      get-proto: 1.0.1
      get-symbol-description: 1.1.0
      globalthis: 1.0.4
      gopd: 1.2.0
      has-property-descriptors: 1.0.2
      has-proto: 1.2.0
      has-symbols: 1.1.0
      hasown: 2.0.2
      internal-slot: 1.1.0
      is-array-buffer: 3.0.5
      is-callable: 1.2.7
      is-data-view: 1.0.2
      is-regex: 1.2.1
      is-shared-array-buffer: 1.0.4
      is-string: 1.1.1
      is-typed-array: 1.1.15
      is-weakref: 1.1.1
      math-intrinsics: 1.1.0
      object-inspect: 1.13.4
      object-keys: 1.1.1
      object.assign: 4.1.7
      own-keys: 1.0.1
      regexp.prototype.flags: 1.5.4
      safe-array-concat: 1.1.3
      safe-push-apply: 1.0.0
      safe-regex-test: 1.1.0
      set-proto: 1.0.0
      string.prototype.trim: 1.2.10
      string.prototype.trimend: 1.0.9
      string.prototype.trimstart: 1.0.8
      typed-array-buffer: 1.0.3
      typed-array-byte-length: 1.0.3
      typed-array-byte-offset: 1.0.4
      typed-array-length: 1.0.7
      unbox-primitive: 1.1.0
      which-typed-array: 1.1.19

  es-array-method-boxes-properly@1.0.0: {}

  es-define-property@1.0.1: {}

  es-errors@1.3.0: {}

  es-module-lexer@1.6.0: {}

  es-module-lexer@1.7.0: {}

  es-object-atoms@1.1.1:
    dependencies:
      es-errors: 1.3.0

  es-set-tostringtag@2.1.0:
    dependencies:
      es-errors: 1.3.0
      get-intrinsic: 1.3.0
      has-tostringtag: 1.0.2
      hasown: 2.0.2

  es-shim-unscopables@1.1.0:
    dependencies:
      hasown: 2.0.2

  es-to-primitive@1.3.0:
    dependencies:
      is-callable: 1.2.7
      is-date-object: 1.1.0
      is-symbol: 1.1.1

  es6-object-assign@1.1.0: {}

  esbuild@0.21.5:
    optionalDependencies:
      '@esbuild/aix-ppc64': 0.21.5
      '@esbuild/android-arm': 0.21.5
      '@esbuild/android-arm64': 0.21.5
      '@esbuild/android-x64': 0.21.5
      '@esbuild/darwin-arm64': 0.21.5
      '@esbuild/darwin-x64': 0.21.5
      '@esbuild/freebsd-arm64': 0.21.5
      '@esbuild/freebsd-x64': 0.21.5
      '@esbuild/linux-arm': 0.21.5
      '@esbuild/linux-arm64': 0.21.5
      '@esbuild/linux-ia32': 0.21.5
      '@esbuild/linux-loong64': 0.21.5
      '@esbuild/linux-mips64el': 0.21.5
      '@esbuild/linux-ppc64': 0.21.5
      '@esbuild/linux-riscv64': 0.21.5
      '@esbuild/linux-s390x': 0.21.5
      '@esbuild/linux-x64': 0.21.5
      '@esbuild/netbsd-x64': 0.21.5
      '@esbuild/openbsd-x64': 0.21.5
      '@esbuild/sunos-x64': 0.21.5
      '@esbuild/win32-arm64': 0.21.5
      '@esbuild/win32-ia32': 0.21.5
      '@esbuild/win32-x64': 0.21.5

  esbuild@0.23.1:
    optionalDependencies:
      '@esbuild/aix-ppc64': 0.23.1
      '@esbuild/android-arm': 0.23.1
      '@esbuild/android-arm64': 0.23.1
      '@esbuild/android-x64': 0.23.1
      '@esbuild/darwin-arm64': 0.23.1
      '@esbuild/darwin-x64': 0.23.1
      '@esbuild/freebsd-arm64': 0.23.1
      '@esbuild/freebsd-x64': 0.23.1
      '@esbuild/linux-arm': 0.23.1
      '@esbuild/linux-arm64': 0.23.1
      '@esbuild/linux-ia32': 0.23.1
      '@esbuild/linux-loong64': 0.23.1
      '@esbuild/linux-mips64el': 0.23.1
      '@esbuild/linux-ppc64': 0.23.1
      '@esbuild/linux-riscv64': 0.23.1
      '@esbuild/linux-s390x': 0.23.1
      '@esbuild/linux-x64': 0.23.1
      '@esbuild/netbsd-x64': 0.23.1
      '@esbuild/openbsd-arm64': 0.23.1
      '@esbuild/openbsd-x64': 0.23.1
      '@esbuild/sunos-x64': 0.23.1
      '@esbuild/win32-arm64': 0.23.1
      '@esbuild/win32-ia32': 0.23.1
      '@esbuild/win32-x64': 0.23.1

  escalade@3.2.0: {}

  escape-string-regexp@1.0.5: {}

  escape-string-regexp@4.0.0: {}

  eslint-config-airbnb-base@15.0.0(eslint-plugin-import@2.27.5)(eslint@8.57.1):
    dependencies:
      confusing-browser-globals: 1.0.11
      eslint: 8.57.1
      eslint-plugin-import: 2.27.5(@typescript-eslint/parser@7.18.0(eslint@8.57.1)(typescript@5.6.3))(eslint-import-resolver-typescript@3.5.5)(eslint@8.57.1)
      object.assign: 4.1.7
      object.entries: 1.1.9
      semver: 6.3.1

  eslint-config-airbnb-typescript@18.0.0(@typescript-eslint/eslint-plugin@7.18.0(@typescript-eslint/parser@7.18.0(eslint@8.57.1)(typescript@5.6.3))(eslint@8.57.1)(typescript@5.6.3))(@typescript-eslint/parser@7.18.0(eslint@8.57.1)(typescript@5.6.3))(eslint-plugin-import@2.27.5)(eslint@8.57.1):
    dependencies:
      '@typescript-eslint/eslint-plugin': 7.18.0(@typescript-eslint/parser@7.18.0(eslint@8.57.1)(typescript@5.6.3))(eslint@8.57.1)(typescript@5.6.3)
      '@typescript-eslint/parser': 7.18.0(eslint@8.57.1)(typescript@5.6.3)
      eslint: 8.57.1
      eslint-config-airbnb-base: 15.0.0(eslint-plugin-import@2.27.5)(eslint@8.57.1)
    transitivePeerDependencies:
      - eslint-plugin-import

  eslint-config-airbnb@19.0.4(eslint-plugin-import@2.27.5)(eslint-plugin-jsx-a11y@6.7.1(eslint@8.57.1))(eslint-plugin-react-hooks@4.6.0(eslint@8.57.1))(eslint-plugin-react@7.32.2(eslint@8.57.1))(eslint@8.57.1):
    dependencies:
      eslint: 8.57.1
      eslint-config-airbnb-base: 15.0.0(eslint-plugin-import@2.27.5)(eslint@8.57.1)
      eslint-plugin-import: 2.27.5(@typescript-eslint/parser@7.18.0(eslint@8.57.1)(typescript@5.6.3))(eslint-import-resolver-typescript@3.5.5)(eslint@8.57.1)
      eslint-plugin-jsx-a11y: 6.7.1(eslint@8.57.1)
      eslint-plugin-react: 7.32.2(eslint@8.57.1)
      eslint-plugin-react-hooks: 4.6.0(eslint@8.57.1)
      object.assign: 4.1.7
      object.entries: 1.1.9

  eslint-import-resolver-node@0.3.9:
    dependencies:
      debug: 3.2.7
      is-core-module: 2.16.1
      resolve: 1.22.10
    transitivePeerDependencies:
      - supports-color

  eslint-import-resolver-typescript@3.5.5(@typescript-eslint/parser@7.18.0(eslint@8.57.1)(typescript@5.6.3))(eslint-plugin-import@2.27.5)(eslint@8.57.1):
    dependencies:
      debug: 4.4.0
      enhanced-resolve: 5.18.1
      eslint: 8.57.1
      eslint-module-utils: 2.12.0(@typescript-eslint/parser@7.18.0(eslint@8.57.1)(typescript@5.6.3))(eslint-import-resolver-node@0.3.9)(eslint-import-resolver-typescript@3.5.5)(eslint@8.57.1)
      eslint-plugin-import: 2.27.5(@typescript-eslint/parser@7.18.0(eslint@8.57.1)(typescript@5.6.3))(eslint-import-resolver-typescript@3.5.5)(eslint@8.57.1)
      get-tsconfig: 4.10.0
      globby: 13.2.2
      is-core-module: 2.16.1
      is-glob: 4.0.3
      synckit: 0.8.8
    transitivePeerDependencies:
      - '@typescript-eslint/parser'
      - eslint-import-resolver-node
      - eslint-import-resolver-webpack
      - supports-color

  eslint-module-utils@2.12.0(@typescript-eslint/parser@7.18.0(eslint@8.57.1)(typescript@5.6.3))(eslint-import-resolver-node@0.3.9)(eslint-import-resolver-typescript@3.5.5)(eslint@8.57.1):
    dependencies:
      debug: 3.2.7
    optionalDependencies:
      '@typescript-eslint/parser': 7.18.0(eslint@8.57.1)(typescript@5.6.3)
      eslint: 8.57.1
      eslint-import-resolver-node: 0.3.9
      eslint-import-resolver-typescript: 3.5.5(@typescript-eslint/parser@7.18.0(eslint@8.57.1)(typescript@5.6.3))(eslint-plugin-import@2.27.5)(eslint@8.57.1)
    transitivePeerDependencies:
      - supports-color

  eslint-plugin-import-newlines@1.3.1(eslint@8.57.1):
    dependencies:
      eslint: 8.57.1

  eslint-plugin-import@2.27.5(@typescript-eslint/parser@7.18.0(eslint@8.57.1)(typescript@5.6.3))(eslint-import-resolver-typescript@3.5.5)(eslint@8.57.1):
    dependencies:
      array-includes: 3.1.8
      array.prototype.flat: 1.3.3
      array.prototype.flatmap: 1.3.3
      debug: 3.2.7
      doctrine: 2.1.0
      eslint: 8.57.1
      eslint-import-resolver-node: 0.3.9
      eslint-module-utils: 2.12.0(@typescript-eslint/parser@7.18.0(eslint@8.57.1)(typescript@5.6.3))(eslint-import-resolver-node@0.3.9)(eslint-import-resolver-typescript@3.5.5)(eslint@8.57.1)
      has: 1.0.4
      is-core-module: 2.16.1
      is-glob: 4.0.3
      minimatch: 3.1.2
      object.values: 1.2.1
      resolve: 1.22.10
      semver: 6.3.1
      tsconfig-paths: 3.15.0
    optionalDependencies:
      '@typescript-eslint/parser': 7.18.0(eslint@8.57.1)(typescript@5.6.3)
    transitivePeerDependencies:
      - eslint-import-resolver-typescript
      - eslint-import-resolver-webpack
      - supports-color

  eslint-plugin-jsdoc@50.3.0(eslint@8.57.1):
    dependencies:
      '@es-joy/jsdoccomment': 0.48.0
      are-docs-informative: 0.0.2
      comment-parser: 1.4.1
      debug: 4.4.0
      escape-string-regexp: 4.0.0
      eslint: 8.57.1
      espree: 10.3.0
      esquery: 1.6.0
      parse-imports: 2.2.1
      semver: 7.7.1
      spdx-expression-parse: 4.0.0
      synckit: 0.9.2
    transitivePeerDependencies:
      - supports-color

  eslint-plugin-jsx-a11y@6.7.1(eslint@8.57.1):
    dependencies:
      '@babel/runtime': 7.27.0
      aria-query: 5.3.2
      array-includes: 3.1.8
      array.prototype.flatmap: 1.3.3
      ast-types-flow: 0.0.7
      axe-core: 4.10.3
      axobject-query: 3.2.4
      damerau-levenshtein: 1.0.8
      emoji-regex: 9.2.2
      eslint: 8.57.1
      has: 1.0.4
      jsx-ast-utils: 3.3.5
      language-tags: 1.0.5
      minimatch: 3.1.2
      object.entries: 1.1.9
      object.fromentries: 2.0.8
      semver: 6.3.1

  eslint-plugin-react-hooks@4.6.0(eslint@8.57.1):
    dependencies:
      eslint: 8.57.1

  eslint-plugin-react@7.32.2(eslint@8.57.1):
    dependencies:
      array-includes: 3.1.8
      array.prototype.flatmap: 1.3.3
      array.prototype.tosorted: 1.1.4
      doctrine: 2.1.0
      eslint: 8.57.1
      estraverse: 5.3.0
      jsx-ast-utils: 3.3.5
      minimatch: 3.1.2
      object.entries: 1.1.9
      object.fromentries: 2.0.8
      object.hasown: 1.1.4
      object.values: 1.2.1
      prop-types: 15.8.1
      resolve: 2.0.0-next.5
      semver: 6.3.1
      string.prototype.matchall: 4.0.12

  eslint-scope@5.1.1:
    dependencies:
      esrecurse: 4.3.0
      estraverse: 4.3.0

  eslint-scope@7.2.2:
    dependencies:
      esrecurse: 4.3.0
      estraverse: 5.3.0

  eslint-visitor-keys@3.4.3: {}

  eslint-visitor-keys@4.2.0: {}

  eslint@8.57.1:
    dependencies:
      '@eslint-community/eslint-utils': 4.6.0(eslint@8.57.1)
      '@eslint-community/regexpp': 4.12.1
      '@eslint/eslintrc': 2.1.4
      '@eslint/js': 8.57.1
      '@humanwhocodes/config-array': 0.13.0
      '@humanwhocodes/module-importer': 1.0.1
      '@nodelib/fs.walk': 1.2.8
      '@ungap/structured-clone': 1.3.0
      ajv: 6.12.6
      chalk: 4.1.2
      cross-spawn: 7.0.6
      debug: 4.4.0
      doctrine: 3.0.0
      escape-string-regexp: 4.0.0
      eslint-scope: 7.2.2
      eslint-visitor-keys: 3.4.3
      espree: 9.6.1
      esquery: 1.6.0
      esutils: 2.0.3
      fast-deep-equal: 3.1.3
      file-entry-cache: 6.0.1
      find-up: 5.0.0
      glob-parent: 6.0.2
      globals: 13.24.0
      graphemer: 1.4.0
      ignore: 5.3.2
      imurmurhash: 0.1.4
      is-glob: 4.0.3
      is-path-inside: 3.0.3
      js-yaml: 4.1.0
      json-stable-stringify-without-jsonify: 1.0.1
      levn: 0.4.1
      lodash.merge: 4.6.2
      minimatch: 3.1.2
      natural-compare: 1.4.0
      optionator: 0.9.4
      strip-ansi: 6.0.1
      text-table: 0.2.0
    transitivePeerDependencies:
      - supports-color

  espree@10.3.0:
    dependencies:
      acorn: 8.14.1
      acorn-jsx: 5.3.2(acorn@8.14.1)
      eslint-visitor-keys: 4.2.0

  espree@9.6.1:
    dependencies:
      acorn: 8.14.1
      acorn-jsx: 5.3.2(acorn@8.14.1)
      eslint-visitor-keys: 3.4.3

  esprima@4.0.1: {}

  esquery@1.6.0:
    dependencies:
      estraverse: 5.3.0

  esrecurse@4.3.0:
    dependencies:
      estraverse: 5.3.0

  estraverse@4.3.0: {}

  estraverse@5.3.0: {}

  estree-walker@3.0.3:
    dependencies:
      '@types/estree': 1.0.7

  esutils@2.0.3: {}

  event-target-shim@5.0.1: {}

  events@3.3.0: {}

  evp_bytestokey@1.0.3:
    dependencies:
      md5.js: 1.3.5
      safe-buffer: 5.2.1

  execa@7.2.0:
    dependencies:
      cross-spawn: 7.0.6
      get-stream: 6.0.1
      human-signals: 4.3.1
      is-stream: 3.0.0
      merge-stream: 2.0.0
      npm-run-path: 5.3.0
      onetime: 6.0.0
      signal-exit: 3.0.7
      strip-final-newline: 3.0.0

  exenv@1.2.2: {}

  expect-type@1.2.1: {}

  fake-indexeddb@6.0.0: {}

  fast-deep-equal@3.1.3: {}

  fast-glob@3.3.3:
    dependencies:
      '@nodelib/fs.stat': 2.0.5
      '@nodelib/fs.walk': 1.2.8
      glob-parent: 5.1.2
      merge2: 1.4.1
      micromatch: 4.0.8

  fast-json-stable-stringify@2.1.0: {}

  fast-levenshtein@2.0.6: {}

  fast-uri@3.0.6: {}

  fastq@1.19.1:
    dependencies:
      reusify: 1.1.0

  fdir@6.4.6(picomatch@4.0.3):
    optionalDependencies:
      picomatch: 4.0.3

  file-entry-cache@6.0.1:
    dependencies:
      flat-cache: 3.2.0

  fill-range@7.1.1:
    dependencies:
      to-regex-range: 5.0.1

  find-up@5.0.0:
    dependencies:
      locate-path: 6.0.0
      path-exists: 4.0.0

  flat-cache@3.2.0:
    dependencies:
      flatted: 3.3.3
      keyv: 4.5.4
      rimraf: 3.0.2

  flat@5.0.2: {}

  flatted@3.3.3: {}

  flatten@1.0.3: {}

  follow-redirects@1.15.9: {}

  for-each@0.3.5:
    dependencies:
      is-callable: 1.2.7

  foreground-child@3.3.1:
    dependencies:
      cross-spawn: 7.0.6
      signal-exit: 4.1.0

  form-data-encoder@1.7.2: {}

  form-data@4.0.0:
    dependencies:
      asynckit: 0.4.0
      combined-stream: 1.0.8
      mime-types: 2.1.35

  form-data@4.0.4:
    dependencies:
      asynckit: 0.4.0
      combined-stream: 1.0.8
      es-set-tostringtag: 2.1.0
      hasown: 2.0.2
      mime-types: 2.1.35

  formdata-node@4.4.1:
    dependencies:
      node-domexception: 1.0.0
      web-streams-polyfill: 4.0.0-beta.3

  fraction.js@4.3.7: {}

  fs-constants@1.0.0: {}

  fs-extra@10.1.0:
    dependencies:
      graceful-fs: 4.2.11
      jsonfile: 6.1.0
      universalify: 2.0.1

  fs-extra@11.3.0:
    dependencies:
      graceful-fs: 4.2.11
      jsonfile: 6.1.0
      universalify: 2.0.1

  fs.realpath@1.0.0: {}

  fsevents@2.3.2:
    optional: true

  fsevents@2.3.3:
    optional: true

  function-bind@1.1.2: {}

  function.prototype.name@1.1.8:
    dependencies:
      call-bind: 1.0.8
      call-bound: 1.0.4
      define-properties: 1.2.1
      functions-have-names: 1.2.3
      hasown: 2.0.2
      is-callable: 1.2.7

  functions-have-names@1.2.3: {}

  get-intrinsic@1.3.0:
    dependencies:
      call-bind-apply-helpers: 1.0.2
      es-define-property: 1.0.1
      es-errors: 1.3.0
      es-object-atoms: 1.1.1
      function-bind: 1.1.2
      get-proto: 1.0.1
      gopd: 1.2.0
      has-symbols: 1.1.0
      hasown: 2.0.2
      math-intrinsics: 1.1.0

  get-proto@1.0.1:
    dependencies:
      dunder-proto: 1.0.1
      es-object-atoms: 1.1.1

  get-stream@6.0.1: {}

  get-symbol-description@1.1.0:
    dependencies:
      call-bound: 1.0.4
      es-errors: 1.3.0
      get-intrinsic: 1.3.0

  get-tsconfig@4.10.0:
    dependencies:
      resolve-pkg-maps: 1.0.0

  glob-parent@5.1.2:
    dependencies:
      is-glob: 4.0.3

  glob-parent@6.0.2:
    dependencies:
      is-glob: 4.0.3

  glob-to-regexp@0.4.1: {}

  glob@10.4.5:
    dependencies:
      foreground-child: 3.3.1
      jackspeak: 3.4.3
      minimatch: 9.0.5
      minipass: 7.1.2
      package-json-from-dist: 1.0.1
      path-scurry: 1.11.1

  glob@7.2.3:
    dependencies:
      fs.realpath: 1.0.0
      inflight: 1.0.6
      inherits: 2.0.4
      minimatch: 3.1.2
      once: 1.4.0
      path-is-absolute: 1.0.1

  glob@8.1.0:
    dependencies:
      fs.realpath: 1.0.0
      inflight: 1.0.6
      inherits: 2.0.4
      minimatch: 5.1.6
      once: 1.4.0

  globals@13.24.0:
    dependencies:
      type-fest: 0.20.2

  globalthis@1.0.4:
    dependencies:
      define-properties: 1.2.1
      gopd: 1.2.0

  globby@11.1.0:
    dependencies:
      array-union: 2.1.0
      dir-glob: 3.0.1
      fast-glob: 3.3.3
      ignore: 5.3.2
      merge2: 1.4.1
      slash: 3.0.0

  globby@13.2.2:
    dependencies:
      dir-glob: 3.0.1
      fast-glob: 3.3.3
      ignore: 5.3.2
      merge2: 1.4.1
      slash: 4.0.0

  globby@14.1.0:
    dependencies:
      '@sindresorhus/merge-streams': 2.3.0
      fast-glob: 3.3.3
      ignore: 7.0.3
      path-type: 6.0.0
      slash: 5.1.0
      unicorn-magic: 0.3.0

  globby@6.1.0:
    dependencies:
      array-union: 1.0.2
      glob: 7.2.3
      object-assign: 4.1.1
      pify: 2.3.0
      pinkie-promise: 2.0.1

  globrex@0.1.2: {}

  gopd@1.2.0: {}

  graceful-fs@4.2.11: {}

  graphemer@1.4.0: {}

  gzip-size@6.0.0:
    dependencies:
      duplexer: 0.1.2

  has-bigints@1.1.0: {}

  has-flag@3.0.0: {}

  has-flag@4.0.0: {}

  has-property-descriptors@1.0.2:
    dependencies:
      es-define-property: 1.0.1

  has-proto@1.2.0:
    dependencies:
      dunder-proto: 1.0.1

  has-symbols@1.1.0: {}

  has-tostringtag@1.0.2:
    dependencies:
      has-symbols: 1.1.0

  has@1.0.4: {}

  hash-base@3.0.5:
    dependencies:
      inherits: 2.0.4
      safe-buffer: 5.2.1

  hash-base@3.1.0:
    dependencies:
      inherits: 2.0.4
      readable-stream: 3.6.2
      safe-buffer: 5.2.1

  hash.js@1.1.7:
    dependencies:
      inherits: 2.0.4
      minimalistic-assert: 1.0.1

  hasown@2.0.2:
    dependencies:
      function-bind: 1.1.2

  he@1.2.0: {}

  hmac-drbg@1.0.1:
    dependencies:
      hash.js: 1.1.7
      minimalistic-assert: 1.0.1
      minimalistic-crypto-utils: 1.0.1

  html-encoding-sniffer@4.0.0:
    dependencies:
      whatwg-encoding: 3.1.1

  html-escaper@2.0.2: {}

  html-minifier-terser@6.1.0:
    dependencies:
      camel-case: 4.1.2
      clean-css: 5.3.3
      commander: 8.3.0
      he: 1.2.0
      param-case: 3.0.4
      relateurl: 0.2.7
      terser: 5.37.0

  html-webpack-plugin@5.6.3(webpack@5.97.1(@swc/core@1.11.21)):
    dependencies:
      '@types/html-minifier-terser': 6.1.0
      html-minifier-terser: 6.1.0
      lodash: 4.17.21
      pretty-error: 4.0.0
      tapable: 2.2.1
    optionalDependencies:
      webpack: 5.97.1(@swc/core@1.11.21)

  htmlparser2@6.1.0:
    dependencies:
      domelementtype: 2.3.0
      domhandler: 4.3.1
      domutils: 2.8.0
      entities: 2.2.0

  http-proxy-agent@7.0.2:
    dependencies:
      agent-base: 7.1.3
      debug: 4.4.0
    transitivePeerDependencies:
      - supports-color

  https-proxy-agent@7.0.6:
    dependencies:
      agent-base: 7.1.3
      debug: 4.4.0
    transitivePeerDependencies:
      - supports-color

  human-signals@4.3.1: {}

  humanize-ms@1.2.1:
    dependencies:
      ms: 2.1.3

  husky@7.0.4: {}

  iconv-lite@0.6.3:
    dependencies:
      safer-buffer: 2.1.2

  icss-utils@5.1.0(postcss@8.4.49):
    dependencies:
      postcss: 8.4.49

  idb@8.0.2: {}

  ieee754@1.2.1: {}

  ignore@5.3.2: {}

  ignore@7.0.3: {}

  import-fresh@3.3.1:
    dependencies:
      parent-module: 1.0.1
      resolve-from: 4.0.0

  imurmurhash@0.1.4: {}

  indent-string@4.0.0: {}

  indexes-of@1.0.1: {}

  inflight@1.0.6:
    dependencies:
      once: 1.4.0
      wrappy: 1.0.2

  inherits@2.0.4: {}

  ini@1.3.8: {}

  internal-slot@1.1.0:
    dependencies:
      es-errors: 1.3.0
      hasown: 2.0.2
      side-channel: 1.1.0

  ip-bigint@7.3.0: {}

  ip-regex@4.3.0: {}

  ip-regex@5.0.0: {}

  is-arguments@1.2.0:
    dependencies:
      call-bound: 1.0.4
      has-tostringtag: 1.0.2

  is-array-buffer@3.0.5:
    dependencies:
      call-bind: 1.0.8
      call-bound: 1.0.4
      get-intrinsic: 1.3.0

  is-arrayish@0.2.1: {}

  is-async-function@2.1.1:
    dependencies:
      async-function: 1.0.0
      call-bound: 1.0.4
      get-proto: 1.0.1
      has-tostringtag: 1.0.2
      safe-regex-test: 1.1.0

  is-bigint@1.1.0:
    dependencies:
      has-bigints: 1.1.0

  is-boolean-object@1.2.2:
    dependencies:
      call-bound: 1.0.4
      has-tostringtag: 1.0.2

  is-buffer@1.1.6: {}

  is-callable@1.2.7: {}

  is-cidr@4.0.2:
    dependencies:
      cidr-regex: 3.1.1

  is-core-module@2.16.1:
    dependencies:
      hasown: 2.0.2

  is-data-view@1.0.2:
    dependencies:
      call-bound: 1.0.4
      get-intrinsic: 1.3.0
      is-typed-array: 1.1.15

  is-date-object@1.1.0:
    dependencies:
      call-bound: 1.0.4
      has-tostringtag: 1.0.2

  is-extglob@2.1.1: {}

  is-finalizationregistry@1.1.1:
    dependencies:
      call-bound: 1.0.4

  is-fullwidth-code-point@3.0.0: {}

  is-fullwidth-code-point@4.0.0: {}

  is-generator-function@1.1.0:
    dependencies:
      call-bound: 1.0.4
      get-proto: 1.0.1
      has-tostringtag: 1.0.2
      safe-regex-test: 1.1.0

  is-glob@4.0.3:
    dependencies:
      is-extglob: 2.1.1

  is-ip@3.1.0:
    dependencies:
      ip-regex: 4.3.0

  is-map@2.0.3: {}

  is-nan@1.3.2:
    dependencies:
      call-bind: 1.0.8
      define-properties: 1.2.1

  is-number-object@1.1.1:
    dependencies:
      call-bound: 1.0.4
      has-tostringtag: 1.0.2

  is-number@7.0.0: {}

  is-path-cwd@2.2.0: {}

  is-path-in-cwd@2.1.0:
    dependencies:
      is-path-inside: 2.1.0

  is-path-inside@2.1.0:
    dependencies:
      path-is-inside: 1.0.2

  is-path-inside@3.0.3: {}

  is-plain-object@2.0.4:
    dependencies:
      isobject: 3.0.1

  is-potential-custom-element-name@1.0.1: {}

  is-regex@1.2.1:
    dependencies:
      call-bound: 1.0.4
      gopd: 1.2.0
      has-tostringtag: 1.0.2
      hasown: 2.0.2

  is-set@2.0.3: {}

  is-shared-array-buffer@1.0.4:
    dependencies:
      call-bound: 1.0.4

  is-stream@3.0.0: {}

  is-string@1.1.1:
    dependencies:
      call-bound: 1.0.4
      has-tostringtag: 1.0.2

  is-symbol@1.1.1:
    dependencies:
      call-bound: 1.0.4
      has-symbols: 1.1.0
      safe-regex-test: 1.1.0

  is-typed-array@1.1.15:
    dependencies:
      which-typed-array: 1.1.19

  is-weakmap@2.0.2: {}

  is-weakref@1.1.1:
    dependencies:
      call-bound: 1.0.4

  is-weakset@2.0.4:
    dependencies:
      call-bound: 1.0.4
      get-intrinsic: 1.3.0

  is-what@4.1.16: {}

  isarray@0.0.1: {}

  isarray@1.0.0: {}

  isarray@2.0.5: {}

  isexe@2.0.0: {}

  isobject@3.0.1: {}

  jackspeak@3.4.3:
    dependencies:
      '@isaacs/cliui': 8.0.2
    optionalDependencies:
      '@pkgjs/parseargs': 0.11.0

  jest-worker@27.5.1:
    dependencies:
      '@types/node': 22.14.1
      merge-stream: 2.0.0
      supports-color: 8.1.1

  jiti@1.21.7: {}

  js-beautify@1.14.7:
    dependencies:
      config-chain: 1.1.13
      editorconfig: 0.15.3
      glob: 8.1.0
      nopt: 6.0.0

  js-tokens@4.0.0: {}

  js-tokens@9.0.1: {}

  js-yaml@3.14.1:
    dependencies:
      argparse: 1.0.10
      esprima: 4.0.1

  js-yaml@4.1.0:
    dependencies:
      argparse: 2.0.1

  jsdoc-type-pratt-parser@4.1.0: {}

  jsdom@25.0.1:
    dependencies:
      cssstyle: 4.3.0
      data-urls: 5.0.0
      decimal.js: 10.5.0
      form-data: 4.0.0
      html-encoding-sniffer: 4.0.0
      http-proxy-agent: 7.0.2
      https-proxy-agent: 7.0.6
      is-potential-custom-element-name: 1.0.1
      nwsapi: 2.2.20
      parse5: 7.2.1
      rrweb-cssom: 0.7.1
      saxes: 6.0.0
      symbol-tree: 3.2.4
      tough-cookie: 5.1.2
      w3c-xmlserializer: 5.0.0
      webidl-conversions: 7.0.0
      whatwg-encoding: 3.1.1
      whatwg-mimetype: 4.0.0
      whatwg-url: 14.2.0
      ws: 8.18.1
      xml-name-validator: 5.0.0
    transitivePeerDependencies:
      - bufferutil
      - supports-color
      - utf-8-validate

  json-buffer@3.0.1: {}

  json-parse-even-better-errors@2.3.1: {}

  json-schema-traverse@0.4.1: {}

  json-schema-traverse@1.0.0: {}

  json-stable-stringify-without-jsonify@1.0.1: {}

  json5@1.0.2:
    dependencies:
      minimist: 1.2.8

  json5@2.2.3: {}

  jsonfile@6.1.0:
    dependencies:
      universalify: 2.0.1
    optionalDependencies:
      graceful-fs: 4.2.11

  jsx-ast-utils@3.3.5:
    dependencies:
      array-includes: 3.1.8
      array.prototype.flat: 1.3.3
      object.assign: 4.1.7
      object.values: 1.2.1

  junit-report-builder@5.1.1:
    dependencies:
      lodash: 4.17.21
      make-dir: 3.1.0
      xmlbuilder: 15.1.1

  just-extend@4.2.1: {}

  just-extend@6.2.0: {}

  keyv@4.5.4:
    dependencies:
      json-buffer: 3.0.1

  kind-of@6.0.3: {}

  language-subtag-registry@0.3.23: {}

  language-tags@1.0.5:
    dependencies:
      language-subtag-registry: 0.3.23

  lazystream@1.0.1:
    dependencies:
      readable-stream: 2.3.8

  levn@0.4.1:
    dependencies:
      prelude-ls: 1.2.1
      type-check: 0.4.0

  lilconfig@2.1.0: {}

  lines-and-columns@1.2.4: {}

  lint-staged@13.2.1:
    dependencies:
      chalk: 5.2.0
      cli-truncate: 3.1.0
      commander: 10.0.1
      debug: 4.4.0
      execa: 7.2.0
      lilconfig: 2.1.0
      listr2: 5.0.8
      micromatch: 4.0.8
      normalize-path: 3.0.0
      object-inspect: 1.13.4
      pidtree: 0.6.0
      string-argv: 0.3.2
      yaml: 2.7.1
    transitivePeerDependencies:
      - enquirer
      - supports-color

  listr2@5.0.8:
    dependencies:
      cli-truncate: 2.1.0
      colorette: 2.0.20
      log-update: 4.0.0
      p-map: 4.0.0
      rfdc: 1.4.1
      rxjs: 7.8.2
      through: 2.3.8
      wrap-ansi: 7.0.0

  loader-runner@4.3.0: {}

  loader-utils@1.4.2:
    dependencies:
      big.js: 5.2.2
      emojis-list: 3.0.0
      json5: 1.0.2

  locate-path@6.0.0:
    dependencies:
      p-locate: 5.0.0

  lodash-es@4.17.21: {}

  lodash.defaults@4.2.0: {}

  lodash.difference@4.5.0: {}

  lodash.flatten@4.4.0: {}

  lodash.get@4.4.2: {}

  lodash.isequal@4.5.0: {}

  lodash.isplainobject@4.0.6: {}

  lodash.merge@4.6.2: {}

  lodash.union@4.6.0: {}

  lodash@4.17.21: {}

  log-update@4.0.0:
    dependencies:
      ansi-escapes: 4.3.2
      cli-cursor: 3.1.0
      slice-ansi: 4.0.0
      wrap-ansi: 6.2.0

  lolex@4.2.0: {}

  lolex@5.1.2:
    dependencies:
      '@sinonjs/commons': 1.8.6

  loose-envify@1.4.0:
    dependencies:
      js-tokens: 4.0.0

  loupe@3.1.3: {}

  loupe@3.2.0: {}

  lower-case@2.0.2:
    dependencies:
      tslib: 2.8.1

  lru-cache@10.4.3: {}

  lru-cache@11.0.2: {}

  lru-cache@4.1.5:
    dependencies:
      pseudomap: 1.0.2
      yallist: 2.1.2

  magic-string@0.30.17:
    dependencies:
      '@jridgewell/sourcemap-codec': 1.5.0

  make-dir@3.1.0:
    dependencies:
      semver: 6.3.1

  make-error@1.3.6: {}

  map-obj@4.3.0: {}

  math-intrinsics@1.1.0: {}

  md5.js@1.3.5:
    dependencies:
      hash-base: 3.1.0
      inherits: 2.0.4
      safe-buffer: 5.2.1

  md5@2.3.0:
    dependencies:
      charenc: 0.0.2
      crypt: 0.0.2
      is-buffer: 1.1.6

  mdn-data@2.0.14: {}

  mdn-data@2.0.4: {}

  memoize-one@5.2.1: {}

  merge-stream@2.0.0: {}

  merge2@1.4.1: {}

  micromatch@4.0.8:
    dependencies:
      braces: 3.0.3
      picomatch: 2.3.1

  miller-rabin@4.0.1:
    dependencies:
      bn.js: 4.12.1
      brorand: 1.1.0

  mime-db@1.52.0: {}

  mime-types@2.1.35:
    dependencies:
      mime-db: 1.52.0

  mimic-fn@2.1.0: {}

  mimic-fn@4.0.0: {}

  minimalistic-assert@1.0.1: {}

  minimalistic-crypto-utils@1.0.1: {}

  minimatch@3.1.2:
    dependencies:
      brace-expansion: 1.1.11

  minimatch@5.1.6:
    dependencies:
      brace-expansion: 2.0.1

  minimatch@9.0.5:
    dependencies:
      brace-expansion: 2.0.1

  minimist@1.2.8: {}

  minipass@7.1.2: {}

  mkdirp@0.5.6:
    dependencies:
      minimist: 1.2.8

  mobx-react-lite@3.4.3(mobx@6.9.0)(react-dom@17.0.2(react@17.0.2))(react@17.0.2):
    dependencies:
      mobx: 6.9.0
      react: 17.0.2
    optionalDependencies:
      react-dom: 17.0.2(react@17.0.2)

  mobx-react@7.6.0(mobx@6.9.0)(react-dom@17.0.2(react@17.0.2))(react@17.0.2):
    dependencies:
      mobx: 6.9.0
      mobx-react-lite: 3.4.3(mobx@6.9.0)(react-dom@17.0.2(react@17.0.2))(react@17.0.2)
      react: 17.0.2
    optionalDependencies:
      react-dom: 17.0.2(react@17.0.2)

  mobx@6.9.0: {}

  mrmime@2.0.1: {}

  ms@2.1.3: {}

  nanobar@0.4.2: {}

  nanoid@3.3.11: {}

  nanoid@3.3.6: {}

  nanoid@5.1.5: {}

  natural-compare@1.4.0: {}

  neo-async@2.6.2: {}

  nise@1.5.3:
    dependencies:
      '@sinonjs/formatio': 3.2.2
      '@sinonjs/text-encoding': 0.7.3
      just-extend: 4.2.1
      lolex: 5.1.2
      path-to-regexp: 1.9.0

  nise@6.1.1:
    dependencies:
      '@sinonjs/commons': 3.0.1
      '@sinonjs/fake-timers': 13.0.5
      '@sinonjs/text-encoding': 0.7.3
      just-extend: 6.2.0
      path-to-regexp: 8.2.0

  no-case@3.0.4:
    dependencies:
      lower-case: 2.0.2
      tslib: 2.8.1

  node-domexception@1.0.0: {}

  node-fetch@2.7.0:
    dependencies:
      whatwg-url: 5.0.0

  node-forge@1.3.1: {}

  node-int64@0.4.0: {}

  node-releases@2.0.19: {}

  node-rsa@1.1.1:
    dependencies:
      asn1: 0.2.6

  nopt@6.0.0:
    dependencies:
      abbrev: 1.1.1

  normalize-path@3.0.0: {}

  normalize-range@0.1.2: {}

  npm-run-path@5.3.0:
    dependencies:
      path-key: 4.0.0

  nth-check@1.0.2:
    dependencies:
      boolbase: 1.0.0

  nth-check@2.1.1:
    dependencies:
      boolbase: 1.0.0

  nwsapi@2.2.20: {}

  object-assign@4.1.1: {}

  object-inspect@1.13.4: {}

  object-is@1.1.6:
    dependencies:
      call-bind: 1.0.8
      define-properties: 1.2.1

  object-keys@1.1.1: {}

  object.assign@4.1.7:
    dependencies:
      call-bind: 1.0.8
      call-bound: 1.0.4
      define-properties: 1.2.1
      es-object-atoms: 1.1.1
      has-symbols: 1.1.0
      object-keys: 1.1.1

  object.entries@1.1.9:
    dependencies:
      call-bind: 1.0.8
      call-bound: 1.0.4
      define-properties: 1.2.1
      es-object-atoms: 1.1.1

  object.fromentries@2.0.8:
    dependencies:
      call-bind: 1.0.8
      define-properties: 1.2.1
      es-abstract: 1.23.9
      es-object-atoms: 1.1.1

  object.getownpropertydescriptors@2.1.8:
    dependencies:
      array.prototype.reduce: 1.0.8
      call-bind: 1.0.8
      define-properties: 1.2.1
      es-abstract: 1.23.9
      es-object-atoms: 1.1.1
      gopd: 1.2.0
      safe-array-concat: 1.1.3

  object.hasown@1.1.4:
    dependencies:
      define-properties: 1.2.1
      es-abstract: 1.23.9
      es-object-atoms: 1.1.1

  object.values@1.2.1:
    dependencies:
      call-bind: 1.0.8
      call-bound: 1.0.4
      define-properties: 1.2.1
      es-object-atoms: 1.1.1

  once@1.4.0:
    dependencies:
      wrappy: 1.0.2

  onetime@5.1.2:
    dependencies:
      mimic-fn: 2.1.0

  onetime@6.0.0:
    dependencies:
      mimic-fn: 4.0.0

  openai@4.26.0:
    dependencies:
      '@types/node': 18.19.86
      '@types/node-fetch': 2.6.12
      abort-controller: 3.0.0
      agentkeepalive: 4.6.0
      digest-fetch: 1.3.0
      form-data-encoder: 1.7.2
      formdata-node: 4.4.1
      node-fetch: 2.7.0
      web-streams-polyfill: 3.3.3
    transitivePeerDependencies:
      - encoding

  opener@1.5.2: {}

  optionator@0.9.4:
    dependencies:
      deep-is: 0.1.4
      fast-levenshtein: 2.0.6
      levn: 0.4.1
      prelude-ls: 1.2.1
      type-check: 0.4.0
      word-wrap: 1.2.5

  own-keys@1.0.1:
    dependencies:
      get-intrinsic: 1.3.0
      object-keys: 1.1.1
      safe-push-apply: 1.0.0

  p-limit@3.1.0:
    dependencies:
      yocto-queue: 0.1.0

  p-locate@5.0.0:
    dependencies:
      p-limit: 3.1.0

  p-map@2.1.0: {}

  p-map@4.0.0:
    dependencies:
      aggregate-error: 3.1.0

  package-json-from-dist@1.0.1: {}

  param-case@3.0.4:
    dependencies:
      dot-case: 3.0.4
      tslib: 2.8.1

  parent-module@1.0.1:
    dependencies:
      callsites: 3.1.0

  parse-asn1@5.1.7:
    dependencies:
      asn1.js: 4.10.1
      browserify-aes: 1.2.0
      evp_bytestokey: 1.0.3
      hash-base: 3.0.5
      pbkdf2: 3.1.2
      safe-buffer: 5.2.1

  parse-imports@2.2.1:
    dependencies:
      es-module-lexer: 1.6.0
      slashes: 3.0.12

  parse-json@5.2.0:
    dependencies:
      '@babel/code-frame': 7.26.2
      error-ex: 1.3.2
      json-parse-even-better-errors: 2.3.1
      lines-and-columns: 1.2.4

  parse5@7.2.1:
    dependencies:
      entities: 4.5.0

  pascal-case@3.1.2:
    dependencies:
      no-case: 3.0.4
      tslib: 2.8.1

  path-exists@4.0.0: {}

  path-is-absolute@1.0.1: {}

  path-is-inside@1.0.2: {}

  path-key@3.1.1: {}

  path-key@4.0.0: {}

  path-parse@1.0.7: {}

  path-scurry@1.11.1:
    dependencies:
      lru-cache: 10.4.3
      minipass: 7.1.2

  path-to-regexp@1.9.0:
    dependencies:
      isarray: 0.0.1

  path-to-regexp@8.2.0: {}

  path-type@4.0.0: {}

  path-type@6.0.0: {}

  pathe@2.0.3: {}

  pathval@2.0.0: {}

  pbf@3.3.0:
    dependencies:
      ieee754: 1.2.1
      resolve-protobuf-schema: 2.1.0

  pbkdf2@3.1.2:
    dependencies:
      create-hash: 1.2.0
      create-hmac: 1.1.7
      ripemd160: 2.0.2
      safe-buffer: 5.2.1
      sha.js: 2.4.11

  picocolors@0.2.1: {}

  picocolors@1.1.1: {}

  picomatch@2.3.1: {}

  picomatch@4.0.3: {}

  pidtree@0.6.0: {}

  pify@2.3.0: {}

  pify@4.0.1: {}

  pinkie-promise@2.0.1:
    dependencies:
      pinkie: 2.0.4

  pinkie@2.0.4: {}

  playwright-core@1.53.2: {}

  playwright@1.53.2:
    dependencies:
      playwright-core: 1.53.2
    optionalDependencies:
      fsevents: 2.3.2

  possible-typed-array-names@1.1.0: {}

  postcss-attribute-case-insensitive@7.0.1(postcss@8.4.49):
    dependencies:
      postcss: 8.4.49
      postcss-selector-parser: 7.1.0

  postcss-clamp@4.1.0(postcss@8.4.49):
    dependencies:
      postcss: 8.4.49
      postcss-value-parser: 4.2.0

  postcss-color-functional-notation@7.0.8(postcss@8.4.49):
    dependencies:
      '@csstools/css-color-parser': 3.0.8(@csstools/css-parser-algorithms@3.0.4(@csstools/css-tokenizer@3.0.3))(@csstools/css-tokenizer@3.0.3)
      '@csstools/css-parser-algorithms': 3.0.4(@csstools/css-tokenizer@3.0.3)
      '@csstools/css-tokenizer': 3.0.3
      '@csstools/postcss-progressive-custom-properties': 4.0.0(postcss@8.4.49)
      '@csstools/utilities': 2.0.0(postcss@8.4.49)
      postcss: 8.4.49

  postcss-color-hex-alpha@10.0.0(postcss@8.4.49):
    dependencies:
      '@csstools/utilities': 2.0.0(postcss@8.4.49)
      postcss: 8.4.49
      postcss-value-parser: 4.2.0

  postcss-color-rebeccapurple@10.0.0(postcss@8.4.49):
    dependencies:
      '@csstools/utilities': 2.0.0(postcss@8.4.49)
      postcss: 8.4.49
      postcss-value-parser: 4.2.0

  postcss-custom-media@11.0.5(postcss@8.4.49):
    dependencies:
      '@csstools/cascade-layer-name-parser': 2.0.4(@csstools/css-parser-algorithms@3.0.4(@csstools/css-tokenizer@3.0.3))(@csstools/css-tokenizer@3.0.3)
      '@csstools/css-parser-algorithms': 3.0.4(@csstools/css-tokenizer@3.0.3)
      '@csstools/css-tokenizer': 3.0.3
      '@csstools/media-query-list-parser': 4.0.2(@csstools/css-parser-algorithms@3.0.4(@csstools/css-tokenizer@3.0.3))(@csstools/css-tokenizer@3.0.3)
      postcss: 8.4.49

  postcss-custom-properties@14.0.4(postcss@8.4.49):
    dependencies:
      '@csstools/cascade-layer-name-parser': 2.0.4(@csstools/css-parser-algorithms@3.0.4(@csstools/css-tokenizer@3.0.3))(@csstools/css-tokenizer@3.0.3)
      '@csstools/css-parser-algorithms': 3.0.4(@csstools/css-tokenizer@3.0.3)
      '@csstools/css-tokenizer': 3.0.3
      '@csstools/utilities': 2.0.0(postcss@8.4.49)
      postcss: 8.4.49
      postcss-value-parser: 4.2.0

  postcss-custom-selectors@8.0.4(postcss@8.4.49):
    dependencies:
      '@csstools/cascade-layer-name-parser': 2.0.4(@csstools/css-parser-algorithms@3.0.4(@csstools/css-tokenizer@3.0.3))(@csstools/css-tokenizer@3.0.3)
      '@csstools/css-parser-algorithms': 3.0.4(@csstools/css-tokenizer@3.0.3)
      '@csstools/css-tokenizer': 3.0.3
      postcss: 8.4.49
      postcss-selector-parser: 7.1.0

  postcss-dir-pseudo-class@9.0.1(postcss@8.4.49):
    dependencies:
      postcss: 8.4.49
      postcss-selector-parser: 7.1.0

  postcss-double-position-gradients@6.0.0(postcss@8.4.49):
    dependencies:
      '@csstools/postcss-progressive-custom-properties': 4.0.0(postcss@8.4.49)
      '@csstools/utilities': 2.0.0(postcss@8.4.49)
      postcss: 8.4.49
      postcss-value-parser: 4.2.0

  postcss-focus-visible@10.0.1(postcss@8.4.49):
    dependencies:
      postcss: 8.4.49
      postcss-selector-parser: 7.1.0

  postcss-focus-within@9.0.1(postcss@8.4.49):
    dependencies:
      postcss: 8.4.49
      postcss-selector-parser: 7.1.0

  postcss-font-variant@5.0.0(postcss@8.4.49):
    dependencies:
      postcss: 8.4.49

  postcss-gap-properties@6.0.0(postcss@8.4.49):
    dependencies:
      postcss: 8.4.49

  postcss-image-set-function@7.0.0(postcss@8.4.49):
    dependencies:
      '@csstools/utilities': 2.0.0(postcss@8.4.49)
      postcss: 8.4.49
      postcss-value-parser: 4.2.0

  postcss-lab-function@7.0.8(postcss@8.4.49):
    dependencies:
      '@csstools/css-color-parser': 3.0.8(@csstools/css-parser-algorithms@3.0.4(@csstools/css-tokenizer@3.0.3))(@csstools/css-tokenizer@3.0.3)
      '@csstools/css-parser-algorithms': 3.0.4(@csstools/css-tokenizer@3.0.3)
      '@csstools/css-tokenizer': 3.0.3
      '@csstools/postcss-progressive-custom-properties': 4.0.0(postcss@8.4.49)
      '@csstools/utilities': 2.0.0(postcss@8.4.49)
      postcss: 8.4.49

  postcss-loader@8.1.1(postcss@8.4.49)(typescript@5.6.3)(webpack@5.97.1(@swc/core@1.11.21)):
    dependencies:
      cosmiconfig: 9.0.0(typescript@5.6.3)
      jiti: 1.21.7
      postcss: 8.4.49
      semver: 7.7.1
    optionalDependencies:
      webpack: 5.97.1(@swc/core@1.11.21)
    transitivePeerDependencies:
      - typescript

  postcss-logical@8.1.0(postcss@8.4.49):
    dependencies:
      postcss: 8.4.49
      postcss-value-parser: 4.2.0

  postcss-modules-extract-imports@3.1.0(postcss@8.4.49):
    dependencies:
      postcss: 8.4.49

  postcss-modules-local-by-default@4.2.0(postcss@8.4.49):
    dependencies:
      icss-utils: 5.1.0(postcss@8.4.49)
      postcss: 8.4.49
      postcss-selector-parser: 7.1.0
      postcss-value-parser: 4.2.0

  postcss-modules-scope@3.2.1(postcss@8.4.49):
    dependencies:
      postcss: 8.4.49
      postcss-selector-parser: 7.1.0

  postcss-modules-values@4.0.0(postcss@8.4.49):
    dependencies:
      icss-utils: 5.1.0(postcss@8.4.49)
      postcss: 8.4.49

  postcss-nested@7.0.2(postcss@8.4.49):
    dependencies:
      postcss: 8.4.49
      postcss-selector-parser: 7.1.0

  postcss-nesting@13.0.1(postcss@8.4.49):
    dependencies:
      '@csstools/selector-resolve-nested': 3.0.0(postcss-selector-parser@7.1.0)
      '@csstools/selector-specificity': 5.0.0(postcss-selector-parser@7.1.0)
      postcss: 8.4.49
      postcss-selector-parser: 7.1.0

  postcss-opacity-percentage@3.0.0(postcss@8.4.49):
    dependencies:
      postcss: 8.4.49

  postcss-overflow-shorthand@6.0.0(postcss@8.4.49):
    dependencies:
      postcss: 8.4.49
      postcss-value-parser: 4.2.0

  postcss-page-break@3.0.4(postcss@8.4.49):
    dependencies:
      postcss: 8.4.49

  postcss-place@10.0.0(postcss@8.4.49):
    dependencies:
      postcss: 8.4.49
      postcss-value-parser: 4.2.0

  postcss-preset-env@10.1.2(postcss@8.4.49):
    dependencies:
      '@csstools/postcss-cascade-layers': 5.0.1(postcss@8.4.49)
      '@csstools/postcss-color-function': 4.0.8(postcss@8.4.49)
      '@csstools/postcss-color-mix-function': 3.0.8(postcss@8.4.49)
      '@csstools/postcss-content-alt-text': 2.0.4(postcss@8.4.49)
      '@csstools/postcss-exponential-functions': 2.0.7(postcss@8.4.49)
      '@csstools/postcss-font-format-keywords': 4.0.0(postcss@8.4.49)
      '@csstools/postcss-gamut-mapping': 2.0.8(postcss@8.4.49)
      '@csstools/postcss-gradients-interpolation-method': 5.0.8(postcss@8.4.49)
      '@csstools/postcss-hwb-function': 4.0.8(postcss@8.4.49)
      '@csstools/postcss-ic-unit': 4.0.0(postcss@8.4.49)
      '@csstools/postcss-initial': 2.0.1(postcss@8.4.49)
      '@csstools/postcss-is-pseudo-class': 5.0.1(postcss@8.4.49)
      '@csstools/postcss-light-dark-function': 2.0.7(postcss@8.4.49)
      '@csstools/postcss-logical-float-and-clear': 3.0.0(postcss@8.4.49)
      '@csstools/postcss-logical-overflow': 2.0.0(postcss@8.4.49)
      '@csstools/postcss-logical-overscroll-behavior': 2.0.0(postcss@8.4.49)
      '@csstools/postcss-logical-resize': 3.0.0(postcss@8.4.49)
      '@csstools/postcss-logical-viewport-units': 3.0.3(postcss@8.4.49)
      '@csstools/postcss-media-minmax': 2.0.7(postcss@8.4.49)
      '@csstools/postcss-media-queries-aspect-ratio-number-values': 3.0.4(postcss@8.4.49)
      '@csstools/postcss-nested-calc': 4.0.0(postcss@8.4.49)
      '@csstools/postcss-normalize-display-values': 4.0.0(postcss@8.4.49)
      '@csstools/postcss-oklab-function': 4.0.8(postcss@8.4.49)
      '@csstools/postcss-progressive-custom-properties': 4.0.0(postcss@8.4.49)
      '@csstools/postcss-random-function': 1.0.3(postcss@8.4.49)
      '@csstools/postcss-relative-color-syntax': 3.0.8(postcss@8.4.49)
      '@csstools/postcss-scope-pseudo-class': 4.0.1(postcss@8.4.49)
      '@csstools/postcss-sign-functions': 1.1.2(postcss@8.4.49)
      '@csstools/postcss-stepped-value-functions': 4.0.7(postcss@8.4.49)
      '@csstools/postcss-text-decoration-shorthand': 4.0.2(postcss@8.4.49)
      '@csstools/postcss-trigonometric-functions': 4.0.7(postcss@8.4.49)
      '@csstools/postcss-unset-value': 4.0.0(postcss@8.4.49)
      autoprefixer: 10.4.21(postcss@8.4.49)
      browserslist: 4.24.4
      css-blank-pseudo: 7.0.1(postcss@8.4.49)
      css-has-pseudo: 7.0.2(postcss@8.4.49)
      css-prefers-color-scheme: 10.0.0(postcss@8.4.49)
      cssdb: 8.2.4
      postcss: 8.4.49
      postcss-attribute-case-insensitive: 7.0.1(postcss@8.4.49)
      postcss-clamp: 4.1.0(postcss@8.4.49)
      postcss-color-functional-notation: 7.0.8(postcss@8.4.49)
      postcss-color-hex-alpha: 10.0.0(postcss@8.4.49)
      postcss-color-rebeccapurple: 10.0.0(postcss@8.4.49)
      postcss-custom-media: 11.0.5(postcss@8.4.49)
      postcss-custom-properties: 14.0.4(postcss@8.4.49)
      postcss-custom-selectors: 8.0.4(postcss@8.4.49)
      postcss-dir-pseudo-class: 9.0.1(postcss@8.4.49)
      postcss-double-position-gradients: 6.0.0(postcss@8.4.49)
      postcss-focus-visible: 10.0.1(postcss@8.4.49)
      postcss-focus-within: 9.0.1(postcss@8.4.49)
      postcss-font-variant: 5.0.0(postcss@8.4.49)
      postcss-gap-properties: 6.0.0(postcss@8.4.49)
      postcss-image-set-function: 7.0.0(postcss@8.4.49)
      postcss-lab-function: 7.0.8(postcss@8.4.49)
      postcss-logical: 8.1.0(postcss@8.4.49)
      postcss-nesting: 13.0.1(postcss@8.4.49)
      postcss-opacity-percentage: 3.0.0(postcss@8.4.49)
      postcss-overflow-shorthand: 6.0.0(postcss@8.4.49)
      postcss-page-break: 3.0.4(postcss@8.4.49)
      postcss-place: 10.0.0(postcss@8.4.49)
      postcss-pseudo-class-any-link: 10.0.1(postcss@8.4.49)
      postcss-replace-overflow-wrap: 4.0.0(postcss@8.4.49)
      postcss-selector-not: 8.0.1(postcss@8.4.49)

  postcss-pseudo-class-any-link@10.0.1(postcss@8.4.49):
    dependencies:
      postcss: 8.4.49
      postcss-selector-parser: 7.1.0

  postcss-replace-overflow-wrap@4.0.0(postcss@8.4.49):
    dependencies:
      postcss: 8.4.49

  postcss-selector-not@8.0.1(postcss@8.4.49):
    dependencies:
      postcss: 8.4.49
      postcss-selector-parser: 7.1.0

  postcss-selector-parser@7.1.0:
    dependencies:
      cssesc: 3.0.0
      util-deprecate: 1.0.2

  postcss-svg@3.0.0:
    dependencies:
      postcss: 7.0.39
      postcss-values-parser: 2.0.1
      svgo: 1.3.2
      xmldoc: 1.3.0

  postcss-value-parser@4.2.0: {}

  postcss-values-parser@2.0.1:
    dependencies:
      flatten: 1.0.3
      indexes-of: 1.0.1
      uniq: 1.0.1

  postcss@7.0.39:
    dependencies:
      picocolors: 0.2.1
      source-map: 0.6.1

  postcss@8.4.49:
    dependencies:
      nanoid: 3.3.11
      picocolors: 1.1.1
      source-map-js: 1.2.1

  prelude-ls@1.2.1: {}

  preprocess-loader@0.3.0:
    dependencies:
      loader-utils: 1.4.2
      preprocess: 3.2.0

  preprocess@3.2.0:
    dependencies:
      xregexp: 3.1.0

  pretty-error@4.0.0:
    dependencies:
      lodash: 4.17.21
      renderkid: 3.0.0

  process-nextick-args@2.0.1: {}

  prop-types@15.8.1:
    dependencies:
      loose-envify: 1.4.0
      object-assign: 4.1.1
      react-is: 16.13.1

  proto-list@1.2.4: {}

  protocol-buffers-schema@3.6.0: {}

  proxy-from-env@1.1.0: {}

  pseudomap@1.0.2: {}

  public-encrypt@4.0.3:
    dependencies:
      bn.js: 4.12.1
      browserify-rsa: 4.1.1
      create-hash: 1.2.0
      parse-asn1: 5.1.7
      randombytes: 2.1.0
      safe-buffer: 5.2.1

  punycode@2.3.1: {}

  q@1.5.1: {}

  queue-microtask@1.2.3: {}

  quick-lru@5.1.1: {}

  randombytes@2.1.0:
    dependencies:
      safe-buffer: 5.2.1

  randomfill@1.0.4:
    dependencies:
      randombytes: 2.1.0
      safe-buffer: 5.2.1

  react-ace@10.1.0(react-dom@17.0.2(react@17.0.2))(react@17.0.2):
    dependencies:
      ace-builds: 1.17.0
      diff-match-patch: 1.0.5
      lodash.get: 4.4.2
      lodash.isequal: 4.5.0
      prop-types: 15.8.1
      react: 17.0.2
      react-dom: 17.0.2(react@17.0.2)

  react-dom@17.0.2(react@17.0.2):
    dependencies:
      loose-envify: 1.4.0
      object-assign: 4.1.1
      react: 17.0.2
      scheduler: 0.20.2

  react-is@16.13.1: {}

  react-lifecycles-compat@3.0.4: {}

  react-modal@3.16.1(react-dom@17.0.2(react@17.0.2))(react@17.0.2):
    dependencies:
      exenv: 1.2.2
      prop-types: 15.8.1
      react: 17.0.2
      react-dom: 17.0.2(react@17.0.2)
      react-lifecycles-compat: 3.0.4
      warning: 4.0.3

  react-resize-detector@6.7.8(react-dom@17.0.2(react@17.0.2))(react@17.0.2):
    dependencies:
      '@types/resize-observer-browser': 0.1.11
      lodash: 4.17.21
      react: 17.0.2
      react-dom: 17.0.2(react@17.0.2)
      resize-observer-polyfill: 1.5.1

  react-router-dom@6.28.1(react-dom@17.0.2(react@17.0.2))(react@17.0.2):
    dependencies:
      '@remix-run/router': 1.21.0
      react: 17.0.2
      react-dom: 17.0.2(react@17.0.2)
      react-router: 6.28.1(react@17.0.2)

  react-router@6.28.1(react@17.0.2):
    dependencies:
      '@remix-run/router': 1.21.0
      react: 17.0.2

  react-virtualized-auto-sizer@1.0.14(react-dom@17.0.2(react@17.0.2))(react@17.0.2):
    dependencies:
      react: 17.0.2
      react-dom: 17.0.2(react@17.0.2)

  react-window@1.8.8(react-dom@17.0.2(react@17.0.2))(react@17.0.2):
    dependencies:
      '@babel/runtime': 7.27.0
      memoize-one: 5.2.1
      react: 17.0.2
      react-dom: 17.0.2(react@17.0.2)

  react@17.0.2:
    dependencies:
      loose-envify: 1.4.0
      object-assign: 4.1.1

  readable-stream@2.3.8:
    dependencies:
      core-util-is: 1.0.3
      inherits: 2.0.4
      isarray: 1.0.0
      process-nextick-args: 2.0.1
      safe-buffer: 5.1.2
      string_decoder: 1.1.1
      util-deprecate: 1.0.2

  readable-stream@3.6.2:
    dependencies:
      inherits: 2.0.4
      string_decoder: 1.3.0
      util-deprecate: 1.0.2

  readdirp@4.1.2: {}

  reflect.getprototypeof@1.0.10:
    dependencies:
      call-bind: 1.0.8
      define-properties: 1.2.1
      es-abstract: 1.23.9
      es-errors: 1.3.0
      es-object-atoms: 1.1.1
      get-intrinsic: 1.3.0
      get-proto: 1.0.1
      which-builtin-type: 1.2.1

  regenerator-runtime@0.14.1: {}

  regexp.prototype.flags@1.5.4:
    dependencies:
      call-bind: 1.0.8
      define-properties: 1.2.1
      es-errors: 1.3.0
      get-proto: 1.0.1
      gopd: 1.2.0
      set-function-name: 2.0.2

  relateurl@0.2.7: {}

  renderkid@3.0.0:
    dependencies:
      css-select: 4.3.0
      dom-converter: 0.2.0
      htmlparser2: 6.1.0
      lodash: 4.17.21
      strip-ansi: 6.0.1

  require-from-string@2.0.2: {}

  resize-observer-polyfill@1.5.1: {}

  resolve-from@4.0.0: {}

  resolve-pkg-maps@1.0.0: {}

  resolve-protobuf-schema@2.1.0:
    dependencies:
      protocol-buffers-schema: 3.6.0

  resolve@1.22.10:
    dependencies:
      is-core-module: 2.16.1
      path-parse: 1.0.7
      supports-preserve-symlinks-flag: 1.0.0

  resolve@2.0.0-next.5:
    dependencies:
      is-core-module: 2.16.1
      path-parse: 1.0.7
      supports-preserve-symlinks-flag: 1.0.0

  restore-cursor@3.1.0:
    dependencies:
      onetime: 5.1.2
      signal-exit: 3.0.7

  reusify@1.1.0: {}

  rfdc@1.4.1: {}

  rimraf@2.7.1:
    dependencies:
      glob: 7.2.3

  rimraf@3.0.2:
    dependencies:
      glob: 7.2.3

  rimraf@5.0.10:
    dependencies:
      glob: 10.4.5

  ripemd160@2.0.2:
    dependencies:
      hash-base: 3.1.0
      inherits: 2.0.4

  rollup@4.40.0:
    dependencies:
      '@types/estree': 1.0.7
    optionalDependencies:
      '@rollup/rollup-android-arm-eabi': 4.40.0
      '@rollup/rollup-android-arm64': 4.40.0
      '@rollup/rollup-darwin-arm64': 4.40.0
      '@rollup/rollup-darwin-x64': 4.40.0
      '@rollup/rollup-freebsd-arm64': 4.40.0
      '@rollup/rollup-freebsd-x64': 4.40.0
      '@rollup/rollup-linux-arm-gnueabihf': 4.40.0
      '@rollup/rollup-linux-arm-musleabihf': 4.40.0
      '@rollup/rollup-linux-arm64-gnu': 4.40.0
      '@rollup/rollup-linux-arm64-musl': 4.40.0
      '@rollup/rollup-linux-loongarch64-gnu': 4.40.0
      '@rollup/rollup-linux-powerpc64le-gnu': 4.40.0
      '@rollup/rollup-linux-riscv64-gnu': 4.40.0
      '@rollup/rollup-linux-riscv64-musl': 4.40.0
      '@rollup/rollup-linux-s390x-gnu': 4.40.0
      '@rollup/rollup-linux-x64-gnu': 4.40.0
      '@rollup/rollup-linux-x64-musl': 4.40.0
      '@rollup/rollup-win32-arm64-msvc': 4.40.0
      '@rollup/rollup-win32-ia32-msvc': 4.40.0
      '@rollup/rollup-win32-x64-msvc': 4.40.0
      fsevents: 2.3.3

  rrweb-cssom@0.7.1: {}

  rrweb-cssom@0.8.0: {}

  run-parallel@1.2.0:
    dependencies:
      queue-microtask: 1.2.3

  rxjs@7.8.2:
    dependencies:
      tslib: 2.8.1

  safe-array-concat@1.1.3:
    dependencies:
      call-bind: 1.0.8
      call-bound: 1.0.4
      get-intrinsic: 1.3.0
      has-symbols: 1.1.0
      isarray: 2.0.5

  safe-buffer@5.1.2: {}

  safe-buffer@5.2.1: {}

  safe-push-apply@1.0.0:
    dependencies:
      es-errors: 1.3.0
      isarray: 2.0.5

  safe-regex-test@1.1.0:
    dependencies:
      call-bound: 1.0.4
      es-errors: 1.3.0
      is-regex: 1.2.1

  safer-buffer@2.1.2: {}

  sax@1.2.4: {}

  sax@1.4.1: {}

  saxes@6.0.0:
    dependencies:
      xmlchars: 2.2.0

  scheduler@0.20.2:
    dependencies:
      loose-envify: 1.4.0
      object-assign: 4.1.1

  schema-utils@3.3.0:
    dependencies:
      '@types/json-schema': 7.0.15
      ajv: 6.12.6
      ajv-keywords: 3.5.2(ajv@6.12.6)

  schema-utils@4.3.0:
    dependencies:
      '@types/json-schema': 7.0.15
      ajv: 8.17.1
      ajv-formats: 2.1.1(ajv@8.17.1)
      ajv-keywords: 5.1.0(ajv@8.17.1)

  semver@5.7.2: {}

  semver@6.3.1: {}

  semver@7.7.1: {}

  serialize-javascript@6.0.2:
    dependencies:
      randombytes: 2.1.0

  set-function-length@1.2.2:
    dependencies:
      define-data-property: 1.1.4
      es-errors: 1.3.0
      function-bind: 1.1.2
      get-intrinsic: 1.3.0
      gopd: 1.2.0
      has-property-descriptors: 1.0.2

  set-function-name@2.0.2:
    dependencies:
      define-data-property: 1.1.4
      es-errors: 1.3.0
      functions-have-names: 1.2.3
      has-property-descriptors: 1.0.2

  set-proto@1.0.0:
    dependencies:
      dunder-proto: 1.0.1
      es-errors: 1.3.0
      es-object-atoms: 1.1.1

  sha.js@2.4.11:
    dependencies:
      inherits: 2.0.4
      safe-buffer: 5.2.1

  shallow-clone@3.0.1:
    dependencies:
      kind-of: 6.0.3

  shebang-command@2.0.0:
    dependencies:
      shebang-regex: 3.0.0

  shebang-regex@3.0.0: {}

  side-channel-list@1.0.0:
    dependencies:
      es-errors: 1.3.0
      object-inspect: 1.13.4

  side-channel-map@1.0.1:
    dependencies:
      call-bound: 1.0.4
      es-errors: 1.3.0
      get-intrinsic: 1.3.0
      object-inspect: 1.13.4

  side-channel-weakmap@1.0.2:
    dependencies:
      call-bound: 1.0.4
      es-errors: 1.3.0
      get-intrinsic: 1.3.0
      object-inspect: 1.13.4
      side-channel-map: 1.0.1

  side-channel@1.1.0:
    dependencies:
      es-errors: 1.3.0
      object-inspect: 1.13.4
      side-channel-list: 1.0.0
      side-channel-map: 1.0.1
      side-channel-weakmap: 1.0.2

  siginfo@2.0.0: {}

  sigmund@1.0.1: {}

  signal-exit@3.0.7: {}

  signal-exit@4.1.0: {}

  sinon-chrome@3.0.1:
    dependencies:
      lodash: 4.17.21
      sinon: 7.5.0
      urijs: 1.19.11

  sinon@19.0.2:
    dependencies:
      '@sinonjs/commons': 3.0.1
      '@sinonjs/fake-timers': 13.0.5
      '@sinonjs/samsam': 8.0.2
      diff: 7.0.0
      nise: 6.1.1
      supports-color: 7.2.0

  sinon@7.5.0:
    dependencies:
      '@sinonjs/commons': 1.8.6
      '@sinonjs/formatio': 3.2.2
      '@sinonjs/samsam': 3.3.3
      diff: 3.5.0
      lolex: 4.2.0
      nise: 1.5.3
      supports-color: 5.5.0

  sirv@2.0.4:
    dependencies:
      '@polka/url': 1.0.0-next.29
      mrmime: 2.0.1
      totalist: 3.0.1

  slash@3.0.0: {}

  slash@4.0.0: {}

  slash@5.1.0: {}

  slashes@3.0.12: {}

  slice-ansi@3.0.0:
    dependencies:
      ansi-styles: 4.3.0
      astral-regex: 2.0.0
      is-fullwidth-code-point: 3.0.0

  slice-ansi@4.0.0:
    dependencies:
      ansi-styles: 4.3.0
      astral-regex: 2.0.0
      is-fullwidth-code-point: 3.0.0

  slice-ansi@5.0.0:
    dependencies:
      ansi-styles: 6.2.1
      is-fullwidth-code-point: 4.0.0

  source-map-js@1.2.1: {}

  source-map-loader@3.0.2(webpack@5.97.1(@swc/core@1.11.21)):
    dependencies:
      abab: 2.0.6
      iconv-lite: 0.6.3
      source-map-js: 1.2.1
      webpack: 5.97.1(@swc/core@1.11.21)

  source-map-support@0.5.21:
    dependencies:
      buffer-from: 1.1.2
      source-map: 0.6.1

  source-map@0.6.1: {}

  source-map@0.7.4: {}

  spdx-exceptions@2.5.0: {}

  spdx-expression-parse@4.0.0:
    dependencies:
      spdx-exceptions: 2.5.0
      spdx-license-ids: 3.0.21

  spdx-license-ids@3.0.21: {}

  sprintf-js@1.0.3: {}

  sprintf-js@1.1.3: {}

  stable@0.1.8: {}

  stackback@0.0.2: {}

  std-env@3.9.0: {}

  stream-browserify@3.0.0:
    dependencies:
      inherits: 2.0.4
      readable-stream: 3.6.2

  string-argv@0.3.2: {}

  string-natural-compare@3.0.1: {}

  string-width@4.2.3:
    dependencies:
      emoji-regex: 8.0.0
      is-fullwidth-code-point: 3.0.0
      strip-ansi: 6.0.1

  string-width@5.1.2:
    dependencies:
      eastasianwidth: 0.2.0
      emoji-regex: 9.2.2
      strip-ansi: 7.1.0

  string.prototype.matchall@4.0.12:
    dependencies:
      call-bind: 1.0.8
      call-bound: 1.0.4
      define-properties: 1.2.1
      es-abstract: 1.23.9
      es-errors: 1.3.0
      es-object-atoms: 1.1.1
      get-intrinsic: 1.3.0
      gopd: 1.2.0
      has-symbols: 1.1.0
      internal-slot: 1.1.0
      regexp.prototype.flags: 1.5.4
      set-function-name: 2.0.2
      side-channel: 1.1.0

  string.prototype.trim@1.2.10:
    dependencies:
      call-bind: 1.0.8
      call-bound: 1.0.4
      define-data-property: 1.1.4
      define-properties: 1.2.1
      es-abstract: 1.23.9
      es-object-atoms: 1.1.1
      has-property-descriptors: 1.0.2

  string.prototype.trimend@1.0.9:
    dependencies:
      call-bind: 1.0.8
      call-bound: 1.0.4
      define-properties: 1.2.1
      es-object-atoms: 1.1.1

  string.prototype.trimstart@1.0.8:
    dependencies:
      call-bind: 1.0.8
      define-properties: 1.2.1
      es-object-atoms: 1.1.1

  string_decoder@1.1.1:
    dependencies:
      safe-buffer: 5.1.2

  string_decoder@1.3.0:
    dependencies:
      safe-buffer: 5.2.1

  strip-ansi@6.0.1:
    dependencies:
      ansi-regex: 5.0.1

  strip-ansi@7.1.0:
    dependencies:
      ansi-regex: 6.1.0

  strip-bom@3.0.0: {}

  strip-final-newline@3.0.0: {}

  strip-json-comments@3.1.1: {}

  strip-literal@3.0.0:
    dependencies:
      js-tokens: 9.0.1

  style-loader@3.3.2(webpack@5.97.1(@swc/core@1.11.21)):
    dependencies:
      webpack: 5.97.1(@swc/core@1.11.21)

  superjson@2.2.1:
    dependencies:
      copy-anything: 3.0.5

  supports-color@5.5.0:
    dependencies:
      has-flag: 3.0.0

  supports-color@7.2.0:
    dependencies:
      has-flag: 4.0.0

  supports-color@8.1.1:
    dependencies:
      has-flag: 4.0.0

  supports-preserve-symlinks-flag@1.0.0: {}

  svgo@1.3.2:
    dependencies:
      chalk: 2.4.2
      coa: 2.0.2
      css-select: 2.1.0
      css-select-base-adapter: 0.1.1
      css-tree: 1.0.0-alpha.37
      csso: 4.2.0
      js-yaml: 3.14.1
      mkdirp: 0.5.6
      object.values: 1.2.1
      sax: 1.2.4
      stable: 0.1.8
      unquote: 1.1.1
      util.promisify: 1.0.1

  swc-loader@0.2.3(@swc/core@1.11.21)(webpack@5.97.1(@swc/core@1.11.21)):
    dependencies:
      '@swc/core': 1.11.21
      webpack: 5.97.1(@swc/core@1.11.21)

  symbol-tree@3.2.4: {}

  synckit@0.8.8:
    dependencies:
      '@pkgr/core': 0.1.2
      tslib: 2.8.1

  synckit@0.9.2:
    dependencies:
      '@pkgr/core': 0.1.2
      tslib: 2.8.1

  tapable@2.2.1: {}

  tar-stream@2.2.0:
    dependencies:
      bl: 4.1.0
      end-of-stream: 1.4.4
      fs-constants: 1.0.0
      inherits: 2.0.4
      readable-stream: 3.6.2

  terser-webpack-plugin@5.3.14(@swc/core@1.11.21)(webpack@5.97.1(@swc/core@1.11.21)):
    dependencies:
      '@jridgewell/trace-mapping': 0.3.25
      jest-worker: 27.5.1
      schema-utils: 4.3.0
      serialize-javascript: 6.0.2
      terser: 5.37.0
      webpack: 5.97.1(@swc/core@1.11.21)
    optionalDependencies:
      '@swc/core': 1.11.21

  terser@5.37.0:
    dependencies:
      '@jridgewell/source-map': 0.3.6
      acorn: 8.14.1
      commander: 2.20.3
      source-map-support: 0.5.21

  text-table@0.2.0: {}

  through@2.3.8: {}

  tinybench@2.9.0: {}

  tinyexec@0.3.2: {}

  tinyglobby@0.2.14:
    dependencies:
      fdir: 6.4.6(picomatch@4.0.3)
      picomatch: 4.0.3

  tinypool@1.1.1: {}

  tinyrainbow@2.0.0: {}

  tinyspy@4.0.3: {}

  tldts-core@5.7.112: {}

  tldts-core@6.1.86: {}

  tldts@5.7.112:
    dependencies:
      tldts-core: 5.7.112

  tldts@6.1.86:
    dependencies:
      tldts-core: 6.1.86

  to-regex-range@5.0.1:
    dependencies:
      is-number: 7.0.0

  totalist@3.0.1: {}

  tough-cookie@5.1.2:
    dependencies:
      tldts: 6.1.86

  tr46@0.0.3: {}

  tr46@5.1.0:
    dependencies:
      punycode: 2.3.1

  ts-api-utils@1.4.3(typescript@5.6.3):
    dependencies:
      typescript: 5.6.3

  ts-node@10.9.1(@swc/core@1.11.21)(@types/node@22.14.1)(typescript@5.6.3):
    dependencies:
      '@cspotcode/source-map-support': 0.8.1
      '@tsconfig/node10': 1.0.11
      '@tsconfig/node12': 1.0.11
      '@tsconfig/node14': 1.0.3
      '@tsconfig/node16': 1.0.4
      '@types/node': 22.14.1
      acorn: 8.14.1
      acorn-walk: 8.3.4
      arg: 4.1.3
      create-require: 1.1.1
      diff: 4.0.2
      make-error: 1.3.6
      typescript: 5.6.3
      v8-compile-cache-lib: 3.0.1
      yn: 3.1.1
    optionalDependencies:
      '@swc/core': 1.11.21

  tsconfck@3.1.5(typescript@5.6.3):
    optionalDependencies:
      typescript: 5.6.3

  tsconfig-paths@3.15.0:
    dependencies:
      '@types/json5': 0.0.29
      json5: 1.0.2
      minimist: 1.2.8
      strip-bom: 3.0.0

  tslib@2.8.1: {}

  tsx@4.19.2:
    dependencies:
      esbuild: 0.23.1
      get-tsconfig: 4.10.0
    optionalDependencies:
      fsevents: 2.3.3

  type-check@0.4.0:
    dependencies:
      prelude-ls: 1.2.1

  type-detect@4.0.8: {}

  type-detect@4.1.0: {}

  type-fest@0.20.2: {}

  type-fest@0.21.3: {}

  type-fest@1.4.0: {}

  typed-array-buffer@1.0.3:
    dependencies:
      call-bound: 1.0.4
      es-errors: 1.3.0
      is-typed-array: 1.1.15

  typed-array-byte-length@1.0.3:
    dependencies:
      call-bind: 1.0.8
      for-each: 0.3.5
      gopd: 1.2.0
      has-proto: 1.2.0
      is-typed-array: 1.1.15

  typed-array-byte-offset@1.0.4:
    dependencies:
      available-typed-arrays: 1.0.7
      call-bind: 1.0.8
      for-each: 0.3.5
      gopd: 1.2.0
      has-proto: 1.2.0
      is-typed-array: 1.1.15
      reflect.getprototypeof: 1.0.10

  typed-array-length@1.0.7:
    dependencies:
      call-bind: 1.0.8
      for-each: 0.3.5
      gopd: 1.2.0
      is-typed-array: 1.1.15
      possible-typed-array-names: 1.1.0
      reflect.getprototypeof: 1.0.10

  typescript@5.6.3: {}

  ua-parser-js@1.0.36: {}

  unbox-primitive@1.1.0:
    dependencies:
      call-bound: 1.0.4
      has-bigints: 1.1.0
      has-symbols: 1.1.0
      which-boxed-primitive: 1.1.1

  undici-types@5.26.5: {}

  undici-types@6.21.0: {}

  unicorn-magic@0.3.0: {}

  uniq@1.0.1: {}

  universalify@2.0.1: {}

  unquote@1.1.1: {}

  unzipper@0.12.3:
    dependencies:
      bluebird: 3.7.2
      duplexer2: 0.1.4
      fs-extra: 11.3.0
      graceful-fs: 4.2.11
      node-int64: 0.4.0

  update-browserslist-db@1.1.3(browserslist@4.24.4):
    dependencies:
      browserslist: 4.24.4
      escalade: 3.2.0
      picocolors: 1.1.1

  uri-js@4.4.1:
    dependencies:
      punycode: 2.3.1

  urijs@1.19.11: {}

  use-isomorphic-layout-effect@1.2.0(@types/react@17.0.83)(react@17.0.2):
    dependencies:
      react: 17.0.2
    optionalDependencies:
      '@types/react': 17.0.83

  use-sync-external-store@1.5.0(react@17.0.2):
    dependencies:
      react: 17.0.2

  util-deprecate@1.0.2: {}

  util.promisify@1.0.1:
    dependencies:
      define-properties: 1.2.1
      es-abstract: 1.23.9
      has-symbols: 1.1.0
      object.getownpropertydescriptors: 2.1.8

  util@0.12.5:
    dependencies:
      inherits: 2.0.4
      is-arguments: 1.2.0
      is-generator-function: 1.1.0
      is-typed-array: 1.1.15
      which-typed-array: 1.1.19

  utila@0.4.0: {}

  v8-compile-cache-lib@3.0.1: {}

  vite-node@3.2.4(@types/node@22.14.1)(terser@5.37.0):
    dependencies:
      cac: 6.7.14
      debug: 4.4.1
      es-module-lexer: 1.7.0
      pathe: 2.0.3
      vite: 5.4.18(@types/node@22.14.1)(terser@5.37.0)
    transitivePeerDependencies:
      - '@types/node'
      - less
      - lightningcss
      - sass
      - sass-embedded
      - stylus
      - sugarss
      - supports-color
      - terser

  vite-tsconfig-paths@5.1.4(typescript@5.6.3)(vite@5.4.18(@types/node@22.14.1)(terser@5.37.0)):
    dependencies:
      debug: 4.4.0
      globrex: 0.1.2
      tsconfck: 3.1.5(typescript@5.6.3)
    optionalDependencies:
      vite: 5.4.18(@types/node@22.14.1)(terser@5.37.0)
    transitivePeerDependencies:
      - supports-color
      - typescript

  vite@5.4.18(@types/node@22.14.1)(terser@5.37.0):
    dependencies:
      esbuild: 0.21.5
      postcss: 8.4.49
      rollup: 4.40.0
    optionalDependencies:
      '@types/node': 22.14.1
      fsevents: 2.3.3
      terser: 5.37.0

  vitest@3.2.4(@types/node@22.14.1)(jsdom@25.0.1)(terser@5.37.0):
    dependencies:
      '@types/chai': 5.2.2
      '@vitest/expect': 3.2.4
      '@vitest/mocker': 3.2.4(vite@5.4.18(@types/node@22.14.1)(terser@5.37.0))
      '@vitest/pretty-format': 3.2.4
      '@vitest/runner': 3.2.4
      '@vitest/snapshot': 3.2.4
      '@vitest/spy': 3.2.4
      '@vitest/utils': 3.2.4
      chai: 5.2.0
      debug: 4.4.1
      expect-type: 1.2.1
      magic-string: 0.30.17
      pathe: 2.0.3
      picomatch: 4.0.3
      std-env: 3.9.0
      tinybench: 2.9.0
      tinyexec: 0.3.2
      tinyglobby: 0.2.14
      tinypool: 1.1.1
      tinyrainbow: 2.0.0
      vite: 5.4.18(@types/node@22.14.1)(terser@5.37.0)
      vite-node: 3.2.4(@types/node@22.14.1)(terser@5.37.0)
      why-is-node-running: 2.3.0
    optionalDependencies:
      '@types/node': 22.14.1
      jsdom: 25.0.1
    transitivePeerDependencies:
      - less
      - lightningcss
      - msw
      - sass
      - sass-embedded
      - stylus
      - sugarss
      - supports-color
      - terser

  vm-browserify@1.1.2: {}

  w3c-xmlserializer@5.0.0:
    dependencies:
      xml-name-validator: 5.0.0

  wait-for-expect@3.0.2: {}

  warning@4.0.3:
    dependencies:
      loose-envify: 1.4.0

  watchpack@2.4.2:
    dependencies:
      glob-to-regexp: 0.4.1
      graceful-fs: 4.2.11

  web-streams-polyfill@3.3.3: {}

  web-streams-polyfill@4.0.0-beta.3: {}

  webextension-polyfill@0.12.0: {}

  webidl-conversions@3.0.1: {}

  webidl-conversions@7.0.0: {}

  webpack-bundle-analyzer@4.10.2:
    dependencies:
      '@discoveryjs/json-ext': 0.5.7
      acorn: 8.14.1
      acorn-walk: 8.3.4
      commander: 7.2.0
      debounce: 1.2.1
      escape-string-regexp: 4.0.0
      gzip-size: 6.0.0
      html-escaper: 2.0.2
      opener: 1.5.2
      picocolors: 1.1.1
      sirv: 2.0.4
      ws: 7.5.10
    transitivePeerDependencies:
      - bufferutil
      - utf-8-validate

  webpack-merge@5.10.0:
    dependencies:
      clone-deep: 4.0.1
      flat: 5.0.2
      wildcard: 2.0.1

  webpack-sources@3.2.3: {}

  webpack@5.97.1(@swc/core@1.11.21):
    dependencies:
      '@types/eslint-scope': 3.7.7
      '@types/estree': 1.0.7
      '@webassemblyjs/ast': 1.14.1
      '@webassemblyjs/wasm-edit': 1.14.1
      '@webassemblyjs/wasm-parser': 1.14.1
      acorn: 8.14.1
      browserslist: 4.24.4
      chrome-trace-event: 1.0.4
      enhanced-resolve: 5.18.1
      es-module-lexer: 1.6.0
      eslint-scope: 5.1.1
      events: 3.3.0
      glob-to-regexp: 0.4.1
      graceful-fs: 4.2.11
      json-parse-even-better-errors: 2.3.1
      loader-runner: 4.3.0
      mime-types: 2.1.35
      neo-async: 2.6.2
      schema-utils: 3.3.0
      tapable: 2.2.1
      terser-webpack-plugin: 5.3.14(@swc/core@1.11.21)(webpack@5.97.1(@swc/core@1.11.21))
      watchpack: 2.4.2
      webpack-sources: 3.2.3
    transitivePeerDependencies:
      - '@swc/core'
      - esbuild
      - uglify-js

  whatwg-encoding@3.1.1:
    dependencies:
      iconv-lite: 0.6.3

  whatwg-mimetype@4.0.0: {}

  whatwg-url@14.2.0:
    dependencies:
      tr46: 5.1.0
      webidl-conversions: 7.0.0

  whatwg-url@5.0.0:
    dependencies:
      tr46: 0.0.3
      webidl-conversions: 3.0.1

  which-boxed-primitive@1.1.1:
    dependencies:
      is-bigint: 1.1.0
      is-boolean-object: 1.2.2
      is-number-object: 1.1.1
      is-string: 1.1.1
      is-symbol: 1.1.1

  which-builtin-type@1.2.1:
    dependencies:
      call-bound: 1.0.4
      function.prototype.name: 1.1.8
      has-tostringtag: 1.0.2
      is-async-function: 2.1.1
      is-date-object: 1.1.0
      is-finalizationregistry: 1.1.1
      is-generator-function: 1.1.0
      is-regex: 1.2.1
      is-weakref: 1.1.1
      isarray: 2.0.5
      which-boxed-primitive: 1.1.1
      which-collection: 1.0.2
      which-typed-array: 1.1.19

  which-collection@1.0.2:
    dependencies:
      is-map: 2.0.3
      is-set: 2.0.3
      is-weakmap: 2.0.2
      is-weakset: 2.0.4

  which-typed-array@1.1.19:
    dependencies:
      available-typed-arrays: 1.0.7
      call-bind: 1.0.8
      call-bound: 1.0.4
      for-each: 0.3.5
      get-proto: 1.0.1
      gopd: 1.2.0
      has-tostringtag: 1.0.2

  which@2.0.2:
    dependencies:
      isexe: 2.0.0

  why-is-node-running@2.3.0:
    dependencies:
      siginfo: 2.0.0
      stackback: 0.0.2

  wildcard@2.0.1: {}

  word-wrap@1.2.5: {}

  wrap-ansi@6.2.0:
    dependencies:
      ansi-styles: 4.3.0
      string-width: 4.2.3
      strip-ansi: 6.0.1

  wrap-ansi@7.0.0:
    dependencies:
      ansi-styles: 4.3.0
      string-width: 4.2.3
      strip-ansi: 6.0.1

  wrap-ansi@8.1.0:
    dependencies:
      ansi-styles: 6.2.1
      string-width: 5.1.2
      strip-ansi: 7.1.0

  wrappy@1.0.2: {}

  ws@7.5.10: {}

  ws@8.18.1: {}

  xml-name-validator@5.0.0: {}

  xmlbuilder@15.1.1: {}

  xmlchars@2.2.0: {}

  xmldoc@1.3.0:
    dependencies:
      sax: 1.4.1

  xregexp@3.1.0: {}

  xregexp@5.1.2:
    dependencies:
      '@babel/runtime-corejs3': 7.28.3

  xstate@5.19.0: {}

  yallist@2.1.2: {}

  yaml@2.7.1: {}

  yazl@2.5.1:
    dependencies:
      buffer-crc32: 0.2.13

  yn@3.1.1: {}

  yocto-queue@0.1.0: {}

  zip-stream@2.1.3:
    dependencies:
      archiver-utils: 2.1.0
      compress-commons: 2.1.1
      readable-stream: 3.6.2

  zip-webpack-plugin@4.0.3(webpack-sources@3.2.3)(webpack@5.97.1(@swc/core@1.11.21)):
    dependencies:
      webpack: 5.97.1(@swc/core@1.11.21)
      webpack-sources: 3.2.3
      yazl: 2.5.1

  zod-validation-error@3.4.0(zod@3.24.4):
    dependencies:
      zod: 3.24.4

  zod@3.24.4: {}<|MERGE_RESOLUTION|>--- conflicted
+++ resolved
@@ -146,11 +146,7 @@
     devDependencies:
       '@adguard/dnr-rulesets':
         specifier: ~3.2
-<<<<<<< HEAD
-        version: 3.2.20250916131048
-=======
         version: 3.2.20250917030040
->>>>>>> a18a099a
       '@adguard/eslint-plugin-logger-context':
         specifier: ^1.0.1
         version: 1.0.1
@@ -406,13 +402,8 @@
     engines: {node: '>=18.13.0'}
     hasBin: true
 
-<<<<<<< HEAD
-  '@adguard/dnr-rulesets@3.2.20250916131048':
-    resolution: {integrity: sha512-NkUD8BaZst2RqRtfL+Za0YC4ZeD6b+WPOEv01vQc4KVwndR7zTnraJV6b7/UnLJsfrNQU/nv+oqRErJs0PGk9Q==}
-=======
   '@adguard/dnr-rulesets@3.2.20250917030040':
     resolution: {integrity: sha512-QY1Vc4uwEvEfzY78xMY5zEuhGrc46ScTV0mVcVEADFU6Vphmylhp5AkSqpzaXuf7+XkdUCzNK/XRChTpT/4vLA==}
->>>>>>> a18a099a
     hasBin: true
 
   '@adguard/eslint-plugin-logger-context@1.0.1':
@@ -5148,11 +5139,7 @@
       commander: 11.1.0
       crypto-js: 4.2.0
 
-<<<<<<< HEAD
-  '@adguard/dnr-rulesets@3.2.20250916131048':
-=======
   '@adguard/dnr-rulesets@3.2.20250917030040':
->>>>>>> a18a099a
     dependencies:
       '@adguard/agtree': 3.2.3
       '@adguard/logger': 2.0.0
