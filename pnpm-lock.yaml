lockfileVersion: '6.0'

settings:
  autoInstallPeers: true
  excludeLinksFromLockfile: false

<<<<<<< HEAD
overrides:
  '@adguard/tswebextension>@adguard/tsurlfilter': https://github.com/AdguardTeam/tsurlfilter/raw/6f312304330b914cd462102950e99b4860851dc6/packages/tsurlfilter/tsurlfilter.tgz

=======
>>>>>>> 0e2a50e3
dependencies:
  '@adguard/agtree':
    specifier: 3.0.0-alpha.3
    version: 3.0.0-alpha.3
  '@adguard/filters-downloader':
    specifier: ^2.2.6
    version: 2.2.6
  '@adguard/logger':
    specifier: ^1.1.1
    version: 1.1.1
  '@adguard/scriptlets':
<<<<<<< HEAD
    specifier: ^2.1.3-alpha.1
    version: 2.1.3
=======
    specifier: ^2.1.4
    version: 2.1.4
>>>>>>> 0e2a50e3
  '@adguard/translate':
    specifier: ^1.0.2
    version: 1.0.2
  '@adguard/tsurlfilter':
<<<<<<< HEAD
    specifier: https://github.com/AdguardTeam/tsurlfilter/raw/6f312304330b914cd462102950e99b4860851dc6/packages/tsurlfilter/tsurlfilter.tgz
    version: '@github.com/AdguardTeam/tsurlfilter/raw/6f312304330b914cd462102950e99b4860851dc6/packages/tsurlfilter/tsurlfilter.tgz(@adguard/re2-wasm@1.2.0)'
  '@adguard/tswebextension':
    specifier: https://github.com/AdguardTeam/tsurlfilter/raw/6f312304330b914cd462102950e99b4860851dc6/packages/tswebextension/tswebextension.tgz
    version: '@github.com/AdguardTeam/tsurlfilter/raw/6f312304330b914cd462102950e99b4860851dc6/packages/tswebextension/tswebextension.tgz(@adguard/re2-wasm@1.2.0)'
=======
    specifier: 3.1.0-alpha.8
    version: 3.1.0-alpha.8(@adguard/re2-wasm@1.2.0)
  '@adguard/tswebextension':
    specifier: 3.0.0-alpha.1
    version: 3.0.0-alpha.1(@adguard/re2-wasm@1.2.0)
>>>>>>> 0e2a50e3
  '@xstate/react':
    specifier: ^4.1.3
    version: 4.1.3(@types/react@17.0.83)(react@17.0.2)(xstate@5.19.0)
  ace-builds:
    specifier: ^1.17.0
    version: 1.17.0
  c3:
    specifier: 0.4.15
    version: 0.4.15
  classnames:
    specifier: ^2.3.2
    version: 2.3.2
  core-js:
    specifier: ^3.40.0
    version: 3.40.0
  crypto-browserify:
    specifier: ^3.12.0
    version: 3.12.0
  crypto-js:
    specifier: ^4.2.0
    version: 4.2.0
  date-fns:
    specifier: ^2.29.3
    version: 2.29.3
  idb:
    specifier: ^8.0.0
    version: 8.0.0
  js-beautify:
    specifier: ^1.14.7
    version: 1.14.7
  lodash-es:
    specifier: ^4.17.21
    version: 4.17.21
  lru-cache:
    specifier: ^11.0.2
    version: 11.0.2
  mobx:
    specifier: ^6.9.0
    version: 6.9.0
  mobx-react:
    specifier: ^7.6.0
    version: 7.6.0(mobx@6.9.0)(react-dom@17.0.2)(react@17.0.2)
  nanobar:
    specifier: ^0.4.2
    version: 0.4.2
  nanoid:
    specifier: ^3.3.6
    version: 3.3.6
  prop-types:
    specifier: ^15.8.1
    version: 15.8.1
  punycode:
    specifier: ^2.3.0
    version: 2.3.0
  react:
    specifier: ^17.0.2
    version: 17.0.2
  react-ace:
    specifier: ^10.1.0
    version: 10.1.0(react-dom@17.0.2)(react@17.0.2)
  react-dom:
    specifier: ^17.0.2
    version: 17.0.2(react@17.0.2)
  react-modal:
    specifier: ^3.16.1
    version: 3.16.1(react-dom@17.0.2)(react@17.0.2)
  react-resize-detector:
    specifier: ^6.7.8
    version: 6.7.8(react-dom@17.0.2)(react@17.0.2)
  react-router-dom:
    specifier: ^6.28.0
    version: 6.28.0(react-dom@17.0.2)(react@17.0.2)
  react-virtualized-auto-sizer:
    specifier: ^1.0.14
    version: 1.0.14(react-dom@17.0.2)(react@17.0.2)
  react-window:
    specifier: ^1.8.8
    version: 1.8.8(react-dom@17.0.2)(react@17.0.2)
  stream-browserify:
    specifier: ^3.0.0
    version: 3.0.0
  tldts:
    specifier: ^5.7.112
    version: 5.7.112
  ua-parser-js:
    specifier: ^1.0.36
    version: 1.0.36
  vm-browserify:
    specifier: ^1.1.2
    version: 1.1.2
  webextension-polyfill:
    specifier: 0.12.0
    version: 0.12.0
  xstate:
    specifier: ^5.19.0
    version: 5.19.0
  zod:
    specifier: ^3.21.4
    version: 3.21.4
  zod-validation-error:
    specifier: ^3.4.0
    version: 3.4.0(zod@3.21.4)

devDependencies:
  '@adguard/dnr-rulesets':
    specifier: ^1.2.20241226150058
    version: 1.2.20241226150058
  '@adguard/re2-wasm':
    specifier: ^1.2.0
    version: 1.2.0
  '@types/chrome':
    specifier: ^0.0.268
    version: 0.0.268
  '@types/crypto-js':
    specifier: ^4.1.1
    version: 4.1.1
  '@types/css.escape':
    specifier: ^1.5.0
    version: 1.5.0
  '@types/fs-extra':
    specifier: ^11.0.4
    version: 11.0.4
  '@types/lodash-es':
    specifier: ^4.17.11
    version: 4.17.11
  '@types/punycode':
    specifier: ^2.1.4
    version: 2.1.4
  '@types/react':
    specifier: ^17.0.83
    version: 17.0.83
  '@types/react-dom':
    specifier: ^17.0.25
    version: 17.0.25
  '@types/react-modal':
    specifier: ^3.16.3
    version: 3.16.3
  '@types/sinon':
    specifier: ^17.0.3
    version: 17.0.3
  '@types/sinon-chrome':
    specifier: ^2.2.15
    version: 2.2.15
  '@types/ua-parser-js':
    specifier: ^0.7.37
    version: 0.7.37
  '@types/unzipper':
    specifier: ^0.10.10
    version: 0.10.10
  '@types/webextension-polyfill':
    specifier: ^0.12.1
    version: 0.12.1
  '@types/zip-webpack-plugin':
    specifier: ^3.0.6
    version: 3.0.6
  '@typescript-eslint/eslint-plugin':
    specifier: ^7.18.0
    version: 7.18.0(@typescript-eslint/parser@7.18.0)(eslint@8.57.1)(typescript@5.6.3)
  '@typescript-eslint/parser':
    specifier: ^7.18.0
    version: 7.18.0(eslint@8.57.1)(typescript@5.6.3)
  axios:
    specifier: ^1.6.2
    version: 1.6.2
  chalk:
    specifier: ^4.1.2
    version: 4.1.2
  clean-webpack-plugin:
    specifier: ^4.0.0
    version: 4.0.0(webpack@5.97.1)
  commander:
    specifier: ^12.1.0
    version: 12.1.0
  copy-webpack-plugin:
    specifier: ^12.0.2
    version: 12.0.2(webpack@5.97.1)
  cross-env:
    specifier: ^7.0.3
    version: 7.0.3
  crx:
    specifier: ^5.0.1
    version: 5.0.1
  css-loader:
    specifier: ^6.7.3
    version: 6.7.3(webpack@5.97.1)
  css.escape:
    specifier: ^1.5.1
    version: 1.5.1
  dotenv:
    specifier: ^16.4.1
    version: 16.4.1
  escape-string-regexp:
    specifier: ^4.0.0
    version: 4.0.0
  eslint:
    specifier: ^8.57.1
    version: 8.57.1
  eslint-config-airbnb:
    specifier: ^19.0.4
    version: 19.0.4(eslint-plugin-import@2.27.5)(eslint-plugin-jsx-a11y@6.7.1)(eslint-plugin-react-hooks@4.6.0)(eslint-plugin-react@7.32.2)(eslint@8.57.1)
  eslint-config-airbnb-typescript:
    specifier: ^18.0.0
    version: 18.0.0(@typescript-eslint/eslint-plugin@7.18.0)(@typescript-eslint/parser@7.18.0)(eslint-plugin-import@2.27.5)(eslint@8.57.1)
  eslint-import-resolver-typescript:
    specifier: ^3.5.5
    version: 3.5.5(@typescript-eslint/parser@7.18.0)(eslint-plugin-import@2.27.5)(eslint@8.57.1)
  eslint-plugin-import:
    specifier: ^2.27.5
    version: 2.27.5(@typescript-eslint/parser@7.18.0)(eslint-import-resolver-typescript@3.5.5)(eslint@8.57.1)
  eslint-plugin-import-newlines:
    specifier: ^1.3.1
    version: 1.3.1(eslint@8.57.1)
  eslint-plugin-jsdoc:
    specifier: ^50.3.0
    version: 50.3.0(eslint@8.57.1)
  eslint-plugin-jsx-a11y:
    specifier: ^6.7.1
    version: 6.7.1(eslint@8.57.1)
  eslint-plugin-react:
    specifier: ^7.32.2
    version: 7.32.2(eslint@8.57.1)
  eslint-plugin-react-hooks:
    specifier: ^4.6.0
    version: 4.6.0(eslint@8.57.1)
  filesize:
    specifier: ^10.1.2
    version: 10.1.2
  form-data:
    specifier: ^4.0.0
    version: 4.0.0
  fs-extra:
    specifier: ^10.1.0
    version: 10.1.0
  html-webpack-plugin:
    specifier: ^5.6.3
    version: 5.6.3(webpack@5.97.1)
  husky:
    specifier: ^7.0.4
    version: 7.0.4
  jsdom:
    specifier: ^25.0.1
    version: 25.0.1
  junit-report-builder:
    specifier: ^5.1.1
    version: 5.1.1
  lint-staged:
    specifier: ^13.2.1
    version: 13.2.1
  lodash:
    specifier: ^4.17.21
    version: 4.17.21
  openai:
    specifier: ^4.26.0
    version: 4.26.0
  playwright:
    specifier: 1.48.2
    version: 1.48.2
  postcss:
    specifier: 8.4.49
    version: 8.4.49
  postcss-loader:
    specifier: 8.1.1
    version: 8.1.1(postcss@8.4.49)(typescript@5.6.3)(webpack@5.97.1)
  postcss-nested:
    specifier: 7.0.2
    version: 7.0.2(postcss@8.4.49)
  postcss-preset-env:
    specifier: 10.1.2
    version: 10.1.2(postcss@8.4.49)
  postcss-svg:
    specifier: 3.0.0
    version: 3.0.0
  preprocess-loader:
    specifier: 0.3.0
    version: 0.3.0
  rimraf:
    specifier: ^5.0.10
    version: 5.0.10
  sinon:
    specifier: 19.0.2
    version: 19.0.2
  sinon-chrome:
    specifier: 3.0.1
    version: 3.0.1
  source-map-loader:
    specifier: ^3.0.2
    version: 3.0.2(webpack@5.97.1)
  style-loader:
    specifier: ^3.3.2
    version: 3.3.2(webpack@5.97.1)
  swc-loader:
    specifier: ^0.2.3
    version: 0.2.3(@swc/core@1.9.3)(webpack@5.97.1)
  terser:
    specifier: ^5.37.0
    version: 5.37.0
  ts-node:
    specifier: ^10.9.1
    version: 10.9.1(@swc/core@1.9.3)(@types/node@22.10.2)(typescript@5.6.3)
  tsx:
    specifier: ^4.19.2
    version: 4.19.2
  typescript:
    specifier: ^5.6.3
    version: 5.6.3
  unzipper:
    specifier: ^0.12.3
    version: 0.12.3
  vite-tsconfig-paths:
    specifier: ^5.1.4
    version: 5.1.4(typescript@5.6.3)
  vitest:
    specifier: ^2.1.8
    version: 2.1.8(@types/node@22.10.2)(jsdom@25.0.1)(terser@5.37.0)
  wait-for-expect:
    specifier: ^3.0.2
    version: 3.0.2
  webpack:
    specifier: ^5.97.1
    version: 5.97.1(@swc/core@1.9.3)
  webpack-bundle-analyzer:
    specifier: ^4.10.2
    version: 4.10.2
  webpack-merge:
    specifier: ^5.10.0
    version: 5.10.0
  zip-webpack-plugin:
    specifier: ^4.0.3
    version: 4.0.3(webpack-sources@3.2.3)(webpack@5.97.1)

packages:

  /@adguard/agtree@3.0.0:
    resolution: {integrity: sha512-dRHsZ49gjl5Rsnt2WLT8KS9oa7KH5wdiKZiTvqhI5B+h3KahFd8fH5QHhfUKRidXc2ysDw/OUiximAbqce+fFA==}
    engines: {node: '>=18'}
    dependencies:
      '@adguard/css-tokenizer': 1.1.1
      camelcase-keys: 7.0.2
      clone-deep: 4.0.1
      is-ip: 3.1.0
      json5: 2.2.3
      semver: 7.6.3
      sprintf-js: 1.1.3
      tldts: 5.7.112
      xregexp: 5.1.1
      zod: 3.21.4
    dev: false

  /@adguard/agtree@3.0.0-alpha.2:
    resolution: {integrity: sha512-rpGxV8hysZ2+ldFjLG3266XAmJMrvnr+Sa2Igj7g5jBhSR27BXnqbrgUH1rBijZ8negAIzOA1Hmk6FuAGNeDjg==}
    engines: {node: '>=18'}
    dependencies:
      '@adguard/css-tokenizer': 1.1.1
      camelcase-keys: 7.0.2
      clone-deep: 4.0.1
      is-ip: 3.1.0
      json5: 2.2.3
      semver: 7.6.3
      sprintf-js: 1.1.3
      tldts: 5.7.112
      xregexp: 5.1.1
      zod: 3.21.4
    dev: false

  /@adguard/agtree@3.0.0-alpha.3:
    resolution: {integrity: sha512-WsTX4U2Kg0N4ejOd9G7WpRh+BTa9lnz2BsiJ2grdTr+XsUdp3apK1jgXbdUEGJBoEsh76sg0zdq+5GVQY9skkA==}
    engines: {node: '>=18'}
    dependencies:
      '@adguard/css-tokenizer': 1.1.1
      camelcase-keys: 7.0.2
      clone-deep: 4.0.1
      is-ip: 3.1.0
      json5: 2.2.3
      semver: 7.6.3
      sprintf-js: 1.1.3
      tldts: 5.7.112
      xregexp: 5.1.1
      zod: 3.21.4
    dev: false

  /@adguard/assistant@4.3.70:
    resolution: {integrity: sha512-q5o4ejQgRQMFbtV49X1ark0Ytb+MP/3vC9XErHqAcvh6wHpN/Hm2Q1+jbhiHHIs/H2rCU20TyVwZlGs0xtQ60w==}
    dev: false

  /@adguard/css-tokenizer@1.1.1:
    resolution: {integrity: sha512-oDNlMegMJIRZ9v6JuAXFOQzTmkKz3ERILV9rTvbWYLDApOZ8jqwil1fEeJbjGFR37OHN6MVU55ef9NcxZCZrig==}
    dev: false

  /@adguard/diff-builder@1.0.17:
    resolution: {integrity: sha512-pKM8oUQcl8IrVyJIlqwiAUMX4manZrfe2S/a9Np3VDbnaQFbGTwW1cmQoKffmdFUwk7dEKzQ83ILm1OuOu6kZw==}
    hasBin: true
    dependencies:
      commander: 11.1.0
      crypto-js: 4.2.0
      diff: github.com/105th/jsdiff/2be2e7df90e8eebd99f0385c7b1dc16c2f4dcc1a
    dev: false

  /@adguard/dnr-rulesets@1.2.20241226150058:
    resolution: {integrity: sha512-Pz0nE6aCI25HgZDuM0ZFuxuQ5ZECM7Xcbhm/xQ3kkOBCFG4TVFro5hwqlE2QRseiWbjWqWmrwEIb132Q23nEYA==}
    hasBin: true
    dependencies:
      '@adguard/logger': 1.1.1
      commander: 12.1.0
      fast-glob: 3.3.2
      zod: 3.23.8
    dev: true

  /@adguard/extended-css@2.1.1:
    resolution: {integrity: sha512-TsHZ20oUWhbtrzQ4w70B96oHkGBIUZg2FdMfkq4StGfLmXQb+kI7fQb6BtXP2D0bvraIHMq6/mtKExglDJ9vsg==}
    engines: {node: '>=16'}
    dev: false

  /@adguard/filters-downloader@2.2.6:
    resolution: {integrity: sha512-lAKrJbM8pEK2sZi4Tb9bfa3aSDZ025nYNAHF7FxYgihtbX5SxKPZBXThEjgHGTqyifsMDq/HSVC0n15EIytMdQ==}
    engines: {node: '>=18'}
    dependencies:
      '@adguard/diff-builder': 1.0.17
      axios: 1.6.2
      crypto-js: 4.2.0
    transitivePeerDependencies:
      - debug
    dev: false

  /@adguard/logger@1.1.1:
    resolution: {integrity: sha512-pWAxGW5D6Nut4VTgckO/pqPOAOnDnC14js/wUU+FB8yZBKQHklCix46m0qqeB+YhhI68ZJBPxx32f9lxG87l5Q==}
    engines: {node: '>=18.19.0'}

  /@adguard/re2-wasm@1.2.0:
    resolution: {integrity: sha512-yMtEJfThxN9rEYm2Zg3X8jUKaPYq5wByc90JbMspSWJo7MXw664gTvLD7/wijl6y79VSuAs77bXUIgBXutMp7A==}
    engines: {node: '>=10'}

  /@adguard/scriptlets@2.1.4:
    resolution: {integrity: sha512-zZXWIihXGCFWt8bE0i6ENK0lZ71v8zf145JE+hScqx8hDR6jOjCJIXo7kfB6ZyDkv0fXdjsWLAcxzMbyDUP1Sw==}
    dependencies:
      '@adguard/agtree': 3.0.0-alpha.2
      js-yaml: 3.14.1
    dev: false

  /@adguard/scriptlets@2.1.4:
    resolution: {integrity: sha512-zZXWIihXGCFWt8bE0i6ENK0lZ71v8zf145JE+hScqx8hDR6jOjCJIXo7kfB6ZyDkv0fXdjsWLAcxzMbyDUP1Sw==}
    dependencies:
      '@adguard/agtree': 3.0.0-alpha.2
      js-yaml: 3.14.1
    dev: false

  /@adguard/translate@1.0.2:
    resolution: {integrity: sha512-TeQV4ngse/fcpFDCrtU5VqjZfQsdytSuGT8wF4biIM6c6v6W/tkUdrTDhNItq126hAZe65V8QgipTAp8qHdeZw==}
    dev: false

  /@adguard/tsurlfilter@3.1.0-alpha.8(@adguard/re2-wasm@1.2.0):
    resolution: {integrity: sha512-4Qku/O0Y3/8uDFeF/PgcwVxuzCwjTJ9Vg8AP0KflzSTKtyotpZwiFsnud8R0r3LqFTQauUmq98503mbFmm+MQQ==}
    engines: {node: '>=6.0.0'}
    hasBin: true
    peerDependencies:
      '@adguard/re2-wasm': 1.2.0
    dependencies:
      '@adguard/agtree': 3.0.0-alpha.3
      '@adguard/css-tokenizer': 1.1.1
      '@adguard/re2-wasm': 1.2.0
      '@adguard/scriptlets': 2.1.4
      cidr-tools: 6.4.2
      commander: 9.4.1
      is-cidr: 4.0.2
      is-ip: 3.1.0
      lru-cache: 11.0.2
      punycode: 2.3.1
      tldts: 5.7.112
      zod: 3.21.4
    dev: false

  /@adguard/tswebextension@3.0.0-alpha.1(@adguard/re2-wasm@1.2.0):
    resolution: {integrity: sha512-SIQli73N1v+24DN4n1IK5kK/1Uvl/xB0mDPv1ZD77tqcJXNCx++40lC3ZenOzFfLe2d7VhiQVZsrlapTO1EFIA==}
    engines: {node: '>=18.0.0'}
    hasBin: true
    dependencies:
      '@adguard/agtree': 3.0.0-alpha.3
      '@adguard/assistant': 4.3.70
      '@adguard/extended-css': 2.1.1
      '@adguard/logger': 1.1.1
      '@adguard/scriptlets': 2.1.4
      '@adguard/tsurlfilter': 3.1.0-alpha.8(@adguard/re2-wasm@1.2.0)
      bowser: 2.11.0
      chrome-types: 0.1.325
      commander: 11.0.0
      fs-extra: 11.1.1
      lodash-es: 4.17.21
      lru-cache: 11.0.2
      nanoid: 5.0.9
      text-encoding: '@github.com/AdguardTeam/text-encoding/tarball/v0.8.0'
      tldts: 5.7.112
      tslib: 2.5.3
      webextension-polyfill: 0.12.0
      zod: 3.21.4
    transitivePeerDependencies:
      - '@adguard/re2-wasm'
    dev: false

  /@babel/code-frame@7.21.4:
    resolution: {integrity: sha512-LYvhNKfwWSPpocw8GI7gpK2nq3HSDuEPC/uSYaALSJu9xjsalaaYFOq0Pwt5KmVqwEbZlDu81aLXwBOmD/Fv9g==}
    engines: {node: '>=6.9.0'}
    dependencies:
      '@babel/highlight': 7.18.6
    dev: true

  /@babel/helper-validator-identifier@7.19.1:
    resolution: {integrity: sha512-awrNfaMtnHUr653GgGEs++LlAvW6w+DcPrOliSMXWCKo597CwL5Acf/wWdNkf/tfEQE3mjkeD1YOVZOUV/od1w==}
    engines: {node: '>=6.9.0'}
    dev: true

  /@babel/highlight@7.18.6:
    resolution: {integrity: sha512-u7stbOuYjaPezCuLj29hNW1v64M2Md2qupEKP1fHc7WdOA3DgLh37suiSrZYY7haUB7iBeQZ9P1uiRF359do3g==}
    engines: {node: '>=6.9.0'}
    dependencies:
      '@babel/helper-validator-identifier': 7.19.1
      chalk: 2.4.2
      js-tokens: 4.0.0
    dev: true

  /@babel/runtime-corejs3@7.24.7:
    resolution: {integrity: sha512-eytSX6JLBY6PVAeQa2bFlDx/7Mmln/gaEpsit5a3WEvjGfiIytEsgAwuIXCPM0xvw0v0cJn3ilq0/TvXrW0kgA==}
    engines: {node: '>=6.9.0'}
    dependencies:
      core-js-pure: 3.37.1
      regenerator-runtime: 0.14.1
    dev: false

  /@babel/runtime@7.22.6:
    resolution: {integrity: sha512-wDb5pWm4WDdF6LFUde3Jl8WzPA+3ZbxYqkC6xAXuD3irdEHN1k0NfTRrJD8ZD378SJ61miMLCqIOXYhd8x+AJQ==}
    engines: {node: '>=6.9.0'}
    dependencies:
      regenerator-runtime: 0.13.11

  /@cspotcode/source-map-support@0.8.1:
    resolution: {integrity: sha512-IchNf6dN4tHoMFIn/7OE8LWZ19Y6q/67Bmf6vnGREv8RSbBVb9LPJxEcnwrcwX6ixSvaiGoomAUvu4YSxXrVgw==}
    engines: {node: '>=12'}
    dependencies:
      '@jridgewell/trace-mapping': 0.3.9
    dev: true

  /@csstools/cascade-layer-name-parser@2.0.4(@csstools/css-parser-algorithms@3.0.4)(@csstools/css-tokenizer@3.0.3):
    resolution: {integrity: sha512-7DFHlPuIxviKYZrOiwVU/PiHLm3lLUR23OMuEEtfEOQTOp9hzQ2JjdY6X5H18RVuUPJqSCI+qNnD5iOLMVE0bA==}
    engines: {node: '>=18'}
    peerDependencies:
      '@csstools/css-parser-algorithms': ^3.0.4
      '@csstools/css-tokenizer': ^3.0.3
    dependencies:
      '@csstools/css-parser-algorithms': 3.0.4(@csstools/css-tokenizer@3.0.3)
      '@csstools/css-tokenizer': 3.0.3
    dev: true

  /@csstools/color-helpers@5.0.1:
    resolution: {integrity: sha512-MKtmkA0BX87PKaO1NFRTFH+UnkgnmySQOvNxJubsadusqPEC2aJ9MOQiMceZJJ6oitUl/i0L6u0M1IrmAOmgBA==}
    engines: {node: '>=18'}
    dev: true

  /@csstools/css-calc@2.1.0(@csstools/css-parser-algorithms@3.0.4)(@csstools/css-tokenizer@3.0.3):
    resolution: {integrity: sha512-X69PmFOrjTZfN5ijxtI8hZ9kRADFSLrmmQ6hgDJ272Il049WGKpDY64KhrFm/7rbWve0z81QepawzjkKlqkNGw==}
    engines: {node: '>=18'}
    peerDependencies:
      '@csstools/css-parser-algorithms': ^3.0.4
      '@csstools/css-tokenizer': ^3.0.3
    dependencies:
      '@csstools/css-parser-algorithms': 3.0.4(@csstools/css-tokenizer@3.0.3)
      '@csstools/css-tokenizer': 3.0.3
    dev: true

  /@csstools/css-color-parser@3.0.6(@csstools/css-parser-algorithms@3.0.4)(@csstools/css-tokenizer@3.0.3):
    resolution: {integrity: sha512-S/IjXqTHdpI4EtzGoNCHfqraXF37x12ZZHA1Lk7zoT5pm2lMjFuqhX/89L7dqX4CcMacKK+6ZCs5TmEGb/+wKw==}
    engines: {node: '>=18'}
    peerDependencies:
      '@csstools/css-parser-algorithms': ^3.0.4
      '@csstools/css-tokenizer': ^3.0.3
    dependencies:
      '@csstools/color-helpers': 5.0.1
      '@csstools/css-calc': 2.1.0(@csstools/css-parser-algorithms@3.0.4)(@csstools/css-tokenizer@3.0.3)
      '@csstools/css-parser-algorithms': 3.0.4(@csstools/css-tokenizer@3.0.3)
      '@csstools/css-tokenizer': 3.0.3
    dev: true

  /@csstools/css-parser-algorithms@3.0.4(@csstools/css-tokenizer@3.0.3):
    resolution: {integrity: sha512-Up7rBoV77rv29d3uKHUIVubz1BTcgyUK72IvCQAbfbMv584xHcGKCKbWh7i8hPrRJ7qU4Y8IO3IY9m+iTB7P3A==}
    engines: {node: '>=18'}
    peerDependencies:
      '@csstools/css-tokenizer': ^3.0.3
    dependencies:
      '@csstools/css-tokenizer': 3.0.3
    dev: true

  /@csstools/css-tokenizer@3.0.3:
    resolution: {integrity: sha512-UJnjoFsmxfKUdNYdWgOB0mWUypuLvAfQPH1+pyvRJs6euowbFkFC6P13w1l8mJyi3vxYMxc9kld5jZEGRQs6bw==}
    engines: {node: '>=18'}
    dev: true

  /@csstools/media-query-list-parser@4.0.2(@csstools/css-parser-algorithms@3.0.4)(@csstools/css-tokenizer@3.0.3):
    resolution: {integrity: sha512-EUos465uvVvMJehckATTlNqGj4UJWkTmdWuDMjqvSUkjGpmOyFZBVwb4knxCm/k2GMTXY+c/5RkdndzFYWeX5A==}
    engines: {node: '>=18'}
    peerDependencies:
      '@csstools/css-parser-algorithms': ^3.0.4
      '@csstools/css-tokenizer': ^3.0.3
    dependencies:
      '@csstools/css-parser-algorithms': 3.0.4(@csstools/css-tokenizer@3.0.3)
      '@csstools/css-tokenizer': 3.0.3
    dev: true

  /@csstools/postcss-cascade-layers@5.0.1(postcss@8.4.49):
    resolution: {integrity: sha512-XOfhI7GShVcKiKwmPAnWSqd2tBR0uxt+runAxttbSp/LY2U16yAVPmAf7e9q4JJ0d+xMNmpwNDLBXnmRCl3HMQ==}
    engines: {node: '>=18'}
    peerDependencies:
      postcss: ^8.4
    dependencies:
      '@csstools/selector-specificity': 5.0.0(postcss-selector-parser@7.0.0)
      postcss: 8.4.49
      postcss-selector-parser: 7.0.0
    dev: true

  /@csstools/postcss-color-function@4.0.6(postcss@8.4.49):
    resolution: {integrity: sha512-EcvXfC60cTIumzpsxWuvVjb7rsJEHPvqn3jeMEBUaE3JSc4FRuP7mEQ+1eicxWmIrs3FtzMH9gR3sgA5TH+ebQ==}
    engines: {node: '>=18'}
    peerDependencies:
      postcss: ^8.4
    dependencies:
      '@csstools/css-color-parser': 3.0.6(@csstools/css-parser-algorithms@3.0.4)(@csstools/css-tokenizer@3.0.3)
      '@csstools/css-parser-algorithms': 3.0.4(@csstools/css-tokenizer@3.0.3)
      '@csstools/css-tokenizer': 3.0.3
      '@csstools/postcss-progressive-custom-properties': 4.0.0(postcss@8.4.49)
      '@csstools/utilities': 2.0.0(postcss@8.4.49)
      postcss: 8.4.49
    dev: true

  /@csstools/postcss-color-mix-function@3.0.6(postcss@8.4.49):
    resolution: {integrity: sha512-jVKdJn4+JkASYGhyPO+Wa5WXSx1+oUgaXb3JsjJn/BlrtFh5zjocCY7pwWi0nuP24V1fY7glQsxEYcYNy0dMFg==}
    engines: {node: '>=18'}
    peerDependencies:
      postcss: ^8.4
    dependencies:
      '@csstools/css-color-parser': 3.0.6(@csstools/css-parser-algorithms@3.0.4)(@csstools/css-tokenizer@3.0.3)
      '@csstools/css-parser-algorithms': 3.0.4(@csstools/css-tokenizer@3.0.3)
      '@csstools/css-tokenizer': 3.0.3
      '@csstools/postcss-progressive-custom-properties': 4.0.0(postcss@8.4.49)
      '@csstools/utilities': 2.0.0(postcss@8.4.49)
      postcss: 8.4.49
    dev: true

  /@csstools/postcss-content-alt-text@2.0.4(postcss@8.4.49):
    resolution: {integrity: sha512-YItlZUOuZJCBlRaCf8Aucc1lgN41qYGALMly0qQllrxYJhiyzlI6RxOTMUvtWk+KhS8GphMDsDhKQ7KTPfEMSw==}
    engines: {node: '>=18'}
    peerDependencies:
      postcss: ^8.4
    dependencies:
      '@csstools/css-parser-algorithms': 3.0.4(@csstools/css-tokenizer@3.0.3)
      '@csstools/css-tokenizer': 3.0.3
      '@csstools/postcss-progressive-custom-properties': 4.0.0(postcss@8.4.49)
      '@csstools/utilities': 2.0.0(postcss@8.4.49)
      postcss: 8.4.49
    dev: true

  /@csstools/postcss-exponential-functions@2.0.5(postcss@8.4.49):
    resolution: {integrity: sha512-mi8R6dVfA2nDoKM3wcEi64I8vOYEgQVtVKCfmLHXupeLpACfGAided5ddMt5f+CnEodNu4DifuVwb0I6fQDGGQ==}
    engines: {node: '>=18'}
    peerDependencies:
      postcss: ^8.4
    dependencies:
      '@csstools/css-calc': 2.1.0(@csstools/css-parser-algorithms@3.0.4)(@csstools/css-tokenizer@3.0.3)
      '@csstools/css-parser-algorithms': 3.0.4(@csstools/css-tokenizer@3.0.3)
      '@csstools/css-tokenizer': 3.0.3
      postcss: 8.4.49
    dev: true

  /@csstools/postcss-font-format-keywords@4.0.0(postcss@8.4.49):
    resolution: {integrity: sha512-usBzw9aCRDvchpok6C+4TXC57btc4bJtmKQWOHQxOVKen1ZfVqBUuCZ/wuqdX5GHsD0NRSr9XTP+5ID1ZZQBXw==}
    engines: {node: '>=18'}
    peerDependencies:
      postcss: ^8.4
    dependencies:
      '@csstools/utilities': 2.0.0(postcss@8.4.49)
      postcss: 8.4.49
      postcss-value-parser: 4.2.0
    dev: true

  /@csstools/postcss-gamut-mapping@2.0.6(postcss@8.4.49):
    resolution: {integrity: sha512-0ke7fmXfc8H+kysZz246yjirAH6JFhyX9GTlyRnM0exHO80XcA9zeJpy5pOp5zo/AZiC/q5Pf+Hw7Pd6/uAoYA==}
    engines: {node: '>=18'}
    peerDependencies:
      postcss: ^8.4
    dependencies:
      '@csstools/css-color-parser': 3.0.6(@csstools/css-parser-algorithms@3.0.4)(@csstools/css-tokenizer@3.0.3)
      '@csstools/css-parser-algorithms': 3.0.4(@csstools/css-tokenizer@3.0.3)
      '@csstools/css-tokenizer': 3.0.3
      postcss: 8.4.49
    dev: true

  /@csstools/postcss-gradients-interpolation-method@5.0.6(postcss@8.4.49):
    resolution: {integrity: sha512-Itrbx6SLUzsZ6Mz3VuOlxhbfuyLTogG5DwEF1V8dAi24iMuvQPIHd7Ti+pNDp7j6WixndJGZaoNR0f9VSzwuTg==}
    engines: {node: '>=18'}
    peerDependencies:
      postcss: ^8.4
    dependencies:
      '@csstools/css-color-parser': 3.0.6(@csstools/css-parser-algorithms@3.0.4)(@csstools/css-tokenizer@3.0.3)
      '@csstools/css-parser-algorithms': 3.0.4(@csstools/css-tokenizer@3.0.3)
      '@csstools/css-tokenizer': 3.0.3
      '@csstools/postcss-progressive-custom-properties': 4.0.0(postcss@8.4.49)
      '@csstools/utilities': 2.0.0(postcss@8.4.49)
      postcss: 8.4.49
    dev: true

  /@csstools/postcss-hwb-function@4.0.6(postcss@8.4.49):
    resolution: {integrity: sha512-927Pqy3a1uBP7U8sTfaNdZVB0mNXzIrJO/GZ8us9219q9n06gOqCdfZ0E6d1P66Fm0fYHvxfDbfcUuwAn5UwhQ==}
    engines: {node: '>=18'}
    peerDependencies:
      postcss: ^8.4
    dependencies:
      '@csstools/css-color-parser': 3.0.6(@csstools/css-parser-algorithms@3.0.4)(@csstools/css-tokenizer@3.0.3)
      '@csstools/css-parser-algorithms': 3.0.4(@csstools/css-tokenizer@3.0.3)
      '@csstools/css-tokenizer': 3.0.3
      '@csstools/postcss-progressive-custom-properties': 4.0.0(postcss@8.4.49)
      '@csstools/utilities': 2.0.0(postcss@8.4.49)
      postcss: 8.4.49
    dev: true

  /@csstools/postcss-ic-unit@4.0.0(postcss@8.4.49):
    resolution: {integrity: sha512-9QT5TDGgx7wD3EEMN3BSUG6ckb6Eh5gSPT5kZoVtUuAonfPmLDJyPhqR4ntPpMYhUKAMVKAg3I/AgzqHMSeLhA==}
    engines: {node: '>=18'}
    peerDependencies:
      postcss: ^8.4
    dependencies:
      '@csstools/postcss-progressive-custom-properties': 4.0.0(postcss@8.4.49)
      '@csstools/utilities': 2.0.0(postcss@8.4.49)
      postcss: 8.4.49
      postcss-value-parser: 4.2.0
    dev: true

  /@csstools/postcss-initial@2.0.0(postcss@8.4.49):
    resolution: {integrity: sha512-dv2lNUKR+JV+OOhZm9paWzYBXOCi+rJPqJ2cJuhh9xd8USVrd0cBEPczla81HNOyThMQWeCcdln3gZkQV2kYxA==}
    engines: {node: '>=18'}
    peerDependencies:
      postcss: ^8.4
    dependencies:
      postcss: 8.4.49
    dev: true

  /@csstools/postcss-is-pseudo-class@5.0.1(postcss@8.4.49):
    resolution: {integrity: sha512-JLp3POui4S1auhDR0n8wHd/zTOWmMsmK3nQd3hhL6FhWPaox5W7j1se6zXOG/aP07wV2ww0lxbKYGwbBszOtfQ==}
    engines: {node: '>=18'}
    peerDependencies:
      postcss: ^8.4
    dependencies:
      '@csstools/selector-specificity': 5.0.0(postcss-selector-parser@7.0.0)
      postcss: 8.4.49
      postcss-selector-parser: 7.0.0
    dev: true

  /@csstools/postcss-light-dark-function@2.0.7(postcss@8.4.49):
    resolution: {integrity: sha512-ZZ0rwlanYKOHekyIPaU+sVm3BEHCe+Ha0/px+bmHe62n0Uc1lL34vbwrLYn6ote8PHlsqzKeTQdIejQCJ05tfw==}
    engines: {node: '>=18'}
    peerDependencies:
      postcss: ^8.4
    dependencies:
      '@csstools/css-parser-algorithms': 3.0.4(@csstools/css-tokenizer@3.0.3)
      '@csstools/css-tokenizer': 3.0.3
      '@csstools/postcss-progressive-custom-properties': 4.0.0(postcss@8.4.49)
      '@csstools/utilities': 2.0.0(postcss@8.4.49)
      postcss: 8.4.49
    dev: true

  /@csstools/postcss-logical-float-and-clear@3.0.0(postcss@8.4.49):
    resolution: {integrity: sha512-SEmaHMszwakI2rqKRJgE+8rpotFfne1ZS6bZqBoQIicFyV+xT1UF42eORPxJkVJVrH9C0ctUgwMSn3BLOIZldQ==}
    engines: {node: '>=18'}
    peerDependencies:
      postcss: ^8.4
    dependencies:
      postcss: 8.4.49
    dev: true

  /@csstools/postcss-logical-overflow@2.0.0(postcss@8.4.49):
    resolution: {integrity: sha512-spzR1MInxPuXKEX2csMamshR4LRaSZ3UXVaRGjeQxl70ySxOhMpP2252RAFsg8QyyBXBzuVOOdx1+bVO5bPIzA==}
    engines: {node: '>=18'}
    peerDependencies:
      postcss: ^8.4
    dependencies:
      postcss: 8.4.49
    dev: true

  /@csstools/postcss-logical-overscroll-behavior@2.0.0(postcss@8.4.49):
    resolution: {integrity: sha512-e/webMjoGOSYfqLunyzByZj5KKe5oyVg/YSbie99VEaSDE2kimFm0q1f6t/6Jo+VVCQ/jbe2Xy+uX+C4xzWs4w==}
    engines: {node: '>=18'}
    peerDependencies:
      postcss: ^8.4
    dependencies:
      postcss: 8.4.49
    dev: true

  /@csstools/postcss-logical-resize@3.0.0(postcss@8.4.49):
    resolution: {integrity: sha512-DFbHQOFW/+I+MY4Ycd/QN6Dg4Hcbb50elIJCfnwkRTCX05G11SwViI5BbBlg9iHRl4ytB7pmY5ieAFk3ws7yyg==}
    engines: {node: '>=18'}
    peerDependencies:
      postcss: ^8.4
    dependencies:
      postcss: 8.4.49
      postcss-value-parser: 4.2.0
    dev: true

  /@csstools/postcss-logical-viewport-units@3.0.3(postcss@8.4.49):
    resolution: {integrity: sha512-OC1IlG/yoGJdi0Y+7duz/kU/beCwO+Gua01sD6GtOtLi7ByQUpcIqs7UE/xuRPay4cHgOMatWdnDdsIDjnWpPw==}
    engines: {node: '>=18'}
    peerDependencies:
      postcss: ^8.4
    dependencies:
      '@csstools/css-tokenizer': 3.0.3
      '@csstools/utilities': 2.0.0(postcss@8.4.49)
      postcss: 8.4.49
    dev: true

  /@csstools/postcss-media-minmax@2.0.5(postcss@8.4.49):
    resolution: {integrity: sha512-sdh5i5GToZOIAiwhdntRWv77QDtsxP2r2gXW/WbLSCoLr00KTq/yiF1qlQ5XX2+lmiFa8rATKMcbwl3oXDMNew==}
    engines: {node: '>=18'}
    peerDependencies:
      postcss: ^8.4
    dependencies:
      '@csstools/css-calc': 2.1.0(@csstools/css-parser-algorithms@3.0.4)(@csstools/css-tokenizer@3.0.3)
      '@csstools/css-parser-algorithms': 3.0.4(@csstools/css-tokenizer@3.0.3)
      '@csstools/css-tokenizer': 3.0.3
      '@csstools/media-query-list-parser': 4.0.2(@csstools/css-parser-algorithms@3.0.4)(@csstools/css-tokenizer@3.0.3)
      postcss: 8.4.49
    dev: true

  /@csstools/postcss-media-queries-aspect-ratio-number-values@3.0.4(postcss@8.4.49):
    resolution: {integrity: sha512-AnGjVslHMm5xw9keusQYvjVWvuS7KWK+OJagaG0+m9QnIjZsrysD2kJP/tr/UJIyYtMCtu8OkUd+Rajb4DqtIQ==}
    engines: {node: '>=18'}
    peerDependencies:
      postcss: ^8.4
    dependencies:
      '@csstools/css-parser-algorithms': 3.0.4(@csstools/css-tokenizer@3.0.3)
      '@csstools/css-tokenizer': 3.0.3
      '@csstools/media-query-list-parser': 4.0.2(@csstools/css-parser-algorithms@3.0.4)(@csstools/css-tokenizer@3.0.3)
      postcss: 8.4.49
    dev: true

  /@csstools/postcss-nested-calc@4.0.0(postcss@8.4.49):
    resolution: {integrity: sha512-jMYDdqrQQxE7k9+KjstC3NbsmC063n1FTPLCgCRS2/qHUbHM0mNy9pIn4QIiQGs9I/Bg98vMqw7mJXBxa0N88A==}
    engines: {node: '>=18'}
    peerDependencies:
      postcss: ^8.4
    dependencies:
      '@csstools/utilities': 2.0.0(postcss@8.4.49)
      postcss: 8.4.49
      postcss-value-parser: 4.2.0
    dev: true

  /@csstools/postcss-normalize-display-values@4.0.0(postcss@8.4.49):
    resolution: {integrity: sha512-HlEoG0IDRoHXzXnkV4in47dzsxdsjdz6+j7MLjaACABX2NfvjFS6XVAnpaDyGesz9gK2SC7MbNwdCHusObKJ9Q==}
    engines: {node: '>=18'}
    peerDependencies:
      postcss: ^8.4
    dependencies:
      postcss: 8.4.49
      postcss-value-parser: 4.2.0
    dev: true

  /@csstools/postcss-oklab-function@4.0.6(postcss@8.4.49):
    resolution: {integrity: sha512-Hptoa0uX+XsNacFBCIQKTUBrFKDiplHan42X73EklG6XmQLG7/aIvxoNhvZ7PvOWMt67Pw3bIlUY2nD6p5vL8A==}
    engines: {node: '>=18'}
    peerDependencies:
      postcss: ^8.4
    dependencies:
      '@csstools/css-color-parser': 3.0.6(@csstools/css-parser-algorithms@3.0.4)(@csstools/css-tokenizer@3.0.3)
      '@csstools/css-parser-algorithms': 3.0.4(@csstools/css-tokenizer@3.0.3)
      '@csstools/css-tokenizer': 3.0.3
      '@csstools/postcss-progressive-custom-properties': 4.0.0(postcss@8.4.49)
      '@csstools/utilities': 2.0.0(postcss@8.4.49)
      postcss: 8.4.49
    dev: true

  /@csstools/postcss-progressive-custom-properties@4.0.0(postcss@8.4.49):
    resolution: {integrity: sha512-XQPtROaQjomnvLUSy/bALTR5VCtTVUFwYs1SblvYgLSeTo2a/bMNwUwo2piXw5rTv/FEYiy5yPSXBqg9OKUx7Q==}
    engines: {node: '>=18'}
    peerDependencies:
      postcss: ^8.4
    dependencies:
      postcss: 8.4.49
      postcss-value-parser: 4.2.0
    dev: true

  /@csstools/postcss-random-function@1.0.1(postcss@8.4.49):
    resolution: {integrity: sha512-Ab/tF8/RXktQlFwVhiC70UNfpFQRhtE5fQQoP2pO+KCPGLsLdWFiOuHgSRtBOqEshCVAzR4H6o38nhvRZq8deA==}
    engines: {node: '>=18'}
    peerDependencies:
      postcss: ^8.4
    dependencies:
      '@csstools/css-calc': 2.1.0(@csstools/css-parser-algorithms@3.0.4)(@csstools/css-tokenizer@3.0.3)
      '@csstools/css-parser-algorithms': 3.0.4(@csstools/css-tokenizer@3.0.3)
      '@csstools/css-tokenizer': 3.0.3
      postcss: 8.4.49
    dev: true

  /@csstools/postcss-relative-color-syntax@3.0.6(postcss@8.4.49):
    resolution: {integrity: sha512-yxP618Xb+ji1I624jILaYM62uEmZcmbdmFoZHoaThw896sq0vU39kqTTF+ZNic9XyPtPMvq0vyvbgmHaszq8xg==}
    engines: {node: '>=18'}
    peerDependencies:
      postcss: ^8.4
    dependencies:
      '@csstools/css-color-parser': 3.0.6(@csstools/css-parser-algorithms@3.0.4)(@csstools/css-tokenizer@3.0.3)
      '@csstools/css-parser-algorithms': 3.0.4(@csstools/css-tokenizer@3.0.3)
      '@csstools/css-tokenizer': 3.0.3
      '@csstools/postcss-progressive-custom-properties': 4.0.0(postcss@8.4.49)
      '@csstools/utilities': 2.0.0(postcss@8.4.49)
      postcss: 8.4.49
    dev: true

  /@csstools/postcss-scope-pseudo-class@4.0.1(postcss@8.4.49):
    resolution: {integrity: sha512-IMi9FwtH6LMNuLea1bjVMQAsUhFxJnyLSgOp/cpv5hrzWmrUYU5fm0EguNDIIOHUqzXode8F/1qkC/tEo/qN8Q==}
    engines: {node: '>=18'}
    peerDependencies:
      postcss: ^8.4
    dependencies:
      postcss: 8.4.49
      postcss-selector-parser: 7.0.0
    dev: true

  /@csstools/postcss-sign-functions@1.1.0(postcss@8.4.49):
    resolution: {integrity: sha512-SLcc20Nujx/kqbSwDmj6oaXgpy3UjFhBy1sfcqPgDkHfOIfUtUVH7OXO+j7BU4v/At5s61N5ZX6shvgPwluhsA==}
    engines: {node: '>=18'}
    peerDependencies:
      postcss: ^8.4
    dependencies:
      '@csstools/css-calc': 2.1.0(@csstools/css-parser-algorithms@3.0.4)(@csstools/css-tokenizer@3.0.3)
      '@csstools/css-parser-algorithms': 3.0.4(@csstools/css-tokenizer@3.0.3)
      '@csstools/css-tokenizer': 3.0.3
      postcss: 8.4.49
    dev: true

  /@csstools/postcss-stepped-value-functions@4.0.5(postcss@8.4.49):
    resolution: {integrity: sha512-G6SJ6hZJkhxo6UZojVlLo14MohH4J5J7z8CRBrxxUYy9JuZiIqUo5TBYyDGcE0PLdzpg63a7mHSJz3VD+gMwqw==}
    engines: {node: '>=18'}
    peerDependencies:
      postcss: ^8.4
    dependencies:
      '@csstools/css-calc': 2.1.0(@csstools/css-parser-algorithms@3.0.4)(@csstools/css-tokenizer@3.0.3)
      '@csstools/css-parser-algorithms': 3.0.4(@csstools/css-tokenizer@3.0.3)
      '@csstools/css-tokenizer': 3.0.3
      postcss: 8.4.49
    dev: true

  /@csstools/postcss-text-decoration-shorthand@4.0.1(postcss@8.4.49):
    resolution: {integrity: sha512-xPZIikbx6jyzWvhms27uugIc0I4ykH4keRvoa3rxX5K7lEhkbd54rjj/dv60qOCTisoS+3bmwJTeyV1VNBrXaw==}
    engines: {node: '>=18'}
    peerDependencies:
      postcss: ^8.4
    dependencies:
      '@csstools/color-helpers': 5.0.1
      postcss: 8.4.49
      postcss-value-parser: 4.2.0
    dev: true

  /@csstools/postcss-trigonometric-functions@4.0.5(postcss@8.4.49):
    resolution: {integrity: sha512-/YQThYkt5MLvAmVu7zxjhceCYlKrYddK6LEmK5I4ojlS6BmO9u2yO4+xjXzu2+NPYmHSTtP4NFSamBCMmJ1NJA==}
    engines: {node: '>=18'}
    peerDependencies:
      postcss: ^8.4
    dependencies:
      '@csstools/css-calc': 2.1.0(@csstools/css-parser-algorithms@3.0.4)(@csstools/css-tokenizer@3.0.3)
      '@csstools/css-parser-algorithms': 3.0.4(@csstools/css-tokenizer@3.0.3)
      '@csstools/css-tokenizer': 3.0.3
      postcss: 8.4.49
    dev: true

  /@csstools/postcss-unset-value@4.0.0(postcss@8.4.49):
    resolution: {integrity: sha512-cBz3tOCI5Fw6NIFEwU3RiwK6mn3nKegjpJuzCndoGq3BZPkUjnsq7uQmIeMNeMbMk7YD2MfKcgCpZwX5jyXqCA==}
    engines: {node: '>=18'}
    peerDependencies:
      postcss: ^8.4
    dependencies:
      postcss: 8.4.49
    dev: true

  /@csstools/selector-resolve-nested@3.0.0(postcss-selector-parser@7.0.0):
    resolution: {integrity: sha512-ZoK24Yku6VJU1gS79a5PFmC8yn3wIapiKmPgun0hZgEI5AOqgH2kiPRsPz1qkGv4HL+wuDLH83yQyk6inMYrJQ==}
    engines: {node: '>=18'}
    peerDependencies:
      postcss-selector-parser: ^7.0.0
    dependencies:
      postcss-selector-parser: 7.0.0
    dev: true

  /@csstools/selector-specificity@5.0.0(postcss-selector-parser@7.0.0):
    resolution: {integrity: sha512-PCqQV3c4CoVm3kdPhyeZ07VmBRdH2EpMFA/pd9OASpOEC3aXNGoqPDAZ80D0cLpMBxnmk0+yNhGsEx31hq7Gtw==}
    engines: {node: '>=18'}
    peerDependencies:
      postcss-selector-parser: ^7.0.0
    dependencies:
      postcss-selector-parser: 7.0.0
    dev: true

  /@csstools/utilities@2.0.0(postcss@8.4.49):
    resolution: {integrity: sha512-5VdOr0Z71u+Yp3ozOx8T11N703wIFGVRgOWbOZMKgglPJsWA54MRIoMNVMa7shUToIhx5J8vX4sOZgD2XiihiQ==}
    engines: {node: '>=18'}
    peerDependencies:
      postcss: ^8.4
    dependencies:
      postcss: 8.4.49
    dev: true

  /@discoveryjs/json-ext@0.5.7:
    resolution: {integrity: sha512-dBVuXR082gk3jsFp7Rd/JI4kytwGHecnCoTtXFb7DB6CNHp4rg5k1bhg0nWdLGLnOV71lmDzGQaLMy8iPLY0pw==}
    engines: {node: '>=10.0.0'}
    dev: true

  /@es-joy/jsdoccomment@0.48.0:
    resolution: {integrity: sha512-G6QUWIcC+KvSwXNsJyDTHvqUdNoAVJPPgkc3+Uk4WBKqZvoXhlvazOgm9aL0HwihJLQf0l+tOE2UFzXBqCqgDw==}
    engines: {node: '>=16'}
    dependencies:
      comment-parser: 1.4.1
      esquery: 1.6.0
      jsdoc-type-pratt-parser: 4.1.0
    dev: true

  /@esbuild/aix-ppc64@0.21.5:
    resolution: {integrity: sha512-1SDgH6ZSPTlggy1yI6+Dbkiz8xzpHJEVAlF/AM1tHPLsf5STom9rwtjE4hKAF20FfXXNTFqEYXyJNWh1GiZedQ==}
    engines: {node: '>=12'}
    cpu: [ppc64]
    os: [aix]
    requiresBuild: true
    dev: true
    optional: true

  /@esbuild/aix-ppc64@0.23.1:
    resolution: {integrity: sha512-6VhYk1diRqrhBAqpJEdjASR/+WVRtfjpqKuNw11cLiaWpAT/Uu+nokB+UJnevzy/P9C/ty6AOe0dwueMrGh/iQ==}
    engines: {node: '>=18'}
    cpu: [ppc64]
    os: [aix]
    requiresBuild: true
    dev: true
    optional: true

  /@esbuild/android-arm64@0.21.5:
    resolution: {integrity: sha512-c0uX9VAUBQ7dTDCjq+wdyGLowMdtR/GoC2U5IYk/7D1H1JYC0qseD7+11iMP2mRLN9RcCMRcjC4YMclCzGwS/A==}
    engines: {node: '>=12'}
    cpu: [arm64]
    os: [android]
    requiresBuild: true
    dev: true
    optional: true

  /@esbuild/android-arm64@0.23.1:
    resolution: {integrity: sha512-xw50ipykXcLstLeWH7WRdQuysJqejuAGPd30vd1i5zSyKK3WE+ijzHmLKxdiCMtH1pHz78rOg0BKSYOSB/2Khw==}
    engines: {node: '>=18'}
    cpu: [arm64]
    os: [android]
    requiresBuild: true
    dev: true
    optional: true

  /@esbuild/android-arm@0.21.5:
    resolution: {integrity: sha512-vCPvzSjpPHEi1siZdlvAlsPxXl7WbOVUBBAowWug4rJHb68Ox8KualB+1ocNvT5fjv6wpkX6o/iEpbDrf68zcg==}
    engines: {node: '>=12'}
    cpu: [arm]
    os: [android]
    requiresBuild: true
    dev: true
    optional: true

  /@esbuild/android-arm@0.23.1:
    resolution: {integrity: sha512-uz6/tEy2IFm9RYOyvKl88zdzZfwEfKZmnX9Cj1BHjeSGNuGLuMD1kR8y5bteYmwqKm1tj8m4cb/aKEorr6fHWQ==}
    engines: {node: '>=18'}
    cpu: [arm]
    os: [android]
    requiresBuild: true
    dev: true
    optional: true

  /@esbuild/android-x64@0.21.5:
    resolution: {integrity: sha512-D7aPRUUNHRBwHxzxRvp856rjUHRFW1SdQATKXH2hqA0kAZb1hKmi02OpYRacl0TxIGz/ZmXWlbZgjwWYaCakTA==}
    engines: {node: '>=12'}
    cpu: [x64]
    os: [android]
    requiresBuild: true
    dev: true
    optional: true

  /@esbuild/android-x64@0.23.1:
    resolution: {integrity: sha512-nlN9B69St9BwUoB+jkyU090bru8L0NA3yFvAd7k8dNsVH8bi9a8cUAUSEcEEgTp2z3dbEDGJGfP6VUnkQnlReg==}
    engines: {node: '>=18'}
    cpu: [x64]
    os: [android]
    requiresBuild: true
    dev: true
    optional: true

  /@esbuild/darwin-arm64@0.21.5:
    resolution: {integrity: sha512-DwqXqZyuk5AiWWf3UfLiRDJ5EDd49zg6O9wclZ7kUMv2WRFr4HKjXp/5t8JZ11QbQfUS6/cRCKGwYhtNAY88kQ==}
    engines: {node: '>=12'}
    cpu: [arm64]
    os: [darwin]
    requiresBuild: true
    dev: true
    optional: true

  /@esbuild/darwin-arm64@0.23.1:
    resolution: {integrity: sha512-YsS2e3Wtgnw7Wq53XXBLcV6JhRsEq8hkfg91ESVadIrzr9wO6jJDMZnCQbHm1Guc5t/CdDiFSSfWP58FNuvT3Q==}
    engines: {node: '>=18'}
    cpu: [arm64]
    os: [darwin]
    requiresBuild: true
    dev: true
    optional: true

  /@esbuild/darwin-x64@0.21.5:
    resolution: {integrity: sha512-se/JjF8NlmKVG4kNIuyWMV/22ZaerB+qaSi5MdrXtd6R08kvs2qCN4C09miupktDitvh8jRFflwGFBQcxZRjbw==}
    engines: {node: '>=12'}
    cpu: [x64]
    os: [darwin]
    requiresBuild: true
    dev: true
    optional: true

  /@esbuild/darwin-x64@0.23.1:
    resolution: {integrity: sha512-aClqdgTDVPSEGgoCS8QDG37Gu8yc9lTHNAQlsztQ6ENetKEO//b8y31MMu2ZaPbn4kVsIABzVLXYLhCGekGDqw==}
    engines: {node: '>=18'}
    cpu: [x64]
    os: [darwin]
    requiresBuild: true
    dev: true
    optional: true

  /@esbuild/freebsd-arm64@0.21.5:
    resolution: {integrity: sha512-5JcRxxRDUJLX8JXp/wcBCy3pENnCgBR9bN6JsY4OmhfUtIHe3ZW0mawA7+RDAcMLrMIZaf03NlQiX9DGyB8h4g==}
    engines: {node: '>=12'}
    cpu: [arm64]
    os: [freebsd]
    requiresBuild: true
    dev: true
    optional: true

  /@esbuild/freebsd-arm64@0.23.1:
    resolution: {integrity: sha512-h1k6yS8/pN/NHlMl5+v4XPfikhJulk4G+tKGFIOwURBSFzE8bixw1ebjluLOjfwtLqY0kewfjLSrO6tN2MgIhA==}
    engines: {node: '>=18'}
    cpu: [arm64]
    os: [freebsd]
    requiresBuild: true
    dev: true
    optional: true

  /@esbuild/freebsd-x64@0.21.5:
    resolution: {integrity: sha512-J95kNBj1zkbMXtHVH29bBriQygMXqoVQOQYA+ISs0/2l3T9/kj42ow2mpqerRBxDJnmkUDCaQT/dfNXWX/ZZCQ==}
    engines: {node: '>=12'}
    cpu: [x64]
    os: [freebsd]
    requiresBuild: true
    dev: true
    optional: true

  /@esbuild/freebsd-x64@0.23.1:
    resolution: {integrity: sha512-lK1eJeyk1ZX8UklqFd/3A60UuZ/6UVfGT2LuGo3Wp4/z7eRTRYY+0xOu2kpClP+vMTi9wKOfXi2vjUpO1Ro76g==}
    engines: {node: '>=18'}
    cpu: [x64]
    os: [freebsd]
    requiresBuild: true
    dev: true
    optional: true

  /@esbuild/linux-arm64@0.21.5:
    resolution: {integrity: sha512-ibKvmyYzKsBeX8d8I7MH/TMfWDXBF3db4qM6sy+7re0YXya+K1cem3on9XgdT2EQGMu4hQyZhan7TeQ8XkGp4Q==}
    engines: {node: '>=12'}
    cpu: [arm64]
    os: [linux]
    requiresBuild: true
    dev: true
    optional: true

  /@esbuild/linux-arm64@0.23.1:
    resolution: {integrity: sha512-/93bf2yxencYDnItMYV/v116zff6UyTjo4EtEQjUBeGiVpMmffDNUyD9UN2zV+V3LRV3/on4xdZ26NKzn6754g==}
    engines: {node: '>=18'}
    cpu: [arm64]
    os: [linux]
    requiresBuild: true
    dev: true
    optional: true

  /@esbuild/linux-arm@0.21.5:
    resolution: {integrity: sha512-bPb5AHZtbeNGjCKVZ9UGqGwo8EUu4cLq68E95A53KlxAPRmUyYv2D6F0uUI65XisGOL1hBP5mTronbgo+0bFcA==}
    engines: {node: '>=12'}
    cpu: [arm]
    os: [linux]
    requiresBuild: true
    dev: true
    optional: true

  /@esbuild/linux-arm@0.23.1:
    resolution: {integrity: sha512-CXXkzgn+dXAPs3WBwE+Kvnrf4WECwBdfjfeYHpMeVxWE0EceB6vhWGShs6wi0IYEqMSIzdOF1XjQ/Mkm5d7ZdQ==}
    engines: {node: '>=18'}
    cpu: [arm]
    os: [linux]
    requiresBuild: true
    dev: true
    optional: true

  /@esbuild/linux-ia32@0.21.5:
    resolution: {integrity: sha512-YvjXDqLRqPDl2dvRODYmmhz4rPeVKYvppfGYKSNGdyZkA01046pLWyRKKI3ax8fbJoK5QbxblURkwK/MWY18Tg==}
    engines: {node: '>=12'}
    cpu: [ia32]
    os: [linux]
    requiresBuild: true
    dev: true
    optional: true

  /@esbuild/linux-ia32@0.23.1:
    resolution: {integrity: sha512-VTN4EuOHwXEkXzX5nTvVY4s7E/Krz7COC8xkftbbKRYAl96vPiUssGkeMELQMOnLOJ8k3BY1+ZY52tttZnHcXQ==}
    engines: {node: '>=18'}
    cpu: [ia32]
    os: [linux]
    requiresBuild: true
    dev: true
    optional: true

  /@esbuild/linux-loong64@0.21.5:
    resolution: {integrity: sha512-uHf1BmMG8qEvzdrzAqg2SIG/02+4/DHB6a9Kbya0XDvwDEKCoC8ZRWI5JJvNdUjtciBGFQ5PuBlpEOXQj+JQSg==}
    engines: {node: '>=12'}
    cpu: [loong64]
    os: [linux]
    requiresBuild: true
    dev: true
    optional: true

  /@esbuild/linux-loong64@0.23.1:
    resolution: {integrity: sha512-Vx09LzEoBa5zDnieH8LSMRToj7ir/Jeq0Gu6qJ/1GcBq9GkfoEAoXvLiW1U9J1qE/Y/Oyaq33w5p2ZWrNNHNEw==}
    engines: {node: '>=18'}
    cpu: [loong64]
    os: [linux]
    requiresBuild: true
    dev: true
    optional: true

  /@esbuild/linux-mips64el@0.21.5:
    resolution: {integrity: sha512-IajOmO+KJK23bj52dFSNCMsz1QP1DqM6cwLUv3W1QwyxkyIWecfafnI555fvSGqEKwjMXVLokcV5ygHW5b3Jbg==}
    engines: {node: '>=12'}
    cpu: [mips64el]
    os: [linux]
    requiresBuild: true
    dev: true
    optional: true

  /@esbuild/linux-mips64el@0.23.1:
    resolution: {integrity: sha512-nrFzzMQ7W4WRLNUOU5dlWAqa6yVeI0P78WKGUo7lg2HShq/yx+UYkeNSE0SSfSure0SqgnsxPvmAUu/vu0E+3Q==}
    engines: {node: '>=18'}
    cpu: [mips64el]
    os: [linux]
    requiresBuild: true
    dev: true
    optional: true

  /@esbuild/linux-ppc64@0.21.5:
    resolution: {integrity: sha512-1hHV/Z4OEfMwpLO8rp7CvlhBDnjsC3CttJXIhBi+5Aj5r+MBvy4egg7wCbe//hSsT+RvDAG7s81tAvpL2XAE4w==}
    engines: {node: '>=12'}
    cpu: [ppc64]
    os: [linux]
    requiresBuild: true
    dev: true
    optional: true

  /@esbuild/linux-ppc64@0.23.1:
    resolution: {integrity: sha512-dKN8fgVqd0vUIjxuJI6P/9SSSe/mB9rvA98CSH2sJnlZ/OCZWO1DJvxj8jvKTfYUdGfcq2dDxoKaC6bHuTlgcw==}
    engines: {node: '>=18'}
    cpu: [ppc64]
    os: [linux]
    requiresBuild: true
    dev: true
    optional: true

  /@esbuild/linux-riscv64@0.21.5:
    resolution: {integrity: sha512-2HdXDMd9GMgTGrPWnJzP2ALSokE/0O5HhTUvWIbD3YdjME8JwvSCnNGBnTThKGEB91OZhzrJ4qIIxk/SBmyDDA==}
    engines: {node: '>=12'}
    cpu: [riscv64]
    os: [linux]
    requiresBuild: true
    dev: true
    optional: true

  /@esbuild/linux-riscv64@0.23.1:
    resolution: {integrity: sha512-5AV4Pzp80fhHL83JM6LoA6pTQVWgB1HovMBsLQ9OZWLDqVY8MVobBXNSmAJi//Csh6tcY7e7Lny2Hg1tElMjIA==}
    engines: {node: '>=18'}
    cpu: [riscv64]
    os: [linux]
    requiresBuild: true
    dev: true
    optional: true

  /@esbuild/linux-s390x@0.21.5:
    resolution: {integrity: sha512-zus5sxzqBJD3eXxwvjN1yQkRepANgxE9lgOW2qLnmr8ikMTphkjgXu1HR01K4FJg8h1kEEDAqDcZQtbrRnB41A==}
    engines: {node: '>=12'}
    cpu: [s390x]
    os: [linux]
    requiresBuild: true
    dev: true
    optional: true

  /@esbuild/linux-s390x@0.23.1:
    resolution: {integrity: sha512-9ygs73tuFCe6f6m/Tb+9LtYxWR4c9yg7zjt2cYkjDbDpV/xVn+68cQxMXCjUpYwEkze2RcU/rMnfIXNRFmSoDw==}
    engines: {node: '>=18'}
    cpu: [s390x]
    os: [linux]
    requiresBuild: true
    dev: true
    optional: true

  /@esbuild/linux-x64@0.21.5:
    resolution: {integrity: sha512-1rYdTpyv03iycF1+BhzrzQJCdOuAOtaqHTWJZCWvijKD2N5Xu0TtVC8/+1faWqcP9iBCWOmjmhoH94dH82BxPQ==}
    engines: {node: '>=12'}
    cpu: [x64]
    os: [linux]
    requiresBuild: true
    dev: true
    optional: true

  /@esbuild/linux-x64@0.23.1:
    resolution: {integrity: sha512-EV6+ovTsEXCPAp58g2dD68LxoP/wK5pRvgy0J/HxPGB009omFPv3Yet0HiaqvrIrgPTBuC6wCH1LTOY91EO5hQ==}
    engines: {node: '>=18'}
    cpu: [x64]
    os: [linux]
    requiresBuild: true
    dev: true
    optional: true

  /@esbuild/netbsd-x64@0.21.5:
    resolution: {integrity: sha512-Woi2MXzXjMULccIwMnLciyZH4nCIMpWQAs049KEeMvOcNADVxo0UBIQPfSmxB3CWKedngg7sWZdLvLczpe0tLg==}
    engines: {node: '>=12'}
    cpu: [x64]
    os: [netbsd]
    requiresBuild: true
    dev: true
    optional: true

  /@esbuild/netbsd-x64@0.23.1:
    resolution: {integrity: sha512-aevEkCNu7KlPRpYLjwmdcuNz6bDFiE7Z8XC4CPqExjTvrHugh28QzUXVOZtiYghciKUacNktqxdpymplil1beA==}
    engines: {node: '>=18'}
    cpu: [x64]
    os: [netbsd]
    requiresBuild: true
    dev: true
    optional: true

  /@esbuild/openbsd-arm64@0.23.1:
    resolution: {integrity: sha512-3x37szhLexNA4bXhLrCC/LImN/YtWis6WXr1VESlfVtVeoFJBRINPJ3f0a/6LV8zpikqoUg4hyXw0sFBt5Cr+Q==}
    engines: {node: '>=18'}
    cpu: [arm64]
    os: [openbsd]
    requiresBuild: true
    dev: true
    optional: true

  /@esbuild/openbsd-x64@0.21.5:
    resolution: {integrity: sha512-HLNNw99xsvx12lFBUwoT8EVCsSvRNDVxNpjZ7bPn947b8gJPzeHWyNVhFsaerc0n3TsbOINvRP2byTZ5LKezow==}
    engines: {node: '>=12'}
    cpu: [x64]
    os: [openbsd]
    requiresBuild: true
    dev: true
    optional: true

  /@esbuild/openbsd-x64@0.23.1:
    resolution: {integrity: sha512-aY2gMmKmPhxfU+0EdnN+XNtGbjfQgwZj43k8G3fyrDM/UdZww6xrWxmDkuz2eCZchqVeABjV5BpildOrUbBTqA==}
    engines: {node: '>=18'}
    cpu: [x64]
    os: [openbsd]
    requiresBuild: true
    dev: true
    optional: true

  /@esbuild/sunos-x64@0.21.5:
    resolution: {integrity: sha512-6+gjmFpfy0BHU5Tpptkuh8+uw3mnrvgs+dSPQXQOv3ekbordwnzTVEb4qnIvQcYXq6gzkyTnoZ9dZG+D4garKg==}
    engines: {node: '>=12'}
    cpu: [x64]
    os: [sunos]
    requiresBuild: true
    dev: true
    optional: true

  /@esbuild/sunos-x64@0.23.1:
    resolution: {integrity: sha512-RBRT2gqEl0IKQABT4XTj78tpk9v7ehp+mazn2HbUeZl1YMdaGAQqhapjGTCe7uw7y0frDi4gS0uHzhvpFuI1sA==}
    engines: {node: '>=18'}
    cpu: [x64]
    os: [sunos]
    requiresBuild: true
    dev: true
    optional: true

  /@esbuild/win32-arm64@0.21.5:
    resolution: {integrity: sha512-Z0gOTd75VvXqyq7nsl93zwahcTROgqvuAcYDUr+vOv8uHhNSKROyU961kgtCD1e95IqPKSQKH7tBTslnS3tA8A==}
    engines: {node: '>=12'}
    cpu: [arm64]
    os: [win32]
    requiresBuild: true
    dev: true
    optional: true

  /@esbuild/win32-arm64@0.23.1:
    resolution: {integrity: sha512-4O+gPR5rEBe2FpKOVyiJ7wNDPA8nGzDuJ6gN4okSA1gEOYZ67N8JPk58tkWtdtPeLz7lBnY6I5L3jdsr3S+A6A==}
    engines: {node: '>=18'}
    cpu: [arm64]
    os: [win32]
    requiresBuild: true
    dev: true
    optional: true

  /@esbuild/win32-ia32@0.21.5:
    resolution: {integrity: sha512-SWXFF1CL2RVNMaVs+BBClwtfZSvDgtL//G/smwAc5oVK/UPu2Gu9tIaRgFmYFFKrmg3SyAjSrElf0TiJ1v8fYA==}
    engines: {node: '>=12'}
    cpu: [ia32]
    os: [win32]
    requiresBuild: true
    dev: true
    optional: true

  /@esbuild/win32-ia32@0.23.1:
    resolution: {integrity: sha512-BcaL0Vn6QwCwre3Y717nVHZbAa4UBEigzFm6VdsVdT/MbZ38xoj1X9HPkZhbmaBGUD1W8vxAfffbDe8bA6AKnQ==}
    engines: {node: '>=18'}
    cpu: [ia32]
    os: [win32]
    requiresBuild: true
    dev: true
    optional: true

  /@esbuild/win32-x64@0.21.5:
    resolution: {integrity: sha512-tQd/1efJuzPC6rCFwEvLtci/xNFcTZknmXs98FYDfGE4wP9ClFV98nyKrzJKVPMhdDnjzLhdUyMX4PsQAPjwIw==}
    engines: {node: '>=12'}
    cpu: [x64]
    os: [win32]
    requiresBuild: true
    dev: true
    optional: true

  /@esbuild/win32-x64@0.23.1:
    resolution: {integrity: sha512-BHpFFeslkWrXWyUPnbKm+xYYVYruCinGcftSBaa8zoF9hZO4BcSCFUvHVTtzpIY6YzUnYtuEhZ+C9iEXjxnasg==}
    engines: {node: '>=18'}
    cpu: [x64]
    os: [win32]
    requiresBuild: true
    dev: true
    optional: true

  /@eslint-community/eslint-utils@4.4.0(eslint@8.57.1):
    resolution: {integrity: sha512-1/sA4dwrzBAyeUoQ6oxahHKmrZvsnLCg4RfxW3ZFGGmQkSNQPFNLV9CUEFQP1x9EYXHTo5p6xdhZM1Ne9p/AfA==}
    engines: {node: ^12.22.0 || ^14.17.0 || >=16.0.0}
    peerDependencies:
      eslint: ^6.0.0 || ^7.0.0 || >=8.0.0
    dependencies:
      eslint: 8.57.1
      eslint-visitor-keys: 3.4.3
    dev: true

  /@eslint-community/regexpp@4.12.1:
    resolution: {integrity: sha512-CCZCDJuduB9OUkFkY2IgppNZMi2lBQgD2qzwXkEia16cge2pijY/aXi96CJMquDMn3nJdlPV1A5KrJEXwfLNzQ==}
    engines: {node: ^12.0.0 || ^14.0.0 || >=16.0.0}
    dev: true

  /@eslint/eslintrc@2.1.4:
    resolution: {integrity: sha512-269Z39MS6wVJtsoUl10L60WdkhJVdPG24Q4eZTH3nnF6lpvSShEK3wQjDX9JRWAUPvPh7COouPpU9IrqaZFvtQ==}
    engines: {node: ^12.22.0 || ^14.17.0 || >=16.0.0}
    dependencies:
      ajv: 6.12.6
      debug: 4.3.7
      espree: 9.6.1
      globals: 13.20.0
      ignore: 5.2.4
      import-fresh: 3.3.0
      js-yaml: 4.1.0
      minimatch: 3.1.2
      strip-json-comments: 3.1.1
    transitivePeerDependencies:
      - supports-color
    dev: true

  /@eslint/js@8.57.1:
    resolution: {integrity: sha512-d9zaMRSTIKDLhctzH12MtXvJKSSUhaHcjV+2Z+GK+EEY7XKpP5yR4x+N3TAcHTcu963nIr+TMcCb4DBCYX1z6Q==}
    engines: {node: ^12.22.0 || ^14.17.0 || >=16.0.0}
    dev: true

  /@humanwhocodes/config-array@0.13.0:
    resolution: {integrity: sha512-DZLEEqFWQFiyK6h5YIeynKx7JlvCYWL0cImfSRXZ9l4Sg2efkFGTuFf6vzXjK1cq6IYkU+Eg/JizXw+TD2vRNw==}
    engines: {node: '>=10.10.0'}
    deprecated: Use @eslint/config-array instead
    dependencies:
      '@humanwhocodes/object-schema': 2.0.3
      debug: 4.3.7
      minimatch: 3.1.2
    transitivePeerDependencies:
      - supports-color
    dev: true

  /@humanwhocodes/module-importer@1.0.1:
    resolution: {integrity: sha512-bxveV4V8v5Yb4ncFTT3rPSgZBOpCkjfK0y4oVVVJwIuDVBRMDXrPyXRL988i5ap9m9bnyEEjWfm5WkBmtffLfA==}
    engines: {node: '>=12.22'}
    dev: true

  /@humanwhocodes/object-schema@2.0.3:
    resolution: {integrity: sha512-93zYdMES/c1D69yZiKDBj0V24vqNzB/koF26KPaagAfd3P/4gUlh3Dys5ogAK+Exi9QyzlD8x/08Zt7wIKcDcA==}
    deprecated: Use @eslint/object-schema instead
    dev: true

  /@isaacs/cliui@8.0.2:
    resolution: {integrity: sha512-O8jcjabXaleOG9DQ0+ARXWZBTfnP4WNAqzuiJK7ll44AmxGKv/J2M4TPjxjY3znBCfvBXFzucm1twdyFybFqEA==}
    engines: {node: '>=12'}
    dependencies:
      string-width: 5.1.2
      string-width-cjs: /string-width@4.2.3
      strip-ansi: 7.0.1
      strip-ansi-cjs: /strip-ansi@6.0.1
      wrap-ansi: 8.1.0
      wrap-ansi-cjs: /wrap-ansi@7.0.0
    dev: true

  /@jridgewell/gen-mapping@0.3.3:
    resolution: {integrity: sha512-HLhSWOLRi875zjjMG/r+Nv0oCW8umGb0BgEhyX3dDX3egwZtB8PqLnjz3yedt8R5StBrzcg4aBpnh8UA9D1BoQ==}
    engines: {node: '>=6.0.0'}
    dependencies:
      '@jridgewell/set-array': 1.1.2
      '@jridgewell/sourcemap-codec': 1.5.0
      '@jridgewell/trace-mapping': 0.3.25
    dev: true

  /@jridgewell/resolve-uri@3.1.1:
    resolution: {integrity: sha512-dSYZh7HhCDtCKm4QakX0xFpsRDqjjtZf/kjI/v3T3Nwt5r8/qz/M19F9ySyOqU94SXBmeG9ttTul+YnR4LOxFA==}
    engines: {node: '>=6.0.0'}
    dev: true

  /@jridgewell/set-array@1.1.2:
    resolution: {integrity: sha512-xnkseuNADM0gt2bs+BvhO0p78Mk762YnZdsuzFV018NoG1Sj1SCQvpSqa7XUaTam5vAGasABV9qXASMKnFMwMw==}
    engines: {node: '>=6.0.0'}
    dev: true

  /@jridgewell/source-map@0.3.3:
    resolution: {integrity: sha512-b+fsZXeLYi9fEULmfBrhxn4IrPlINf8fiNarzTof004v3lFdntdwa9PF7vFJqm3mg7s+ScJMxXaE3Acp1irZcg==}
    dependencies:
      '@jridgewell/gen-mapping': 0.3.3
      '@jridgewell/trace-mapping': 0.3.25
    dev: true

  /@jridgewell/sourcemap-codec@1.4.15:
    resolution: {integrity: sha512-eF2rxCRulEKXHTRiDrDy6erMYWqNw4LPdQ8UQA4huuxaQsVeRPFl2oM8oDGxMFhJUWZf9McpLtJasDDZb/Bpeg==}
    dev: true

  /@jridgewell/sourcemap-codec@1.5.0:
    resolution: {integrity: sha512-gv3ZRaISU3fjPAgNsriBRqGWQL6quFx04YMPW/zD8XMLsU32mhCCbfbO6KZFLjvYpCZ8zyDEgqsgf+PwPaM7GQ==}
    dev: true

  /@jridgewell/trace-mapping@0.3.25:
    resolution: {integrity: sha512-vNk6aEwybGtawWmy/PzwnGDOjCkLWSD2wqvjGGAgOAwCGWySYXfYoxt00IJkTF+8Lb57DwOb3Aa0o9CApepiYQ==}
    dependencies:
      '@jridgewell/resolve-uri': 3.1.1
      '@jridgewell/sourcemap-codec': 1.4.15
    dev: true

  /@jridgewell/trace-mapping@0.3.9:
    resolution: {integrity: sha512-3Belt6tdc8bPgAtbcmdtNJlirVoTmEb5e2gC94PnkwEW9jI6CAHUeoG85tjWP5WquqfavoMtMwiG4P926ZKKuQ==}
    dependencies:
      '@jridgewell/resolve-uri': 3.1.1
      '@jridgewell/sourcemap-codec': 1.4.15
    dev: true

  /@nodelib/fs.scandir@2.1.5:
    resolution: {integrity: sha512-vq24Bq3ym5HEQm2NKCr3yXDwjc7vTsEThRDnkp2DK9p1uqLR+DHurm/NOTo0KG7HYHU7eppKZj3MyqYuMBf62g==}
    engines: {node: '>= 8'}
    dependencies:
      '@nodelib/fs.stat': 2.0.5
      run-parallel: 1.2.0
    dev: true

  /@nodelib/fs.stat@2.0.5:
    resolution: {integrity: sha512-RkhPPp2zrqDAQA/2jNhnztcPAlv64XdhIp7a7454A5ovI7Bukxgt7MX7udwAu3zg1DcpPU0rz3VV1SeaqvY4+A==}
    engines: {node: '>= 8'}
    dev: true

  /@nodelib/fs.walk@1.2.8:
    resolution: {integrity: sha512-oGB+UxlgWcgQkgwo8GcEGwemoTFt3FIO9ababBmaGwXIoBKZ+GTy0pP185beGg7Llih/NSHSV2XAs1lnznocSg==}
    engines: {node: '>= 8'}
    dependencies:
      '@nodelib/fs.scandir': 2.1.5
      fastq: 1.15.0
    dev: true

  /@pkgjs/parseargs@0.11.0:
    resolution: {integrity: sha512-+1VkjdD0QBLPodGrJUeqarH8VAIvQODIbwh9XpP5Syisf7YoQgsJKPNFoqqLQlu+VQ/tVSshMR6loPMn8U+dPg==}
    engines: {node: '>=14'}
    requiresBuild: true
    dev: true
    optional: true

  /@pkgr/core@0.1.1:
    resolution: {integrity: sha512-cq8o4cWH0ibXh9VGi5P20Tu9XF/0fFXl9EUinr9QfTM7a7p0oTA4iJRCQWppXR1Pg8dSM0UCItCkPwsk9qWWYA==}
    engines: {node: ^12.20.0 || ^14.18.0 || >=16.0.0}
    dev: true

  /@pkgr/utils@2.3.1:
    resolution: {integrity: sha512-wfzX8kc1PMyUILA+1Z/EqoE4UCXGy0iRGMhPwdfae1+f0OXlLqCk+By+aMzgJBzR9AzS4CDizioG6Ss1gvAFJw==}
    engines: {node: ^12.20.0 || ^14.18.0 || >=16.0.0}
    dependencies:
      cross-spawn: 7.0.3
      is-glob: 4.0.3
      open: 8.4.2
      picocolors: 1.1.1
      tiny-glob: 0.2.9
      tslib: 2.7.0
    dev: true

  /@polka/url@1.0.0-next.25:
    resolution: {integrity: sha512-j7P6Rgr3mmtdkeDGTe0E/aYyWEWVtc5yFXtHCRHs28/jptDEWfaVOc5T7cblqy1XKPPfCxJc/8DwQ5YgLOZOVQ==}
    dev: true

  /@remix-run/router@1.21.0:
    resolution: {integrity: sha512-xfSkCAchbdG5PnbrKqFWwia4Bi61nH+wm8wLEqfHDyp7Y3dZzgqS2itV8i4gAq9pC2HsTpwyBC6Ds8VHZ96JlA==}
    engines: {node: '>=14.0.0'}
    dev: false

  /@rollup/rollup-android-arm-eabi@4.28.1:
    resolution: {integrity: sha512-2aZp8AES04KI2dy3Ss6/MDjXbwBzj+i0GqKtWXgw2/Ma6E4jJvujryO6gJAghIRVz7Vwr9Gtl/8na3nDUKpraQ==}
    cpu: [arm]
    os: [android]
    requiresBuild: true
    dev: true
    optional: true

  /@rollup/rollup-android-arm64@4.28.1:
    resolution: {integrity: sha512-EbkK285O+1YMrg57xVA+Dp0tDBRB93/BZKph9XhMjezf6F4TpYjaUSuPt5J0fZXlSag0LmZAsTmdGGqPp4pQFA==}
    cpu: [arm64]
    os: [android]
    requiresBuild: true
    dev: true
    optional: true

  /@rollup/rollup-darwin-arm64@4.28.1:
    resolution: {integrity: sha512-prduvrMKU6NzMq6nxzQw445zXgaDBbMQvmKSJaxpaZ5R1QDM8w+eGxo6Y/jhT/cLoCvnZI42oEqf9KQNYz1fqQ==}
    cpu: [arm64]
    os: [darwin]
    requiresBuild: true
    dev: true
    optional: true

  /@rollup/rollup-darwin-x64@4.28.1:
    resolution: {integrity: sha512-WsvbOunsUk0wccO/TV4o7IKgloJ942hVFK1CLatwv6TJspcCZb9umQkPdvB7FihmdxgaKR5JyxDjWpCOp4uZlQ==}
    cpu: [x64]
    os: [darwin]
    requiresBuild: true
    dev: true
    optional: true

  /@rollup/rollup-freebsd-arm64@4.28.1:
    resolution: {integrity: sha512-HTDPdY1caUcU4qK23FeeGxCdJF64cKkqajU0iBnTVxS8F7H/7BewvYoG+va1KPSL63kQ1PGNyiwKOfReavzvNA==}
    cpu: [arm64]
    os: [freebsd]
    requiresBuild: true
    dev: true
    optional: true

  /@rollup/rollup-freebsd-x64@4.28.1:
    resolution: {integrity: sha512-m/uYasxkUevcFTeRSM9TeLyPe2QDuqtjkeoTpP9SW0XxUWfcYrGDMkO/m2tTw+4NMAF9P2fU3Mw4ahNvo7QmsQ==}
    cpu: [x64]
    os: [freebsd]
    requiresBuild: true
    dev: true
    optional: true

  /@rollup/rollup-linux-arm-gnueabihf@4.28.1:
    resolution: {integrity: sha512-QAg11ZIt6mcmzpNE6JZBpKfJaKkqTm1A9+y9O+frdZJEuhQxiugM05gnCWiANHj4RmbgeVJpTdmKRmH/a+0QbA==}
    cpu: [arm]
    os: [linux]
    requiresBuild: true
    dev: true
    optional: true

  /@rollup/rollup-linux-arm-musleabihf@4.28.1:
    resolution: {integrity: sha512-dRP9PEBfolq1dmMcFqbEPSd9VlRuVWEGSmbxVEfiq2cs2jlZAl0YNxFzAQS2OrQmsLBLAATDMb3Z6MFv5vOcXg==}
    cpu: [arm]
    os: [linux]
    requiresBuild: true
    dev: true
    optional: true

  /@rollup/rollup-linux-arm64-gnu@4.28.1:
    resolution: {integrity: sha512-uGr8khxO+CKT4XU8ZUH1TTEUtlktK6Kgtv0+6bIFSeiSlnGJHG1tSFSjm41uQ9sAO/5ULx9mWOz70jYLyv1QkA==}
    cpu: [arm64]
    os: [linux]
    requiresBuild: true
    dev: true
    optional: true

  /@rollup/rollup-linux-arm64-musl@4.28.1:
    resolution: {integrity: sha512-QF54q8MYGAqMLrX2t7tNpi01nvq5RI59UBNx+3+37zoKX5KViPo/gk2QLhsuqok05sSCRluj0D00LzCwBikb0A==}
    cpu: [arm64]
    os: [linux]
    requiresBuild: true
    dev: true
    optional: true

  /@rollup/rollup-linux-loongarch64-gnu@4.28.1:
    resolution: {integrity: sha512-vPul4uodvWvLhRco2w0GcyZcdyBfpfDRgNKU+p35AWEbJ/HPs1tOUrkSueVbBS0RQHAf/A+nNtDpvw95PeVKOA==}
    cpu: [loong64]
    os: [linux]
    requiresBuild: true
    dev: true
    optional: true

  /@rollup/rollup-linux-powerpc64le-gnu@4.28.1:
    resolution: {integrity: sha512-pTnTdBuC2+pt1Rmm2SV7JWRqzhYpEILML4PKODqLz+C7Ou2apEV52h19CR7es+u04KlqplggmN9sqZlekg3R1A==}
    cpu: [ppc64]
    os: [linux]
    requiresBuild: true
    dev: true
    optional: true

  /@rollup/rollup-linux-riscv64-gnu@4.28.1:
    resolution: {integrity: sha512-vWXy1Nfg7TPBSuAncfInmAI/WZDd5vOklyLJDdIRKABcZWojNDY0NJwruY2AcnCLnRJKSaBgf/GiJfauu8cQZA==}
    cpu: [riscv64]
    os: [linux]
    requiresBuild: true
    dev: true
    optional: true

  /@rollup/rollup-linux-s390x-gnu@4.28.1:
    resolution: {integrity: sha512-/yqC2Y53oZjb0yz8PVuGOQQNOTwxcizudunl/tFs1aLvObTclTwZ0JhXF2XcPT/zuaymemCDSuuUPXJJyqeDOg==}
    cpu: [s390x]
    os: [linux]
    requiresBuild: true
    dev: true
    optional: true

  /@rollup/rollup-linux-x64-gnu@4.28.1:
    resolution: {integrity: sha512-fzgeABz7rrAlKYB0y2kSEiURrI0691CSL0+KXwKwhxvj92VULEDQLpBYLHpF49MSiPG4sq5CK3qHMnb9tlCjBw==}
    cpu: [x64]
    os: [linux]
    requiresBuild: true
    dev: true
    optional: true

  /@rollup/rollup-linux-x64-musl@4.28.1:
    resolution: {integrity: sha512-xQTDVzSGiMlSshpJCtudbWyRfLaNiVPXt1WgdWTwWz9n0U12cI2ZVtWe/Jgwyv/6wjL7b66uu61Vg0POWVfz4g==}
    cpu: [x64]
    os: [linux]
    requiresBuild: true
    dev: true
    optional: true

  /@rollup/rollup-win32-arm64-msvc@4.28.1:
    resolution: {integrity: sha512-wSXmDRVupJstFP7elGMgv+2HqXelQhuNf+IS4V+nUpNVi/GUiBgDmfwD0UGN3pcAnWsgKG3I52wMOBnk1VHr/A==}
    cpu: [arm64]
    os: [win32]
    requiresBuild: true
    dev: true
    optional: true

  /@rollup/rollup-win32-ia32-msvc@4.28.1:
    resolution: {integrity: sha512-ZkyTJ/9vkgrE/Rk9vhMXhf8l9D+eAhbAVbsGsXKy2ohmJaWg0LPQLnIxRdRp/bKyr8tXuPlXhIoGlEB5XpJnGA==}
    cpu: [ia32]
    os: [win32]
    requiresBuild: true
    dev: true
    optional: true

  /@rollup/rollup-win32-x64-msvc@4.28.1:
    resolution: {integrity: sha512-ZvK2jBafvttJjoIdKm/Q/Bh7IJ1Ose9IBOwpOXcOvW3ikGTQGmKDgxTC6oCAzW6PynbkKP8+um1du81XJHZ0JA==}
    cpu: [x64]
    os: [win32]
    requiresBuild: true
    dev: true
    optional: true

  /@sindresorhus/merge-streams@2.3.0:
    resolution: {integrity: sha512-LtoMMhxAlorcGhmFYI+LhPgbPZCkgP6ra1YL604EeF6U98pLlQ3iWIGMdWSC+vWmPBWBNgmDBAhnAobLROJmwg==}
    engines: {node: '>=18'}
    dev: true

  /@sinonjs/commons@1.8.6:
    resolution: {integrity: sha512-Ky+XkAkqPZSm3NLBeUng77EBQl3cmeJhITaGHdYH8kjVB+aun3S4XBRti2zt17mtt0mIUDiNxYeoJm6drVvBJQ==}
    dependencies:
      type-detect: 4.0.8
    dev: true

  /@sinonjs/commons@3.0.1:
    resolution: {integrity: sha512-K3mCHKQ9sVh8o1C9cxkwxaOmXoAMlDxC1mYyHrjqOWEcBjYr76t96zL2zlj5dUGZ3HSw240X1qgH3Mjf1yJWpQ==}
    dependencies:
      type-detect: 4.0.8
    dev: true

  /@sinonjs/fake-timers@13.0.5:
    resolution: {integrity: sha512-36/hTbH2uaWuGVERyC6da9YwGWnzUZXuPro/F2LfsdOsLnCojz/iSH8MxUt/FD2S5XBSVPhmArFUXcpCQ2Hkiw==}
    dependencies:
      '@sinonjs/commons': 3.0.1
    dev: true

  /@sinonjs/formatio@3.2.2:
    resolution: {integrity: sha512-B8SEsgd8gArBLMD6zpRw3juQ2FVSsmdd7qlevyDqzS9WTCtvF55/gAL+h6gue8ZvPYcdiPdvueM/qm//9XzyTQ==}
    dependencies:
      '@sinonjs/commons': 1.8.6
      '@sinonjs/samsam': 3.3.3
    dev: true

  /@sinonjs/samsam@3.3.3:
    resolution: {integrity: sha512-bKCMKZvWIjYD0BLGnNrxVuw4dkWCYsLqFOUWw8VgKF/+5Y+mE7LfHWPIYoDXowH+3a9LsWDMo0uAP8YDosPvHQ==}
    dependencies:
      '@sinonjs/commons': 1.8.6
      array-from: 2.1.1
      lodash: 4.17.21
    dev: true

  /@sinonjs/samsam@8.0.2:
    resolution: {integrity: sha512-v46t/fwnhejRSFTGqbpn9u+LQ9xJDse10gNnPgAcxgdoCDMXj/G2asWAC/8Qs+BAZDicX+MNZouXT1A7c83kVw==}
    dependencies:
      '@sinonjs/commons': 3.0.1
      lodash.get: 4.4.2
      type-detect: 4.1.0
    dev: true

  /@sinonjs/text-encoding@0.7.2:
    resolution: {integrity: sha512-sXXKG+uL9IrKqViTtao2Ws6dy0znu9sOaP1di/jKGW1M6VssO8vlpXCQcpZ+jisQ1tTFAC5Jo/EOzFbggBagFQ==}
    dev: true

  /@sinonjs/text-encoding@0.7.3:
    resolution: {integrity: sha512-DE427ROAphMQzU4ENbliGYrBSYPXF+TtLg9S8vzeA+OF4ZKzoDdzfL8sxuMUGS/lgRhM6j1URSk9ghf7Xo1tyA==}
    dev: true

  /@swc/core-darwin-arm64@1.9.3:
    resolution: {integrity: sha512-hGfl/KTic/QY4tB9DkTbNuxy5cV4IeejpPD4zo+Lzt4iLlDWIeANL4Fkg67FiVceNJboqg48CUX+APhDHO5G1w==}
    engines: {node: '>=10'}
    cpu: [arm64]
    os: [darwin]
    requiresBuild: true
    dev: true
    optional: true

  /@swc/core-darwin-x64@1.9.3:
    resolution: {integrity: sha512-IaRq05ZLdtgF5h9CzlcgaNHyg4VXuiStnOFpfNEMuI5fm5afP2S0FHq8WdakUz5WppsbddTdplL+vpeApt/WCQ==}
    engines: {node: '>=10'}
    cpu: [x64]
    os: [darwin]
    requiresBuild: true
    dev: true
    optional: true

  /@swc/core-linux-arm-gnueabihf@1.9.3:
    resolution: {integrity: sha512-Pbwe7xYprj/nEnZrNBvZfjnTxlBIcfApAGdz2EROhjpPj+FBqBa3wOogqbsuGGBdCphf8S+KPprL1z+oDWkmSQ==}
    engines: {node: '>=10'}
    cpu: [arm]
    os: [linux]
    requiresBuild: true
    dev: true
    optional: true

  /@swc/core-linux-arm64-gnu@1.9.3:
    resolution: {integrity: sha512-AQ5JZiwNGVV/2K2TVulg0mw/3LYfqpjZO6jDPtR2evNbk9Yt57YsVzS+3vHSlUBQDRV9/jqMuZYVU3P13xrk+g==}
    engines: {node: '>=10'}
    cpu: [arm64]
    os: [linux]
    requiresBuild: true
    dev: true
    optional: true

  /@swc/core-linux-arm64-musl@1.9.3:
    resolution: {integrity: sha512-tzVH480RY6RbMl/QRgh5HK3zn1ZTFsThuxDGo6Iuk1MdwIbdFYUY034heWUTI4u3Db97ArKh0hNL0xhO3+PZdg==}
    engines: {node: '>=10'}
    cpu: [arm64]
    os: [linux]
    requiresBuild: true
    dev: true
    optional: true

  /@swc/core-linux-x64-gnu@1.9.3:
    resolution: {integrity: sha512-ivXXBRDXDc9k4cdv10R21ccBmGebVOwKXT/UdH1PhxUn9m/h8erAWjz5pcELwjiMf27WokqPgaWVfaclDbgE+w==}
    engines: {node: '>=10'}
    cpu: [x64]
    os: [linux]
    requiresBuild: true
    dev: true
    optional: true

  /@swc/core-linux-x64-musl@1.9.3:
    resolution: {integrity: sha512-ILsGMgfnOz1HwdDz+ZgEuomIwkP1PHT6maigZxaCIuC6OPEhKE8uYna22uU63XvYcLQvZYDzpR3ms47WQPuNEg==}
    engines: {node: '>=10'}
    cpu: [x64]
    os: [linux]
    requiresBuild: true
    dev: true
    optional: true

  /@swc/core-win32-arm64-msvc@1.9.3:
    resolution: {integrity: sha512-e+XmltDVIHieUnNJHtspn6B+PCcFOMYXNJB1GqoCcyinkEIQNwC8KtWgMqUucUbEWJkPc35NHy9k8aCXRmw9Kg==}
    engines: {node: '>=10'}
    cpu: [arm64]
    os: [win32]
    requiresBuild: true
    dev: true
    optional: true

  /@swc/core-win32-ia32-msvc@1.9.3:
    resolution: {integrity: sha512-rqpzNfpAooSL4UfQnHhkW8aL+oyjqJniDP0qwZfGnjDoJSbtPysHg2LpcOBEdSnEH+uIZq6J96qf0ZFD8AGfXA==}
    engines: {node: '>=10'}
    cpu: [ia32]
    os: [win32]
    requiresBuild: true
    dev: true
    optional: true

  /@swc/core-win32-x64-msvc@1.9.3:
    resolution: {integrity: sha512-3YJJLQ5suIEHEKc1GHtqVq475guiyqisKSoUnoaRtxkDaW5g1yvPt9IoSLOe2mRs7+FFhGGU693RsBUSwOXSdQ==}
    engines: {node: '>=10'}
    cpu: [x64]
    os: [win32]
    requiresBuild: true
    dev: true
    optional: true

  /@swc/core@1.9.3:
    resolution: {integrity: sha512-oRj0AFePUhtatX+BscVhnzaAmWjpfAeySpM1TCbxA1rtBDeH/JDhi5yYzAKneDYtVtBvA7ApfeuzhMC9ye4xSg==}
    engines: {node: '>=10'}
    requiresBuild: true
    peerDependencies:
      '@swc/helpers': '*'
    peerDependenciesMeta:
      '@swc/helpers':
        optional: true
    dependencies:
      '@swc/counter': 0.1.3
      '@swc/types': 0.1.17
    optionalDependencies:
      '@swc/core-darwin-arm64': 1.9.3
      '@swc/core-darwin-x64': 1.9.3
      '@swc/core-linux-arm-gnueabihf': 1.9.3
      '@swc/core-linux-arm64-gnu': 1.9.3
      '@swc/core-linux-arm64-musl': 1.9.3
      '@swc/core-linux-x64-gnu': 1.9.3
      '@swc/core-linux-x64-musl': 1.9.3
      '@swc/core-win32-arm64-msvc': 1.9.3
      '@swc/core-win32-ia32-msvc': 1.9.3
      '@swc/core-win32-x64-msvc': 1.9.3
    dev: true

  /@swc/counter@0.1.3:
    resolution: {integrity: sha512-e2BR4lsJkkRlKZ/qCHPw9ZaSxc0MVUd7gtbtaB7aMvHeJVYe8sOB8DBZkP2DtISHGSku9sCK6T6cnY0CtXrOCQ==}
    dev: true

  /@swc/types@0.1.17:
    resolution: {integrity: sha512-V5gRru+aD8YVyCOMAjMpWR1Ui577DD5KSJsHP8RAxopAH22jFz6GZd/qxqjO6MJHQhcsjvjOFXyDhyLQUnMveQ==}
    dependencies:
      '@swc/counter': 0.1.3
    dev: true

  /@tsconfig/node10@1.0.9:
    resolution: {integrity: sha512-jNsYVVxU8v5g43Erja32laIDHXeoNvFEpX33OK4d6hljo3jDhCBDhx5dhCCTMWUojscpAagGiRkBKxpdl9fxqA==}
    dev: true

  /@tsconfig/node12@1.0.11:
    resolution: {integrity: sha512-cqefuRsh12pWyGsIoBKJA9luFu3mRxCA+ORZvA4ktLSzIuCUtWVxGIuXigEwO5/ywWFMZ2QEGKWvkZG1zDMTag==}
    dev: true

  /@tsconfig/node14@1.0.3:
    resolution: {integrity: sha512-ysT8mhdixWK6Hw3i1V2AeRqZ5WfXg1G43mqoYlM2nc6388Fq5jcXyr5mRsqViLx/GJYdoL0bfXD8nmF+Zn/Iow==}
    dev: true

  /@tsconfig/node16@1.0.3:
    resolution: {integrity: sha512-yOlFc+7UtL/89t2ZhjPvvB/DeAr3r+Dq58IgzsFkOAvVC6NMJXmCGjbptdXdR9qsX7pKcTL+s87FtYREi2dEEQ==}
    dev: true

  /@types/chrome@0.0.268:
    resolution: {integrity: sha512-7N1QH9buudSJ7sI8Pe4mBHJr5oZ48s0hcanI9w3wgijAlv1OZNUZve9JR4x42dn5lJ5Sm87V1JNfnoh10EnQlA==}
    dependencies:
      '@types/filesystem': 0.0.32
      '@types/har-format': 1.2.10
    dev: true

  /@types/crypto-js@4.1.1:
    resolution: {integrity: sha512-BG7fQKZ689HIoc5h+6D2Dgq1fABRa0RbBWKBd9SP/MVRVXROflpm5fhwyATX5duFmbStzyzyycPB8qUYKDH3NA==}
    dev: true

  /@types/css.escape@1.5.0:
    resolution: {integrity: sha512-671nGwh8AQrhdjS584m9wypN0cJEzy7A97sReLuwypIXPiRqRcjKVnrO7Z72sS0QrwxlU7HraNgNITyr9u9Rpw==}
    dev: true

  /@types/eslint-scope@3.7.7:
    resolution: {integrity: sha512-MzMFlSLBqNF2gcHWO0G1vP/YQyfvrxZ0bF+u7mzUdZ1/xK4A4sru+nraZz5i3iEIk1l1uyicaDVTB4QbbEkAYg==}
    dependencies:
      '@types/eslint': 8.37.0
      '@types/estree': 1.0.6
    dev: true

  /@types/eslint@8.37.0:
    resolution: {integrity: sha512-Piet7dG2JBuDIfohBngQ3rCt7MgO9xCO4xIMKxBThCq5PNRB91IjlJ10eJVwfoNtvTErmxLzwBZ7rHZtbOMmFQ==}
    dependencies:
      '@types/estree': 1.0.6
      '@types/json-schema': 7.0.11
    dev: true

  /@types/estree@1.0.0:
    resolution: {integrity: sha512-WulqXMDUTYAXCjZnk6JtIHPigp55cVtDgDrO2gHRwhyJto21+1zbVCtOYB2L1F9w4qCQ0rOGWBnBe0FNTiEJIQ==}
    dev: true

  /@types/estree@1.0.6:
    resolution: {integrity: sha512-AYnb1nQyY49te+VRAVgmzfcgjYS91mY5P0TKUDCLEM+gNnA+3T6rWITXRLYCpahpqSQbN5cE+gHpnPyXjHWxcw==}
    dev: true

  /@types/filesystem@0.0.32:
    resolution: {integrity: sha512-Yuf4jR5YYMR2DVgwuCiP11s0xuVRyPKmz8vo6HBY3CGdeMj8af93CFZX+T82+VD1+UqHOxTq31lO7MI7lepBtQ==}
    dependencies:
      '@types/filewriter': 0.0.29
    dev: true

  /@types/filewriter@0.0.29:
    resolution: {integrity: sha512-BsPXH/irW0ht0Ji6iw/jJaK8Lj3FJemon2gvEqHKpCdDCeemHa+rI3WBGq5z7cDMZgoLjY40oninGxqk+8NzNQ==}
    dev: true

  /@types/fs-extra@11.0.4:
    resolution: {integrity: sha512-yTbItCNreRooED33qjunPthRcSjERP1r4MqCZc7wv0u2sUkzTFp45tgUfS5+r7FrZPdmCCNflLhVSP/o+SemsQ==}
    dependencies:
      '@types/jsonfile': 6.1.4
      '@types/node': 18.19.10
    dev: true

  /@types/glob@7.2.0:
    resolution: {integrity: sha512-ZUxbzKl0IfJILTS6t7ip5fQQM/J3TJYubDm3nMbgubNNYS62eXeUpoLUC8/7fJNiFYHTrGPQn7hspDUzIHX3UA==}
    dependencies:
      '@types/minimatch': 5.1.2
      '@types/node': 18.19.10
    dev: true

  /@types/har-format@1.2.10:
    resolution: {integrity: sha512-o0J30wqycjF5miWDKYKKzzOU1ZTLuA42HZ4HE7/zqTOc/jTLdQ5NhYWvsRQo45Nfi1KHoRdNhteSI4BAxTF1Pg==}
    dev: true

  /@types/html-minifier-terser@6.1.0:
    resolution: {integrity: sha512-oh/6byDPnL1zeNXFrDXFLyZjkr1MsBG667IM792caf1L2UPOOMf65NFzjUH/ltyfwjAGfs1rsX1eftK0jC/KIg==}
    dev: true

  /@types/json-schema@7.0.11:
    resolution: {integrity: sha512-wOuvG1SN4Us4rez+tylwwwCV1psiNVOkJeM3AUWUNWg/jDQY2+HE/444y5gc+jBmRqASOm2Oeh5c1axHobwRKQ==}
    dev: true

  /@types/json5@0.0.29:
    resolution: {integrity: sha512-dRLjCWHYg4oaA77cxO64oO+7JwCwnIzkZPdrrC71jQmQtlhM556pwKo5bUzqvZndkVbeFLIIi+9TC40JNF5hNQ==}
    dev: true

  /@types/jsonfile@6.1.4:
    resolution: {integrity: sha512-D5qGUYwjvnNNextdU59/+fI+spnwtTFmyQP0h+PfIOSkNfpU6AOICUOkm4i0OnSk+NyjdPJrxCDro0sJsWlRpQ==}
    dependencies:
      '@types/node': 18.19.10
    dev: true

  /@types/lodash-es@4.17.11:
    resolution: {integrity: sha512-eCw8FYAWHt2DDl77s+AMLLzPn310LKohruumpucZI4oOFJkIgnlaJcy23OKMJxx4r9PeTF13Gv6w+jqjWQaYUg==}
    dependencies:
      '@types/lodash': 4.14.201
    dev: true

  /@types/lodash@4.14.201:
    resolution: {integrity: sha512-y9euML0cim1JrykNxADLfaG0FgD1g/yTHwUs/Jg9ZIU7WKj2/4IW9Lbb1WZbvck78W/lfGXFfe+u2EGfIJXdLQ==}
    dev: true

  /@types/minimatch@5.1.2:
    resolution: {integrity: sha512-K0VQKziLUWkVKiRVrx4a40iPaxTUefQmjtkQofBkYRcoaaL/8rhwDWww9qWbrgicNOgnpIsMxyNIUM4+n6dUIA==}
    dev: true

  /@types/node-fetch@2.6.11:
    resolution: {integrity: sha512-24xFj9R5+rfQJLRyM56qh+wnVSYhyXC2tkoBndtY0U+vubqNsYXGjufB2nn8Q6gt0LrARwL6UBtMCSVCwl4B1g==}
    dependencies:
      '@types/node': 18.19.10
      form-data: 4.0.0
    dev: true

  /@types/node@18.19.10:
    resolution: {integrity: sha512-IZD8kAM02AW1HRDTPOlz3npFava678pr8Ie9Vp8uRhBROXAv8MXT2pCnGZZAKYdromsNQLHQcfWQ6EOatVLtqA==}
    dependencies:
      undici-types: 5.26.5
    dev: true

  /@types/node@22.10.2:
    resolution: {integrity: sha512-Xxr6BBRCAOQixvonOye19wnzyDiUtTeqldOOmj3CkeblonbccA12PFwlufvRdrpjXxqnmUaeiU5EOA+7s5diUQ==}
    dependencies:
      undici-types: 6.20.0
    dev: true

  /@types/prop-types@15.7.5:
    resolution: {integrity: sha512-JCB8C6SnDoQf0cNycqd/35A7MjcnK+ZTqE7judS6o7utxUCg6imJg3QK2qzHKszlTjcj2cn+NwMB2i96ubpj7w==}

  /@types/punycode@2.1.4:
    resolution: {integrity: sha512-trzh6NzBnq8yw5e35f8xe8VTYjqM3NE7bohBtvDVf/dtUer3zYTLK1Ka3DG3p7bdtoaOHZucma6FfVKlQ134pQ==}
    dev: true

  /@types/q@1.5.5:
    resolution: {integrity: sha512-L28j2FcJfSZOnL1WBjDYp2vUHCeIFlyYI/53EwD/rKUBQ7MtUUfbQWiyKJGpcnv4/WgrhWsFKrcPstcAt/J0tQ==}
    dev: true

  /@types/react-dom@17.0.25:
    resolution: {integrity: sha512-urx7A7UxkZQmThYA4So0NelOVjx3V4rNFVJwp0WZlbIK5eM4rNJDiN3R/E9ix0MBh6kAEojk/9YL+Te6D9zHNA==}
    dependencies:
      '@types/react': 17.0.83
    dev: true

  /@types/react-modal@3.16.3:
    resolution: {integrity: sha512-xXuGavyEGaFQDgBv4UVm8/ZsG+qxeQ7f77yNrW3n+1J6XAstUy5rYHeIHPh1KzsGc6IkCIdu6lQ2xWzu1jBTLg==}
    dependencies:
      '@types/react': 17.0.83
    dev: true

  /@types/react@17.0.83:
    resolution: {integrity: sha512-l0m4ArKJvmFtR4e8UmKrj1pB4tUgOhJITf+mADyF/p69Ts1YAR/E+G9XEM0mHXKVRa1dQNHseyyDNzeuAXfXQw==}
    dependencies:
      '@types/prop-types': 15.7.5
      '@types/scheduler': 0.16.3
      csstype: 3.1.2

  /@types/resize-observer-browser@0.1.7:
    resolution: {integrity: sha512-G9eN0Sn0ii9PWQ3Vl72jDPgeJwRWhv2Qk/nQkJuWmRmOB4HX3/BhD5SE1dZs/hzPZL/WKnvF0RHdTSG54QJFyg==}
    dev: false

  /@types/scheduler@0.16.3:
    resolution: {integrity: sha512-5cJ8CB4yAx7BH1oMvdU0Jh9lrEXyPkar6F9G/ERswkCuvP4KQZfZkSjcMbAICCpQTN4OuZn8tz0HiKv9TGZgrQ==}

  /@types/sinon-chrome@2.2.15:
    resolution: {integrity: sha512-HItds5xSIxvEZyGxCTlKgnL2hq84yvR5vS0rzEhcHZZldC9X+fdlvuxBTU4GmJIrgPPl9YEuUP/tcHDlnb12rQ==}
    dependencies:
      '@types/chrome': 0.0.268
      '@types/sinon': 17.0.3
    dev: true

  /@types/sinon@17.0.3:
    resolution: {integrity: sha512-j3uovdn8ewky9kRBG19bOwaZbexJu/XjtkHyjvUgt4xfPFz18dcORIMqnYh66Fx3Powhcr85NT5+er3+oViapw==}
    dependencies:
      '@types/sinonjs__fake-timers': 8.1.5
    dev: true

  /@types/sinonjs__fake-timers@8.1.5:
    resolution: {integrity: sha512-mQkU2jY8jJEF7YHjHvsQO8+3ughTL1mcnn96igfhONmR+fUPSKIkefQYpSe8bsly2Ep7oQbn/6VG5/9/0qcArQ==}
    dev: true

  /@types/source-list-map@0.1.2:
    resolution: {integrity: sha512-K5K+yml8LTo9bWJI/rECfIPrGgxdpeNbj+d53lwN4QjW1MCwlkhUms+gtdzigTeUyBr09+u8BwOIY3MXvHdcsA==}
    dev: true

  /@types/tapable@1.0.8:
    resolution: {integrity: sha512-ipixuVrh2OdNmauvtT51o3d8z12p6LtFW9in7U79der/kwejjdNchQC5UMn5u/KxNoM7VHHOs/l8KS8uHxhODQ==}
    dev: true

  /@types/ua-parser-js@0.7.37:
    resolution: {integrity: sha512-4sOxS3ZWXC0uHJLYcWAaLMxTvjRX3hT96eF4YWUh1ovTaenvibaZOE5uXtIp4mksKMLRwo7YDiCBCw6vBiUPVg==}
    dev: true

  /@types/uglify-js@3.17.1:
    resolution: {integrity: sha512-GkewRA4i5oXacU/n4MA9+bLgt5/L3F1mKrYvFGm7r2ouLXhRKjuWwo9XHNnbx6WF3vlGW21S3fCvgqxvxXXc5g==}
    dependencies:
      source-map: 0.6.1
    dev: true

  /@types/unzipper@0.10.10:
    resolution: {integrity: sha512-jKJdNxhmCHTZsaKW5x0qjn6rB+gHk0w5VFbEKsw84i+RJqXZyfTmGnpjDcKqzMpjz7VVLsUBMtO5T3mVidpt0g==}
    dependencies:
      '@types/node': 18.19.10
    dev: true

  /@types/webextension-polyfill@0.12.1:
    resolution: {integrity: sha512-xPTFWwQ8BxPevPF2IKsf4hpZNss4LxaOLZXypQH4E63BDLmcwX/RMGdI4tB4VO4Nb6xDBH3F/p4gz4wvof1o9w==}
    dev: true

  /@types/webpack-sources@3.2.0:
    resolution: {integrity: sha512-Ft7YH3lEVRQ6ls8k4Ff1oB4jN6oy/XmU6tQISKdhfh+1mR+viZFphS6WL0IrtDOzvefmJg5a0s7ZQoRXwqTEFg==}
    dependencies:
      '@types/node': 18.19.10
      '@types/source-list-map': 0.1.2
      source-map: 0.7.4
    dev: true

  /@types/webpack@4.41.33:
    resolution: {integrity: sha512-PPajH64Ft2vWevkerISMtnZ8rTs4YmRbs+23c402J0INmxDKCrhZNvwZYtzx96gY2wAtXdrK1BS2fiC8MlLr3g==}
    dependencies:
      '@types/node': 18.19.10
      '@types/tapable': 1.0.8
      '@types/uglify-js': 3.17.1
      '@types/webpack-sources': 3.2.0
      anymatch: 3.1.3
      source-map: 0.6.1
    dev: true

  /@types/zip-webpack-plugin@3.0.6:
    resolution: {integrity: sha512-TBaTxxBdA4prtSdKqZncXKnwy8F5dE4btFW3cLqPbhDoRA5fhAi8nJt2CxuMrpG1FtOTSDSoRAwualpfU/BMOw==}
    dependencies:
      '@types/webpack': 4.41.33
    dev: true

  /@typescript-eslint/eslint-plugin@7.18.0(@typescript-eslint/parser@7.18.0)(eslint@8.57.1)(typescript@5.6.3):
    resolution: {integrity: sha512-94EQTWZ40mzBc42ATNIBimBEDltSJ9RQHCC8vc/PDbxi4k8dVwUAv4o98dk50M1zB+JGFxp43FP7f8+FP8R6Sw==}
    engines: {node: ^18.18.0 || >=20.0.0}
    peerDependencies:
      '@typescript-eslint/parser': ^7.0.0
      eslint: ^8.56.0
      typescript: '*'
    peerDependenciesMeta:
      typescript:
        optional: true
    dependencies:
      '@eslint-community/regexpp': 4.12.1
      '@typescript-eslint/parser': 7.18.0(eslint@8.57.1)(typescript@5.6.3)
      '@typescript-eslint/scope-manager': 7.18.0
      '@typescript-eslint/type-utils': 7.18.0(eslint@8.57.1)(typescript@5.6.3)
      '@typescript-eslint/utils': 7.18.0(eslint@8.57.1)(typescript@5.6.3)
      '@typescript-eslint/visitor-keys': 7.18.0
      eslint: 8.57.1
      graphemer: 1.4.0
      ignore: 5.3.2
      natural-compare: 1.4.0
      ts-api-utils: 1.4.3(typescript@5.6.3)
      typescript: 5.6.3
    transitivePeerDependencies:
      - supports-color
    dev: true

  /@typescript-eslint/parser@7.18.0(eslint@8.57.1)(typescript@5.6.3):
    resolution: {integrity: sha512-4Z+L8I2OqhZV8qA132M4wNL30ypZGYOQVBfMgxDH/K5UX0PNqTu1c6za9ST5r9+tavvHiTWmBnKzpCJ/GlVFtg==}
    engines: {node: ^18.18.0 || >=20.0.0}
    peerDependencies:
      eslint: ^8.56.0
      typescript: '*'
    peerDependenciesMeta:
      typescript:
        optional: true
    dependencies:
      '@typescript-eslint/scope-manager': 7.18.0
      '@typescript-eslint/types': 7.18.0
      '@typescript-eslint/typescript-estree': 7.18.0(typescript@5.6.3)
      '@typescript-eslint/visitor-keys': 7.18.0
      debug: 4.3.7
      eslint: 8.57.1
      typescript: 5.6.3
    transitivePeerDependencies:
      - supports-color
    dev: true

  /@typescript-eslint/scope-manager@7.18.0:
    resolution: {integrity: sha512-jjhdIE/FPF2B7Z1uzc6i3oWKbGcHb87Qw7AWj6jmEqNOfDFbJWtjt/XfwCpvNkpGWlcJaog5vTR+VV8+w9JflA==}
    engines: {node: ^18.18.0 || >=20.0.0}
    dependencies:
      '@typescript-eslint/types': 7.18.0
      '@typescript-eslint/visitor-keys': 7.18.0
    dev: true

  /@typescript-eslint/type-utils@7.18.0(eslint@8.57.1)(typescript@5.6.3):
    resolution: {integrity: sha512-XL0FJXuCLaDuX2sYqZUUSOJ2sG5/i1AAze+axqmLnSkNEVMVYLF+cbwlB2w8D1tinFuSikHmFta+P+HOofrLeA==}
    engines: {node: ^18.18.0 || >=20.0.0}
    peerDependencies:
      eslint: ^8.56.0
      typescript: '*'
    peerDependenciesMeta:
      typescript:
        optional: true
    dependencies:
      '@typescript-eslint/typescript-estree': 7.18.0(typescript@5.6.3)
      '@typescript-eslint/utils': 7.18.0(eslint@8.57.1)(typescript@5.6.3)
      debug: 4.3.7
      eslint: 8.57.1
      ts-api-utils: 1.4.3(typescript@5.6.3)
      typescript: 5.6.3
    transitivePeerDependencies:
      - supports-color
    dev: true

  /@typescript-eslint/types@7.18.0:
    resolution: {integrity: sha512-iZqi+Ds1y4EDYUtlOOC+aUmxnE9xS/yCigkjA7XpTKV6nCBd3Hp/PRGGmdwnfkV2ThMyYldP1wRpm/id99spTQ==}
    engines: {node: ^18.18.0 || >=20.0.0}
    dev: true

  /@typescript-eslint/typescript-estree@7.18.0(typescript@5.6.3):
    resolution: {integrity: sha512-aP1v/BSPnnyhMHts8cf1qQ6Q1IFwwRvAQGRvBFkWlo3/lH29OXA3Pts+c10nxRxIBrDnoMqzhgdwVe5f2D6OzA==}
    engines: {node: ^18.18.0 || >=20.0.0}
    peerDependencies:
      typescript: '*'
    peerDependenciesMeta:
      typescript:
        optional: true
    dependencies:
      '@typescript-eslint/types': 7.18.0
      '@typescript-eslint/visitor-keys': 7.18.0
      debug: 4.3.7
      globby: 11.1.0
      is-glob: 4.0.3
      minimatch: 9.0.5
      semver: 7.6.3
      ts-api-utils: 1.4.3(typescript@5.6.3)
      typescript: 5.6.3
    transitivePeerDependencies:
      - supports-color
    dev: true

  /@typescript-eslint/utils@7.18.0(eslint@8.57.1)(typescript@5.6.3):
    resolution: {integrity: sha512-kK0/rNa2j74XuHVcoCZxdFBMF+aq/vH83CXAOHieC+2Gis4mF8jJXT5eAfyD3K0sAxtPuwxaIOIOvhwzVDt/kw==}
    engines: {node: ^18.18.0 || >=20.0.0}
    peerDependencies:
      eslint: ^8.56.0
    dependencies:
      '@eslint-community/eslint-utils': 4.4.0(eslint@8.57.1)
      '@typescript-eslint/scope-manager': 7.18.0
      '@typescript-eslint/types': 7.18.0
      '@typescript-eslint/typescript-estree': 7.18.0(typescript@5.6.3)
      eslint: 8.57.1
    transitivePeerDependencies:
      - supports-color
      - typescript
    dev: true

  /@typescript-eslint/visitor-keys@7.18.0:
    resolution: {integrity: sha512-cDF0/Gf81QpY3xYyJKDV14Zwdmid5+uuENhjH2EqFaF0ni+yAyq/LzMaIJdhNJXZI7uLzwIlA+V7oWoyn6Curg==}
    engines: {node: ^18.18.0 || >=20.0.0}
    dependencies:
      '@typescript-eslint/types': 7.18.0
      eslint-visitor-keys: 3.4.3
    dev: true

  /@ungap/structured-clone@1.2.1:
    resolution: {integrity: sha512-fEzPV3hSkSMltkw152tJKNARhOupqbH96MZWyRjNaYZOMIzbrTeQDG+MTc6Mr2pgzFQzFxAfmhGDNP5QK++2ZA==}
    dev: true

  /@vitest/expect@2.1.8:
    resolution: {integrity: sha512-8ytZ/fFHq2g4PJVAtDX57mayemKgDR6X3Oa2Foro+EygiOJHUXhCqBAAKQYYajZpFoIfvBCF1j6R6IYRSIUFuw==}
    dependencies:
      '@vitest/spy': 2.1.8
      '@vitest/utils': 2.1.8
      chai: 5.1.2
      tinyrainbow: 1.2.0
    dev: true

  /@vitest/mocker@2.1.8(vite@5.4.11):
    resolution: {integrity: sha512-7guJ/47I6uqfttp33mgo6ga5Gr1VnL58rcqYKyShoRK9ebu8T5Rs6HN3s1NABiBeVTdWNrwUMcHH54uXZBN4zA==}
    peerDependencies:
      msw: ^2.4.9
      vite: ^5.0.0
    peerDependenciesMeta:
      msw:
        optional: true
      vite:
        optional: true
    dependencies:
      '@vitest/spy': 2.1.8
      estree-walker: 3.0.3
      magic-string: 0.30.17
      vite: 5.4.11(@types/node@22.10.2)(terser@5.37.0)
    dev: true

  /@vitest/pretty-format@2.1.8:
    resolution: {integrity: sha512-9HiSZ9zpqNLKlbIDRWOnAWqgcA7xu+8YxXSekhr0Ykab7PAYFkhkwoqVArPOtJhPmYeE2YHgKZlj3CP36z2AJQ==}
    dependencies:
      tinyrainbow: 1.2.0
    dev: true

  /@vitest/runner@2.1.8:
    resolution: {integrity: sha512-17ub8vQstRnRlIU5k50bG+QOMLHRhYPAna5tw8tYbj+jzjcspnwnwtPtiOlkuKC4+ixDPTuLZiqiWWQ2PSXHVg==}
    dependencies:
      '@vitest/utils': 2.1.8
      pathe: 1.1.2
    dev: true

  /@vitest/snapshot@2.1.8:
    resolution: {integrity: sha512-20T7xRFbmnkfcmgVEz+z3AU/3b0cEzZOt/zmnvZEctg64/QZbSDJEVm9fLnnlSi74KibmRsO9/Qabi+t0vCRPg==}
    dependencies:
      '@vitest/pretty-format': 2.1.8
      magic-string: 0.30.17
      pathe: 1.1.2
    dev: true

  /@vitest/spy@2.1.8:
    resolution: {integrity: sha512-5swjf2q95gXeYPevtW0BLk6H8+bPlMb4Vw/9Em4hFxDcaOxS+e0LOX4yqNxoHzMR2akEB2xfpnWUzkZokmgWDg==}
    dependencies:
      tinyspy: 3.0.2
    dev: true

  /@vitest/utils@2.1.8:
    resolution: {integrity: sha512-dwSoui6djdwbfFmIgbIjX2ZhIoG7Ex/+xpxyiEgIGzjliY8xGkcpITKTlp6B4MgtGkF2ilvm97cPM96XZaAgcA==}
    dependencies:
      '@vitest/pretty-format': 2.1.8
      loupe: 3.1.2
      tinyrainbow: 1.2.0
    dev: true

  /@webassemblyjs/ast@1.14.1:
    resolution: {integrity: sha512-nuBEDgQfm1ccRp/8bCQrx1frohyufl4JlbMMZ4P1wpeOfDhF6FQkxZJ1b/e+PLwr6X1Nhw6OLme5usuBWYBvuQ==}
    dependencies:
      '@webassemblyjs/helper-numbers': 1.13.2
      '@webassemblyjs/helper-wasm-bytecode': 1.13.2
    dev: true

  /@webassemblyjs/floating-point-hex-parser@1.13.2:
    resolution: {integrity: sha512-6oXyTOzbKxGH4steLbLNOu71Oj+C8Lg34n6CqRvqfS2O71BxY6ByfMDRhBytzknj9yGUPVJ1qIKhRlAwO1AovA==}
    dev: true

  /@webassemblyjs/helper-api-error@1.13.2:
    resolution: {integrity: sha512-U56GMYxy4ZQCbDZd6JuvvNV/WFildOjsaWD3Tzzvmw/mas3cXzRJPMjP83JqEsgSbyrmaGjBfDtV7KDXV9UzFQ==}
    dev: true

  /@webassemblyjs/helper-buffer@1.14.1:
    resolution: {integrity: sha512-jyH7wtcHiKssDtFPRB+iQdxlDf96m0E39yb0k5uJVhFGleZFoNw1c4aeIcVUPPbXUVJ94wwnMOAqUHyzoEPVMA==}
    dev: true

  /@webassemblyjs/helper-numbers@1.13.2:
    resolution: {integrity: sha512-FE8aCmS5Q6eQYcV3gI35O4J789wlQA+7JrqTTpJqn5emA4U2hvwJmvFRC0HODS+3Ye6WioDklgd6scJ3+PLnEA==}
    dependencies:
      '@webassemblyjs/floating-point-hex-parser': 1.13.2
      '@webassemblyjs/helper-api-error': 1.13.2
      '@xtuc/long': 4.2.2
    dev: true

  /@webassemblyjs/helper-wasm-bytecode@1.13.2:
    resolution: {integrity: sha512-3QbLKy93F0EAIXLh0ogEVR6rOubA9AoZ+WRYhNbFyuB70j3dRdwH9g+qXhLAO0kiYGlg3TxDV+I4rQTr/YNXkA==}
    dev: true

  /@webassemblyjs/helper-wasm-section@1.14.1:
    resolution: {integrity: sha512-ds5mXEqTJ6oxRoqjhWDU83OgzAYjwsCV8Lo/N+oRsNDmx/ZDpqalmrtgOMkHwxsG0iI//3BwWAErYRHtgn0dZw==}
    dependencies:
      '@webassemblyjs/ast': 1.14.1
      '@webassemblyjs/helper-buffer': 1.14.1
      '@webassemblyjs/helper-wasm-bytecode': 1.13.2
      '@webassemblyjs/wasm-gen': 1.14.1
    dev: true

  /@webassemblyjs/ieee754@1.13.2:
    resolution: {integrity: sha512-4LtOzh58S/5lX4ITKxnAK2USuNEvpdVV9AlgGQb8rJDHaLeHciwG4zlGr0j/SNWlr7x3vO1lDEsuePvtcDNCkw==}
    dependencies:
      '@xtuc/ieee754': 1.2.0
    dev: true

  /@webassemblyjs/leb128@1.13.2:
    resolution: {integrity: sha512-Lde1oNoIdzVzdkNEAWZ1dZ5orIbff80YPdHx20mrHwHrVNNTjNr8E3xz9BdpcGqRQbAEa+fkrCb+fRFTl/6sQw==}
    dependencies:
      '@xtuc/long': 4.2.2
    dev: true

  /@webassemblyjs/utf8@1.13.2:
    resolution: {integrity: sha512-3NQWGjKTASY1xV5m7Hr0iPeXD9+RDobLll3T9d2AO+g3my8xy5peVyjSag4I50mR1bBSN/Ct12lo+R9tJk0NZQ==}
    dev: true

  /@webassemblyjs/wasm-edit@1.14.1:
    resolution: {integrity: sha512-RNJUIQH/J8iA/1NzlE4N7KtyZNHi3w7at7hDjvRNm5rcUXa00z1vRz3glZoULfJ5mpvYhLybmVcwcjGrC1pRrQ==}
    dependencies:
      '@webassemblyjs/ast': 1.14.1
      '@webassemblyjs/helper-buffer': 1.14.1
      '@webassemblyjs/helper-wasm-bytecode': 1.13.2
      '@webassemblyjs/helper-wasm-section': 1.14.1
      '@webassemblyjs/wasm-gen': 1.14.1
      '@webassemblyjs/wasm-opt': 1.14.1
      '@webassemblyjs/wasm-parser': 1.14.1
      '@webassemblyjs/wast-printer': 1.14.1
    dev: true

  /@webassemblyjs/wasm-gen@1.14.1:
    resolution: {integrity: sha512-AmomSIjP8ZbfGQhumkNvgC33AY7qtMCXnN6bL2u2Js4gVCg8fp735aEiMSBbDR7UQIj90n4wKAFUSEd0QN2Ukg==}
    dependencies:
      '@webassemblyjs/ast': 1.14.1
      '@webassemblyjs/helper-wasm-bytecode': 1.13.2
      '@webassemblyjs/ieee754': 1.13.2
      '@webassemblyjs/leb128': 1.13.2
      '@webassemblyjs/utf8': 1.13.2
    dev: true

  /@webassemblyjs/wasm-opt@1.14.1:
    resolution: {integrity: sha512-PTcKLUNvBqnY2U6E5bdOQcSM+oVP/PmrDY9NzowJjislEjwP/C4an2303MCVS2Mg9d3AJpIGdUFIQQWbPds0Sw==}
    dependencies:
      '@webassemblyjs/ast': 1.14.1
      '@webassemblyjs/helper-buffer': 1.14.1
      '@webassemblyjs/wasm-gen': 1.14.1
      '@webassemblyjs/wasm-parser': 1.14.1
    dev: true

  /@webassemblyjs/wasm-parser@1.14.1:
    resolution: {integrity: sha512-JLBl+KZ0R5qB7mCnud/yyX08jWFw5MsoalJ1pQ4EdFlgj9VdXKGuENGsiCIjegI1W7p91rUlcB/LB5yRJKNTcQ==}
    dependencies:
      '@webassemblyjs/ast': 1.14.1
      '@webassemblyjs/helper-api-error': 1.13.2
      '@webassemblyjs/helper-wasm-bytecode': 1.13.2
      '@webassemblyjs/ieee754': 1.13.2
      '@webassemblyjs/leb128': 1.13.2
      '@webassemblyjs/utf8': 1.13.2
    dev: true

  /@webassemblyjs/wast-printer@1.14.1:
    resolution: {integrity: sha512-kPSSXE6De1XOR820C90RIo2ogvZG+c3KiHzqUoO/F34Y2shGzesfqv7o57xrxovZJH/MetF5UjroJ/R/3isoiw==}
    dependencies:
      '@webassemblyjs/ast': 1.14.1
      '@xtuc/long': 4.2.2
    dev: true

  /@xstate/react@4.1.3(@types/react@17.0.83)(react@17.0.2)(xstate@5.19.0):
    resolution: {integrity: sha512-zhE+ZfrcCR87bu71Rkh5Z5ruZBivR/7uD/dkelzJqjQdI45IZc9DqTI8lL4Cg5+VN2p5k86KxDsusqW1kW11Tg==}
    peerDependencies:
      react: ^16.8.0 || ^17.0.0 || ^18.0.0
      xstate: ^5.18.2
    peerDependenciesMeta:
      xstate:
        optional: true
    dependencies:
      react: 17.0.2
      use-isomorphic-layout-effect: 1.1.2(@types/react@17.0.83)(react@17.0.2)
      use-sync-external-store: 1.2.0(react@17.0.2)
      xstate: 5.19.0
    transitivePeerDependencies:
      - '@types/react'
    dev: false

  /@xtuc/ieee754@1.2.0:
    resolution: {integrity: sha512-DX8nKgqcGwsc0eJSqYt5lwP4DH5FlHnmuWWBRy7X0NcaGR0ZtuyeESgMwTYVEtxmsNGY+qit4QYT/MIYTOTPeA==}
    dev: true

  /@xtuc/long@4.2.2:
    resolution: {integrity: sha512-NuHqBY1PB/D8xU6s/thBgOAiAP7HOYDQ32+BFZILJ8ivkUkAHQnWfn6WhL79Owj1qmUnoN/YPhktdIoucipkAQ==}
    dev: true

  /abab@2.0.6:
    resolution: {integrity: sha512-j2afSsaIENvHZN2B8GOpF566vZ5WVk5opAiMTvWgaQT8DkbOqsTfvNAvHoRGU2zzP8cPoqys+xHTRDWW8L+/BA==}
    deprecated: Use your platform's native atob() and btoa() methods instead
    dev: true

  /abbrev@1.1.1:
    resolution: {integrity: sha512-nne9/IiQ/hzIhY6pdDnbBtz7DjPTKrY00P/zvPSm5pOFkl6xuGrGnXn/VtTNNfNtAfZ9/1RtehkszU9qcTii0Q==}
    dev: false

  /abort-controller@3.0.0:
    resolution: {integrity: sha512-h8lQ8tacZYnR3vNQTgibj+tODHI5/+l06Au2Pcriv/Gmet0eaj4TwWH41sO9wnHDiQsEj19q0drzdWdeAHtweg==}
    engines: {node: '>=6.5'}
    dependencies:
      event-target-shim: 5.0.1
    dev: true

  /ace-builds@1.17.0:
    resolution: {integrity: sha512-pu5Rc7Y2Q7WEa8QQvMODxUEJX7GmGko/I8sKkv2lrMvMnHr6hZIIL1NX+Lxc6y3PLRsBJLgi+XTO+4SJItuZpg==}
    dev: false

  /acorn-jsx@5.3.2(acorn@8.12.1):
    resolution: {integrity: sha512-rq9s+JNhf0IChjtDXxllJ7g41oZk5SlXtp0LHwyA5cejwn7vKmKp4pPri6YEePv2PU65sAsegbXtIinmDFDXgQ==}
    peerDependencies:
      acorn: ^6.0.0 || ^7.0.0 || ^8.0.0
    dependencies:
      acorn: 8.12.1
    dev: true

  /acorn-walk@8.3.3:
    resolution: {integrity: sha512-MxXdReSRhGO7VlFe1bRG/oI7/mdLV9B9JJT0N8vZOhF7gFRR5l3M8W9G8JxmKV+JC5mGqJ0QvqfSOLsCPa4nUw==}
    engines: {node: '>=0.4.0'}
    dependencies:
      acorn: 8.12.1
    dev: true

  /acorn@8.12.1:
    resolution: {integrity: sha512-tcpGyI9zbizT9JbV6oYE477V6mTlXvvi0T0G3SNIYE2apm/G5huBa1+K89VGeovbg+jycCrfhl3ADxErOuO6Jg==}
    engines: {node: '>=0.4.0'}
    hasBin: true
    dev: true

  /acorn@8.14.0:
    resolution: {integrity: sha512-cl669nCJTZBsL97OF4kUQm5g5hC2uihk0NxY3WENAC0TYdILVkAyHymAntgxGkl7K+t0cXIrH5siy5S4XkFycA==}
    engines: {node: '>=0.4.0'}
    hasBin: true
    dev: true

  /agent-base@7.1.3:
    resolution: {integrity: sha512-jRR5wdylq8CkOe6hei19GGZnxM6rBGwFl3Bg0YItGDimvjGtAvdZk4Pu6Cl4u4Igsws4a1fd1Vq3ezrhn4KmFw==}
    engines: {node: '>= 14'}
    dev: true

  /agentkeepalive@4.5.0:
    resolution: {integrity: sha512-5GG/5IbQQpC9FpkRGsSvZI5QYeSCzlJHdpBQntCsuTOxhKD8lqKhrleg2Yi7yvMIf82Ycmmqln9U8V9qwEiJew==}
    engines: {node: '>= 8.0.0'}
    dependencies:
      humanize-ms: 1.2.1
    dev: true

  /aggregate-error@3.1.0:
    resolution: {integrity: sha512-4I7Td01quW/RpocfNayFdFVk1qSuoh0E7JrbRJ16nH01HhKFQ88INq9Sd+nd72zqRySlr9BmDA8xlEJ6vJMrYA==}
    engines: {node: '>=8'}
    dependencies:
      clean-stack: 2.2.0
      indent-string: 4.0.0
    dev: true

  /ajv-formats@2.1.1(ajv@8.12.0):
    resolution: {integrity: sha512-Wx0Kx52hxE7C18hkMEggYlEifqWZtYaRgouJor+WMdPnQyEK13vgEWyVNup7SoeeoLMsr4kf5h6dOW11I15MUA==}
    peerDependencies:
      ajv: ^8.0.0
    peerDependenciesMeta:
      ajv:
        optional: true
    dependencies:
      ajv: 8.12.0
    dev: true

  /ajv-keywords@3.5.2(ajv@6.12.6):
    resolution: {integrity: sha512-5p6WTN0DdTGVQk6VjcEju19IgaHudalcfabD7yhDGeA6bcQnmL+CpveLJq/3hvfwd1aof6L386Ougkx6RfyMIQ==}
    peerDependencies:
      ajv: ^6.9.1
    dependencies:
      ajv: 6.12.6
    dev: true

  /ajv-keywords@5.1.0(ajv@8.12.0):
    resolution: {integrity: sha512-YCS/JNFAUyr5vAuhk1DWm1CBxRHW9LbJ2ozWeemrIqpbsqKjHVxYPyi5GC0rjZIT5JxJ3virVTS8wk4i/Z+krw==}
    peerDependencies:
      ajv: ^8.8.2
    dependencies:
      ajv: 8.12.0
      fast-deep-equal: 3.1.3
    dev: true

  /ajv@6.12.6:
    resolution: {integrity: sha512-j3fVLgvTo527anyYyJOGTYJbG+vnnQYvE0m5mmkc1TK+nxAppkCLMIL0aZ4dblVCNoGShhm+kzE4ZUykBoMg4g==}
    dependencies:
      fast-deep-equal: 3.1.3
      fast-json-stable-stringify: 2.1.0
      json-schema-traverse: 0.4.1
      uri-js: 4.4.1
    dev: true

  /ajv@8.12.0:
    resolution: {integrity: sha512-sRu1kpcO9yLtYxBKvqfTeh9KzZEwO3STyX1HT+4CaDzC6HpTGYhIhPIzj9XuKU7KYDwnaeh5hcOwjy1QuJzBPA==}
    dependencies:
      fast-deep-equal: 3.1.3
      json-schema-traverse: 1.0.0
      require-from-string: 2.0.2
      uri-js: 4.4.1
    dev: true

  /ansi-escapes@4.3.2:
    resolution: {integrity: sha512-gKXj5ALrKWQLsYG9jlTRmR/xKluxHV+Z9QEwNIgCfM1/uwPMCuzVVnh5mwTd+OuBZcwSIMbqssNWRm1lE51QaQ==}
    engines: {node: '>=8'}
    dependencies:
      type-fest: 0.21.3
    dev: true

  /ansi-regex@5.0.1:
    resolution: {integrity: sha512-quJQXlTSUGL2LH9SUXo8VwsY4soanhgo6LNSm84E1LBcE8s3O0wpdiRzyR9z/ZZJMlMWv37qOOb9pdJlMUEKFQ==}
    engines: {node: '>=8'}
    dev: true

  /ansi-regex@6.0.1:
    resolution: {integrity: sha512-n5M855fKb2SsfMIiFFoVrABHJC8QtHwVx+mHWP3QcEqBHYienj5dHSgjbxtC0WEZXYt4wcD6zrQElDPhFuZgfA==}
    engines: {node: '>=12'}
    dev: true

  /ansi-styles@3.2.1:
    resolution: {integrity: sha512-VT0ZI6kZRdTh8YyJw3SMbYm/u+NqfsAxEpWO0Pf9sq8/e94WxxOpPKx9FR1FlyCtOVDNOQ+8ntlqFxiRc+r5qA==}
    engines: {node: '>=4'}
    dependencies:
      color-convert: 1.9.3
    dev: true

  /ansi-styles@4.3.0:
    resolution: {integrity: sha512-zbB9rCJAT1rbjiVDb2hqKFHNYLxgtk8NURxZ3IZwD3F6NtxbXZQCnnSi1Lkx+IDohdPlFp222wVALIheZJQSEg==}
    engines: {node: '>=8'}
    dependencies:
      color-convert: 2.0.1
    dev: true

  /ansi-styles@6.2.1:
    resolution: {integrity: sha512-bN798gFfQX+viw3R7yrGWRqnrN2oRkEkUjjl4JNn4E8GxxbjtG3FbrEIIY3l8/hrwUwIeCZvi4QuOTP4MErVug==}
    engines: {node: '>=12'}
    dev: true

  /anymatch@3.1.3:
    resolution: {integrity: sha512-KMReFUr0B4t+D+OBkjR3KYqvocp2XaSzO55UcB6mgQMd3KbcE+mWTyvVV7D/zsdEbNnV6acZUutkiHQXvTr1Rw==}
    engines: {node: '>= 8'}
    dependencies:
      normalize-path: 3.0.0
      picomatch: 2.3.1
    dev: true

  /archiver-utils@2.1.0:
    resolution: {integrity: sha512-bEL/yUb/fNNiNTuUz979Z0Yg5L+LzLxGJz8x79lYmR54fmTIb6ob/hNQgkQnIUDWIFjZVQwl9Xs356I6BAMHfw==}
    engines: {node: '>= 6'}
    dependencies:
      glob: 7.2.3
      graceful-fs: 4.2.11
      lazystream: 1.0.1
      lodash.defaults: 4.2.0
      lodash.difference: 4.5.0
      lodash.flatten: 4.4.0
      lodash.isplainobject: 4.0.6
      lodash.union: 4.6.0
      normalize-path: 3.0.0
      readable-stream: 2.3.8
    dev: true

  /archiver@3.1.1:
    resolution: {integrity: sha512-5Hxxcig7gw5Jod/8Gq0OneVgLYET+oNHcxgWItq4TbhOzRLKNAFUb9edAftiMKXvXfCB0vbGrJdZDNq0dWMsxg==}
    engines: {node: '>= 6'}
    dependencies:
      archiver-utils: 2.1.0
      async: 2.6.4
      buffer-crc32: 0.2.13
      glob: 7.2.3
      readable-stream: 3.6.2
      tar-stream: 2.2.0
      zip-stream: 2.1.3
    dev: true

  /are-docs-informative@0.0.2:
    resolution: {integrity: sha512-ixiS0nLNNG5jNQzgZJNoUpBKdo9yTYZMGJ+QgT2jmjR7G7+QHRCc4v6LQ3NgE7EBJq+o0ams3waJwkrlBom8Ig==}
    engines: {node: '>=14'}
    dev: true

  /arg@4.1.3:
    resolution: {integrity: sha512-58S9QDqG0Xx27YwPSt9fJxivjYl432YCwfDMfZ+71RAqUrZef7LrKQZ3LHLOwCS4FLNBplP533Zx895SeOCHvA==}
    dev: true

  /argparse@1.0.10:
    resolution: {integrity: sha512-o5Roy6tNG4SL/FOkCAN6RzjiakZS25RLYFrcMttJqbdd8BWrnA+fGz57iN5Pb06pvBGvl5gQ0B48dJlslXvoTg==}
    dependencies:
      sprintf-js: 1.0.3

  /argparse@2.0.1:
    resolution: {integrity: sha512-8+9WqebbFzpX9OR+Wa6O29asIogeRMzcGtAINdpMHHyAg10f05aSFVBbcEqGf/PXw1EjAZ+q2/bEBg3DvurK3Q==}
    dev: true

  /aria-query@5.1.3:
    resolution: {integrity: sha512-R5iJ5lkuHybztUfuOAznmboyjWq8O6sqNqtK7CLOqdydi54VNbORp49mb14KbWgG1QD3JFO9hJdZ+y4KutfdOQ==}
    dependencies:
      deep-equal: 2.2.0
    dev: true

  /array-buffer-byte-length@1.0.0:
    resolution: {integrity: sha512-LPuwb2P+NrQw3XhxGc36+XSvuBPopovXYTR9Ew++Du9Yb/bx5AzBfrIsBoj0EZUifjQU+sHL21sseZ3jerWO/A==}
    dependencies:
      call-bind: 1.0.2
      is-array-buffer: 3.0.2
    dev: true

  /array-from@2.1.1:
    resolution: {integrity: sha512-GQTc6Uupx1FCavi5mPzBvVT7nEOeWMmUA9P95wpfpW1XwMSKs+KaymD5C2Up7KAUKg/mYwbsUYzdZWcoajlNZg==}
    dev: true

  /array-includes@3.1.6:
    resolution: {integrity: sha512-sgTbLvL6cNnw24FnbaDyjmvddQ2ML8arZsgaJhoABMoplz/4QRhtrYS+alr1BUM1Bwp6dhx8vVCBSLG+StwOFw==}
    engines: {node: '>= 0.4'}
    dependencies:
      call-bind: 1.0.2
      define-properties: 1.2.0
      es-abstract: 1.21.2
      get-intrinsic: 1.2.0
      is-string: 1.0.7
    dev: true

  /array-union@1.0.2:
    resolution: {integrity: sha512-Dxr6QJj/RdU/hCaBjOfxW+q6lyuVE6JFWIrAUpuOOhoJJoQ99cUn3igRaHVB5P9WrgFVN0FfArM3x0cueOU8ng==}
    engines: {node: '>=0.10.0'}
    dependencies:
      array-uniq: 1.0.3
    dev: true

  /array-union@2.1.0:
    resolution: {integrity: sha512-HGyxoOTYUyCM6stUe6EJgnd4EoewAI7zMdfqO+kGjnlZmBDz/cR5pf8r/cR4Wq60sL/p0IkcjUEEPwS3GFrIyw==}
    engines: {node: '>=8'}
    dev: true

  /array-uniq@1.0.3:
    resolution: {integrity: sha512-MNha4BWQ6JbwhFhj03YK552f7cb3AzoE8SzeljgChvL1dl3IcvggXVz1DilzySZkCja+CXuZbdW7yATchWn8/Q==}
    engines: {node: '>=0.10.0'}
    dev: true

  /array.prototype.flat@1.3.1:
    resolution: {integrity: sha512-roTU0KWIOmJ4DRLmwKd19Otg0/mT3qPNt0Qb3GWW8iObuZXxrjB/pzn0R3hqpRSWg4HCwqx+0vwOnWnvlOyeIA==}
    engines: {node: '>= 0.4'}
    dependencies:
      call-bind: 1.0.2
      define-properties: 1.2.0
      es-abstract: 1.21.2
      es-shim-unscopables: 1.0.0
    dev: true

  /array.prototype.flatmap@1.3.1:
    resolution: {integrity: sha512-8UGn9O1FDVvMNB0UlLv4voxRMze7+FpHyF5mSMRjWHUMlpoDViniy05870VlxhfgTnLbpuwTzvD76MTtWxB/mQ==}
    engines: {node: '>= 0.4'}
    dependencies:
      call-bind: 1.0.2
      define-properties: 1.2.0
      es-abstract: 1.21.2
      es-shim-unscopables: 1.0.0
    dev: true

  /array.prototype.reduce@1.0.5:
    resolution: {integrity: sha512-kDdugMl7id9COE8R7MHF5jWk7Dqt/fs4Pv+JXoICnYwqpjjjbUurz6w5fT5IG6brLdJhv6/VoHB0H7oyIBXd+Q==}
    engines: {node: '>= 0.4'}
    dependencies:
      call-bind: 1.0.2
      define-properties: 1.2.0
      es-abstract: 1.21.2
      es-array-method-boxes-properly: 1.0.0
      is-string: 1.0.7
    dev: true

  /array.prototype.tosorted@1.1.1:
    resolution: {integrity: sha512-pZYPXPRl2PqWcsUs6LOMn+1f1532nEoPTYowBtqLwAW+W8vSVhkIGnmOX1t/UQjD6YGI0vcD2B1U7ZFGQH9jnQ==}
    dependencies:
      call-bind: 1.0.2
      define-properties: 1.2.0
      es-abstract: 1.21.2
      es-shim-unscopables: 1.0.0
      get-intrinsic: 1.2.0
    dev: true

  /asn1.js@5.4.1:
    resolution: {integrity: sha512-+I//4cYPccV8LdmBLiX8CYvf9Sp3vQsrqu2QNXRcrbiWvcx/UdlFiqUJJzxRQxgsZmvhXhn4cSKeSmoFjVdupA==}
    dependencies:
      bn.js: 4.12.0
      inherits: 2.0.4
      minimalistic-assert: 1.0.1
      safer-buffer: 2.1.2
    dev: false

  /asn1@0.2.6:
    resolution: {integrity: sha512-ix/FxPn0MDjeyJ7i/yoHGFt/EX6LyNbxSEhPPXODPL+KB0VPk86UYfL0lMdy+KCnv+fmvIzySwaK5COwqVbWTQ==}
    dependencies:
      safer-buffer: 2.1.2
    dev: true

  /assertion-error@2.0.1:
    resolution: {integrity: sha512-Izi8RQcffqCeNVgFigKli1ssklIbpHnCYc6AknXGYoB6grJqyeby7jv12JUQgmTAnIDnbck1uxksT4dzN3PWBA==}
    engines: {node: '>=12'}
    dev: true

  /ast-types-flow@0.0.7:
    resolution: {integrity: sha512-eBvWn1lvIApYMhzQMsu9ciLfkBY499mFZlNqG+/9WR7PVlroQw0vG30cOQQbaKz3sCEc44TAOu2ykzqXSNnwag==}
    dev: true

  /astral-regex@2.0.0:
    resolution: {integrity: sha512-Z7tMw1ytTXt5jqMcOP+OQteU1VuNK9Y02uuJtKQ1Sv69jXQKKg5cibLwGJow8yzZP+eAc18EmLGPal0bp36rvQ==}
    engines: {node: '>=8'}
    dev: true

  /async@2.6.4:
    resolution: {integrity: sha512-mzo5dfJYwAn29PeiJ0zvwTo04zj8HDJj0Mn8TD7sno7q12prdbnasKJHhkm2c1LgrhlJ0teaea8860oxi51mGA==}
    dependencies:
      lodash: 4.17.21
    dev: true

  /asynckit@0.4.0:
    resolution: {integrity: sha512-Oei9OH4tRh0YqU3GxhX79dM/mwVgvbZJaSNaRk+bshkj0S5cfHcgYakreBjrHwatXKbz+IoIdYLxrKim2MjW0Q==}

  /autoprefixer@10.4.20(postcss@8.4.49):
    resolution: {integrity: sha512-XY25y5xSv/wEoqzDyXXME4AFfkZI0P23z6Fs3YgymDnKJkCGOnkL0iTxCa85UTqaSgfcqyf3UA6+c7wUvx/16g==}
    engines: {node: ^10 || ^12 || >=14}
    hasBin: true
    peerDependencies:
      postcss: ^8.1.0
    dependencies:
      browserslist: 4.24.3
      caniuse-lite: 1.0.30001689
      fraction.js: 4.3.7
      normalize-range: 0.1.2
      picocolors: 1.1.1
      postcss: 8.4.49
      postcss-value-parser: 4.2.0
    dev: true

  /available-typed-arrays@1.0.5:
    resolution: {integrity: sha512-DMD0KiN46eipeziST1LPP/STfDU0sufISXmjSgvVsoU2tqxctQeASejWcfNtxYKqETM1UxQ8sp2OrSBWpHY6sw==}
    engines: {node: '>= 0.4'}
    dev: true

  /axe-core@4.6.3:
    resolution: {integrity: sha512-/BQzOX780JhsxDnPpH4ZiyrJAzcd8AfzFPkv+89veFSr1rcMjuq2JDCwypKaPeB6ljHp9KjXhPpjgCvQlWYuqg==}
    engines: {node: '>=4'}
    dev: true

  /axios@1.6.2:
    resolution: {integrity: sha512-7i24Ri4pmDRfJTR7LDBhsOTtcm+9kjX5WiY1X3wIisx6G9So3pfMkEiU7emUBe46oceVImccTEM3k6C5dbVW8A==}
    dependencies:
      follow-redirects: 1.15.3
      form-data: 4.0.0
      proxy-from-env: 1.1.0
    transitivePeerDependencies:
      - debug

  /axobject-query@3.1.1:
    resolution: {integrity: sha512-goKlv8DZrK9hUh975fnHzhNIO4jUnFCfv/dszV5VwUGDFjI6vQ2VwoyjYjYNEbBE8AH87TduWP5uyDR1D+Iteg==}
    dependencies:
      deep-equal: 2.2.0
    dev: true

  /balanced-match@1.0.2:
    resolution: {integrity: sha512-3oSeUO0TMV67hN1AmbXsK4yaqU7tjiHlbxRDZOpH0KW9+CeX4bRAaX0Anxt0tx2MrpRpWwQaPwIlISEJhYU5Pw==}

  /base-64@0.1.0:
    resolution: {integrity: sha512-Y5gU45svrR5tI2Vt/X9GPd3L0HNIKzGu202EjxrXMpuc2V2CiKgemAbUUsqYmZJvPtCXoUKjNZwBJzsNScUbXA==}
    dev: true

  /base64-js@1.5.1:
    resolution: {integrity: sha512-AKpaYlHn8t4SVbOHCy+b5+KKgvR4vrsD8vbvrbiQJps7fKDTkjkDry6ji0rUJjC0kzbNePLwzxq8iypo41qeWA==}
    dev: true

  /big.js@5.2.2:
    resolution: {integrity: sha512-vyL2OymJxmarO8gxMr0mhChsO9QGwhynfuu4+MHTAW6czfq9humCB7rKpUjDd9YUiDPU4mzpyupFSvOClAwbmQ==}
    dev: true

  /bl@4.1.0:
    resolution: {integrity: sha512-1W07cM9gS6DcLperZfFSj+bWLtaPGSOHWhPiGzXmvVJbRLdG82sH/Kn8EtW1VqWVA54AKf2h5k5BbnIbwF3h6w==}
    dependencies:
      buffer: 5.7.1
      inherits: 2.0.4
      readable-stream: 3.6.2
    dev: true

  /bluebird@3.7.2:
    resolution: {integrity: sha512-XpNj6GDQzdfW+r2Wnn7xiSAd7TM3jzkxGXBGTtWKuSXv1xUV+azxAm8jdWZN06QTQk+2N2XB9jRDkvbmQmcRtg==}
    dev: true

  /bn.js@4.12.0:
    resolution: {integrity: sha512-c98Bf3tPniI+scsdk237ku1Dc3ujXQTSgyiPUDEOe7tRkhrqridvh8klBv0HCEso1OLOYcHuCv/cS6DNxKH+ZA==}
    dev: false

  /bn.js@5.2.1:
    resolution: {integrity: sha512-eXRvHzWyYPBuB4NBy0cmYQjGitUrtqwbvlzP3G6VFnNRbsZQIxQ10PbKKHt8gZ/HW/D/747aDl+QkDqg3KQLMQ==}
    dev: false

  /boolbase@1.0.0:
    resolution: {integrity: sha512-JZOSA7Mo9sNGB8+UjSgzdLtokWAky1zbztM3WRLCbZ70/3cTANmQmOdR7y2g+J0e2WXywy1yS468tY+IruqEww==}
    dev: true

  /bowser@2.11.0:
    resolution: {integrity: sha512-AlcaJBi/pqqJBIQ8U9Mcpc9i8Aqxn88Skv5d+xBX006BY5u8N3mGLHa5Lgppa7L/HfwgwLgZ6NYs+Ag6uUmJRA==}
    dev: false

  /brace-expansion@1.1.11:
    resolution: {integrity: sha512-iCuPHDFgrHX7H2vEI/5xpz07zSHB00TpugqhmYtVmMO6518mCuRMoOYFldEBl0g187ufozdaHgWKcYFb61qGiA==}
    dependencies:
      balanced-match: 1.0.2
      concat-map: 0.0.1
    dev: true

  /brace-expansion@2.0.1:
    resolution: {integrity: sha512-XnAIvQ8eM+kC6aULx6wuQiwVsnzsi9d3WxzV3FpWTGA19F621kwdbsAcFKXgKUHZWsy+mY6iL1sHTxWEFCytDA==}
    dependencies:
      balanced-match: 1.0.2

  /braces@3.0.2:
    resolution: {integrity: sha512-b8um+L1RzM3WDSzvhm6gIz1yfTbBt6YTlcEKAvsmqCZZFw46z626lVj9j1yEPW33H5H+lBQpZMP1k8l+78Ha0A==}
    engines: {node: '>=8'}
    dependencies:
      fill-range: 7.0.1
    dev: true

  /brorand@1.1.0:
    resolution: {integrity: sha512-cKV8tMCEpQs4hK/ik71d6LrPOnpkpGBR0wzxqr68g2m/LB2GxVYQroAjMJZRVM1Y4BCjCKc3vAamxSzOY2RP+w==}
    dev: false

  /browserify-aes@1.2.0:
    resolution: {integrity: sha512-+7CHXqGuspUn/Sl5aO7Ea0xWGAtETPXNSAjHo48JfLdPWcMng33Xe4znFvQweqc/uzk5zSOI3H52CYnjCfb5hA==}
    dependencies:
      buffer-xor: 1.0.3
      cipher-base: 1.0.4
      create-hash: 1.2.0
      evp_bytestokey: 1.0.3
      inherits: 2.0.4
      safe-buffer: 5.2.1
    dev: false

  /browserify-cipher@1.0.1:
    resolution: {integrity: sha512-sPhkz0ARKbf4rRQt2hTpAHqn47X3llLkUGn+xEJzLjwY8LRs2p0v7ljvI5EyoRO/mexrNunNECisZs+gw2zz1w==}
    dependencies:
      browserify-aes: 1.2.0
      browserify-des: 1.0.2
      evp_bytestokey: 1.0.3
    dev: false

  /browserify-des@1.0.2:
    resolution: {integrity: sha512-BioO1xf3hFwz4kc6iBhI3ieDFompMhrMlnDFC4/0/vd5MokpuAc3R+LYbwTA9A5Yc9pq9UYPqffKpW2ObuwX5A==}
    dependencies:
      cipher-base: 1.0.4
      des.js: 1.0.1
      inherits: 2.0.4
      safe-buffer: 5.2.1
    dev: false

  /browserify-rsa@4.1.0:
    resolution: {integrity: sha512-AdEER0Hkspgno2aR97SAf6vi0y0k8NuOpGnVH3O99rcA5Q6sh8QxcngtHuJ6uXwnfAXNM4Gn1Gb7/MV1+Ymbog==}
    dependencies:
      bn.js: 5.2.1
      randombytes: 2.1.0
    dev: false

  /browserify-sign@4.2.1:
    resolution: {integrity: sha512-/vrA5fguVAKKAVTNJjgSm1tRQDHUU6DbwO9IROu/0WAzC8PKhucDSh18J0RMvVeHAn5puMd+QHC2erPRNf8lmg==}
    dependencies:
      bn.js: 5.2.1
      browserify-rsa: 4.1.0
      create-hash: 1.2.0
      create-hmac: 1.1.7
      elliptic: 6.5.4
      inherits: 2.0.4
      parse-asn1: 5.1.6
      readable-stream: 3.6.2
      safe-buffer: 5.2.1
    dev: false

  /browserslist@4.24.3:
    resolution: {integrity: sha512-1CPmv8iobE2fyRMV97dAcMVegvvWKxmq94hkLiAkUGwKVTyDLw33K+ZxiFrREKmmps4rIw6grcCFCnTMSZ/YiA==}
    engines: {node: ^6 || ^7 || ^8 || ^9 || ^10 || ^11 || ^12 || >=13.7}
    hasBin: true
    dependencies:
      caniuse-lite: 1.0.30001689
      electron-to-chromium: 1.5.73
      node-releases: 2.0.19
      update-browserslist-db: 1.1.1(browserslist@4.24.3)
    dev: true

  /buffer-crc32@0.2.13:
    resolution: {integrity: sha512-VO9Ht/+p3SN7SKWqcrgEzjGbRSJYTx+Q1pTQC0wrWqHx0vpJraQ6GtHx8tvcg1rlK1byhU5gccxgOgj7B0TDkQ==}
    dev: true

  /buffer-from@1.1.2:
    resolution: {integrity: sha512-E+XQCRwSbaaiChtv6k6Dwgc+bx+Bs6vuKJHHl5kox/BaKbhiXzqQOwK4cO22yElGp2OCmjwVhT3HmxgyPGnJfQ==}
    dev: true

  /buffer-xor@1.0.3:
    resolution: {integrity: sha512-571s0T7nZWK6vB67HI5dyUF7wXiNcfaPPPTl6zYCNApANjIvYJTg7hlud/+cJpdAhS7dVzqMLmfhfHR3rAcOjQ==}
    dev: false

  /buffer@5.7.1:
    resolution: {integrity: sha512-EHcyIPBQ4BSGlvjB16k5KgAJ27CIsHY/2JBmCRReo48y9rQ3MaUzWX3KVlBa4U7MyX02HdVj0K7C3WaB3ju7FQ==}
    dependencies:
      base64-js: 1.5.1
      ieee754: 1.2.1
    dev: true

  /c3@0.4.15:
    resolution: {integrity: sha512-DRlEmSC/slaHfMg+agLYBfCkLV7ShZtJKJDrtZ10fyfXNy0bGTUygf7eOcFDmrbxAjYPajvEwfTXRqEcfC9WGw==}
    dependencies:
      d3: 3.5.17
    dev: false

  /cac@6.7.14:
    resolution: {integrity: sha512-b6Ilus+c3RrdDk+JhLKUAQfzzgLEPy6wcXqS7f/xe1EETvsDP6GORG7SFuOs6cID5YkqchW/LXZbX5bc8j7ZcQ==}
    engines: {node: '>=8'}
    dev: true

  /call-bind@1.0.2:
    resolution: {integrity: sha512-7O+FbCihrB5WGbFYesctwmTKae6rOiIzmz1icreWJ+0aA7LJfuqhEso2T9ncpcFtzMQtzXf2QGGueWJGTYsqrA==}
    dependencies:
      function-bind: 1.1.1
      get-intrinsic: 1.2.0
    dev: true

  /callsites@3.1.0:
    resolution: {integrity: sha512-P8BjAsXvZS+VIDUI11hHCQEv74YT67YUi5JJFNWIqL235sBmjX4+qx9Muvls5ivyNENctx46xQLQ3aTuE7ssaQ==}
    engines: {node: '>=6'}
    dev: true

  /camel-case@4.1.2:
    resolution: {integrity: sha512-gxGWBrTT1JuMx6R+o5PTXMmUnhnVzLQ9SNutD4YqKtI6ap897t3tKECYla6gCWEkplXnlNybEkZg9GEGxKFCgw==}
    dependencies:
      pascal-case: 3.1.2
      tslib: 2.7.0
    dev: true

  /camelcase-keys@7.0.2:
    resolution: {integrity: sha512-Rjs1H+A9R+Ig+4E/9oyB66UC5Mj9Xq3N//vcLf2WzgdTi/3gUu3Z9KoqmlrEG4VuuLK8wJHofxzdQXz/knhiYg==}
    engines: {node: '>=12'}
    dependencies:
      camelcase: 6.3.0
      map-obj: 4.3.0
      quick-lru: 5.1.1
      type-fest: 1.4.0
    dev: false

  /camelcase@6.3.0:
    resolution: {integrity: sha512-Gmy6FhYlCY7uOElZUSbxo2UCDH8owEk996gkbrpsgGtrJLM3J7jGxl9Ic7Qwwj4ivOE5AWZWRMecDdF7hqGjFA==}
    engines: {node: '>=10'}
    dev: false

  /caniuse-lite@1.0.30001689:
    resolution: {integrity: sha512-CmeR2VBycfa+5/jOfnp/NpWPGd06nf1XYiefUvhXFfZE4GkRc9jv+eGPS4nT558WS/8lYCzV8SlANCIPvbWP1g==}
    dev: true

  /chai@5.1.2:
    resolution: {integrity: sha512-aGtmf24DW6MLHHG5gCx4zaI3uBq3KRtxeVs0DjFH6Z0rDNbsvTxFASFvdj79pxjxZ8/5u3PIiN3IwEIQkiiuPw==}
    engines: {node: '>=12'}
    dependencies:
      assertion-error: 2.0.1
      check-error: 2.1.1
      deep-eql: 5.0.2
      loupe: 3.1.2
      pathval: 2.0.0
    dev: true

  /chalk@2.4.2:
    resolution: {integrity: sha512-Mti+f9lpJNcwF4tWV8/OrTTtF1gZi+f8FqlyAdouralcFWFQWF2+NgCHShjkCb+IFBLq9buZwE1xckQU4peSuQ==}
    engines: {node: '>=4'}
    dependencies:
      ansi-styles: 3.2.1
      escape-string-regexp: 1.0.5
      supports-color: 5.5.0
    dev: true

  /chalk@4.1.2:
    resolution: {integrity: sha512-oKnbhFyRIXpUuez8iBMmyEa4nbj4IOQyuhc/wy9kY7/WVPcwIO9VA668Pu8RkO7+0G76SLROeyw9CpQ061i4mA==}
    engines: {node: '>=10'}
    dependencies:
      ansi-styles: 4.3.0
      supports-color: 7.2.0
    dev: true

  /chalk@5.2.0:
    resolution: {integrity: sha512-ree3Gqw/nazQAPuJJEy+avdl7QfZMcUvmHIKgEZkGL+xOBzRvup5Hxo6LHuMceSxOabuJLJm5Yp/92R9eMmMvA==}
    engines: {node: ^12.17.0 || ^14.13 || >=16.0.0}
    dev: true

  /charenc@0.0.2:
    resolution: {integrity: sha512-yrLQ/yVUFXkzg7EDQsPieE/53+0RlaWTs+wBrvW36cyilJ2SaDWfl4Yj7MtLTXleV9uEKefbAGUPv2/iWSooRA==}
    dev: true

  /check-error@2.1.1:
    resolution: {integrity: sha512-OAlb+T7V4Op9OwdkjmguYRqncdlx5JiofwOAUkmTF+jNdHwzTaTs4sRAGpzLF3oOz5xAyDGrPgeIDFQmDOTiJw==}
    engines: {node: '>= 16'}
    dev: true

  /chrome-trace-event@1.0.3:
    resolution: {integrity: sha512-p3KULyQg4S7NIHixdwbGX+nFHkoBiA4YQmyWtjb8XngSKV124nJmRysgAeujbUVb15vh+RvFUfCPqU7rXk+hZg==}
    engines: {node: '>=6.0'}
    dev: true

  /chrome-types@0.1.325:
    resolution: {integrity: sha512-ZBYwAoUa/piEK3RSFuN21PP0gXmtlkTfaq1UdowkRQTmoNT4w31MbmwckVYnyrUV36YCGAtpLFqVphIQtBqYFQ==}
    dev: false

  /cidr-regex@3.1.1:
    resolution: {integrity: sha512-RBqYd32aDwbCMFJRL6wHOlDNYJsPNTt8vC82ErHF5vKt8QQzxm1FrkW8s/R5pVrXMf17sba09Uoy91PKiddAsw==}
    engines: {node: '>=10'}
    dependencies:
      ip-regex: 4.3.0
    dev: false

  /cidr-regex@4.0.3:
    resolution: {integrity: sha512-HOwDIy/rhKeMf6uOzxtv7FAbrz8zPjmVKfSpM+U7/bNBXC5rtOyr758jxcptiSx6ZZn5LOhPJT5WWxPAGDV8dw==}
    engines: {node: '>=14'}
    dependencies:
      ip-regex: 5.0.0
    dev: false

  /cidr-tools@6.4.2:
    resolution: {integrity: sha512-KZC8t2ipCqU2M+ISmTxRDGu9bku5MRU3V1cWyGEFJTZEzRhGvBJvVsbpZO5UAu12fExRFihtYGXAlgFFpmK9jw==}
    engines: {node: '>=16'}
    dependencies:
      cidr-regex: 4.0.3
      ip-bigint: 7.3.0
      ip-regex: 5.0.0
      string-natural-compare: 3.0.1
    dev: false

  /cipher-base@1.0.4:
    resolution: {integrity: sha512-Kkht5ye6ZGmwv40uUDZztayT2ThLQGfnj/T71N/XzeZeo3nf8foyW7zGTsPYkEya3m5f3cAypH+qe7YOrM1U2Q==}
    dependencies:
      inherits: 2.0.4
      safe-buffer: 5.2.1
    dev: false

  /classnames@2.3.2:
    resolution: {integrity: sha512-CSbhY4cFEJRe6/GQzIk5qXZ4Jeg5pcsP7b5peFSDpffpe1cqjASH/n9UTjBwOp6XpMSTwQ8Za2K5V02ueA7Tmw==}
    dev: false

  /clean-css@5.3.2:
    resolution: {integrity: sha512-JVJbM+f3d3Q704rF4bqQ5UUyTtuJ0JRKNbTKVEeujCCBoMdkEi+V+e8oktO9qGQNSvHrFTM6JZRXrUvGR1czww==}
    engines: {node: '>= 10.0'}
    dependencies:
      source-map: 0.6.1
    dev: true

  /clean-stack@2.2.0:
    resolution: {integrity: sha512-4diC9HaTE+KRAMWhDhrGOECgWZxoevMc5TlkObMqNSsVU62PYzXZ/SMTjzyGAFF1YusgxGcSWTEXBhp0CPwQ1A==}
    engines: {node: '>=6'}
    dev: true

  /clean-webpack-plugin@4.0.0(webpack@5.97.1):
    resolution: {integrity: sha512-WuWE1nyTNAyW5T7oNyys2EN0cfP2fdRxhxnIQWiAp0bMabPdHhoGxM8A6YL2GhqwgrPnnaemVE7nv5XJ2Fhh2w==}
    engines: {node: '>=10.0.0'}
    peerDependencies:
      webpack: '>=4.0.0 <6.0.0'
    dependencies:
      del: 4.1.1
      webpack: 5.97.1(@swc/core@1.9.3)
    dev: true

  /cli-cursor@3.1.0:
    resolution: {integrity: sha512-I/zHAwsKf9FqGoXM4WWRACob9+SNukZTd94DWF57E4toouRulbCxcUh6RKUEOQlYTHJnzkPMySvPNaaSLNfLZw==}
    engines: {node: '>=8'}
    dependencies:
      restore-cursor: 3.1.0
    dev: true

  /cli-truncate@2.1.0:
    resolution: {integrity: sha512-n8fOixwDD6b/ObinzTrp1ZKFzbgvKZvuz/TvejnLn1aQfC6r52XEx85FmuC+3HI+JM7coBRXUvNqEU2PHVrHpg==}
    engines: {node: '>=8'}
    dependencies:
      slice-ansi: 3.0.0
      string-width: 4.2.3
    dev: true

  /cli-truncate@3.1.0:
    resolution: {integrity: sha512-wfOBkjXteqSnI59oPcJkcPl/ZmwvMMOj340qUIY1SKZCv0B9Cf4D4fAucRkIKQmsIuYK3x1rrgU7MeGRruiuiA==}
    engines: {node: ^12.20.0 || ^14.13.1 || >=16.0.0}
    dependencies:
      slice-ansi: 5.0.0
      string-width: 5.1.2
    dev: true

  /clone-deep@4.0.1:
    resolution: {integrity: sha512-neHB9xuzh/wk0dIHweyAXv2aPGZIVk3pLMe+/RNzINf17fe0OG96QroktYAUm7SM1PBnzTabaLboqqxDyMU+SQ==}
    engines: {node: '>=6'}
    dependencies:
      is-plain-object: 2.0.4
      kind-of: 6.0.3
      shallow-clone: 3.0.1

  /coa@2.0.2:
    resolution: {integrity: sha512-q5/jG+YQnSy4nRTV4F7lPepBJZ8qBNJJDBuJdoejDyLXgmL7IEo+Le2JDZudFTFt7mrCqIRaSjws4ygRCTCAXA==}
    engines: {node: '>= 4.0'}
    dependencies:
      '@types/q': 1.5.5
      chalk: 2.4.2
      q: 1.5.1
    dev: true

  /color-convert@1.9.3:
    resolution: {integrity: sha512-QfAUtd+vFdAtFQcC8CCyYt1fYWxSqAiK2cSD6zDB8N3cpsEBAvRxp9zOGg6G/SHHJYAT88/az/IuDGALsNVbGg==}
    dependencies:
      color-name: 1.1.3
    dev: true

  /color-convert@2.0.1:
    resolution: {integrity: sha512-RRECPsj7iu/xb5oKYcsFHSppFNnsj/52OVTRKb4zP5onXwVF3zVmmToNcOfGC+CRDpfK/U584fMg38ZHCaElKQ==}
    engines: {node: '>=7.0.0'}
    dependencies:
      color-name: 1.1.4
    dev: true

  /color-name@1.1.3:
    resolution: {integrity: sha512-72fSenhMw2HZMTVHeCA9KCmpEIbzWiQsjN+BHcBbS9vr1mtt+vJjPdksIBNUmKAW8TFUDPJK5SUU3QhE9NEXDw==}
    dev: true

  /color-name@1.1.4:
    resolution: {integrity: sha512-dOy+3AuW3a2wNbZHIuMZpTcgjGuLU/uBL/ubcZF9OXbDo8ff4O8yVp5Bf0efS8uEoYo5q4Fx7dY9OgQGXgAsQA==}
    dev: true

  /colorette@2.0.19:
    resolution: {integrity: sha512-3tlv/dIP7FWvj3BsbHrGLJ6l/oKh1O3TcgBqMn+yyCagOxc23fyzDS6HypQbgxWbkpDnf52p1LuR4eWDQ/K9WQ==}
    dev: true

  /combined-stream@1.0.8:
    resolution: {integrity: sha512-FQN4MRfuJeHf7cBbBMJFXhKSDq+2kAArBlmRBvcvFE5BB1HZKXtSFASDhdlz9zOYwxh8lDdnvmMOe/+5cdoEdg==}
    engines: {node: '>= 0.8'}
    dependencies:
      delayed-stream: 1.0.0

  /commander@10.0.0:
    resolution: {integrity: sha512-zS5PnTI22FIRM6ylNW8G4Ap0IEOyk62fhLSD0+uHRT9McRCLGpkVNvao4bjimpK/GShynyQkFFxHhwMcETmduA==}
    engines: {node: '>=14'}
    dev: true

  /commander@11.0.0:
    resolution: {integrity: sha512-9HMlXtt/BNoYr8ooyjjNRdIilOTkVJXB+GhxMTtOKwk0R4j4lS4NpjuqmRxroBfnfTSHQIHQB7wryHhXarNjmQ==}
    engines: {node: '>=16'}
    dev: false

  /commander@11.1.0:
    resolution: {integrity: sha512-yPVavfyCcRhmorC7rWlkHn15b4wDVgVmBA7kV4QVBsF7kv/9TKJAbAXVTxvTnwP8HHKjRCJDClKbciiYS7p0DQ==}
    engines: {node: '>=16'}
    dev: false

  /commander@12.1.0:
    resolution: {integrity: sha512-Vw8qHK3bZM9y/P10u3Vib8o/DdkvA2OtPtZvD871QKjy74Wj1WSKFILMPRPSdUSx5RFK1arlJzEtA4PkFgnbuA==}
    engines: {node: '>=18'}
    dev: true

  /commander@2.20.3:
    resolution: {integrity: sha512-GpVkmM8vF2vQUkj2LvZmD35JxeJOLCwJ9cUkugyk2nuhbv3+mJvpLYYt+0+USMxE+oj+ey/lJEnhZw75x/OMcQ==}

  /commander@7.2.0:
    resolution: {integrity: sha512-QrWXB+ZQSVPmIWIhtEO9H+gwHaMGYiF5ChvoJ+K9ZGHG/sVsa6yiesAD1GC/x46sET00Xlwo1u49RVVVzvcSkw==}
    engines: {node: '>= 10'}
    dev: true

  /commander@8.3.0:
    resolution: {integrity: sha512-OkTL9umf+He2DZkUq8f8J9of7yL6RJKI24dVITBmNfZBmri9zYZQrKkuXiKhyfPSu8tUhnVBB1iKXevvnlR4Ww==}
    engines: {node: '>= 12'}
    dev: true

  /commander@9.4.1:
    resolution: {integrity: sha512-5EEkTNyHNGFPD2H+c/dXXfQZYa/scCKasxWcXJaWnNJ99pnQN9Vnmqow+p+PlFPE63Q6mThaZws1T+HxfpgtPw==}
    engines: {node: ^12.20.0 || >=14}
    dev: false

  /comment-parser@1.4.1:
    resolution: {integrity: sha512-buhp5kePrmda3vhc5B9t7pUQXAb2Tnd0qgpkIhPhkHXxJpiPJ11H0ZEU0oBpJ2QztSbzG/ZxMj/CHsYJqRHmyg==}
    engines: {node: '>= 12.0.0'}
    dev: true

  /compress-commons@2.1.1:
    resolution: {integrity: sha512-eVw6n7CnEMFzc3duyFVrQEuY1BlHR3rYsSztyG32ibGMW722i3C6IizEGMFmfMU+A+fALvBIwxN3czffTcdA+Q==}
    engines: {node: '>= 6'}
    dependencies:
      buffer-crc32: 0.2.13
      crc32-stream: 3.0.1
      normalize-path: 3.0.0
      readable-stream: 2.3.8
    dev: true

  /concat-map@0.0.1:
    resolution: {integrity: sha512-/Srv4dswyQNBfohGpz9o6Yb3Gz3SrUDqBH5rTuhGR7ahtlbYKnVxw2bCFMRljaA7EXHaXZ8wsHdodFvbkhKmqg==}
    dev: true

  /config-chain@1.1.13:
    resolution: {integrity: sha512-qj+f8APARXHrM0hraqXYb2/bOVSV4PvJQlNZ/DVj0QrmNM2q2euizkeuVckQ57J+W0mRH6Hvi+k50M4Jul2VRQ==}
    dependencies:
      ini: 1.3.8
      proto-list: 1.2.4
    dev: false

  /confusing-browser-globals@1.0.11:
    resolution: {integrity: sha512-JsPKdmh8ZkmnHxDk55FZ1TqVLvEQTvoByJZRN9jzI0UjxK/QgAmsphz7PGtqgPieQZ/CQcHWXCR7ATDNhGe+YA==}
    dev: true

  /copy-webpack-plugin@12.0.2(webpack@5.97.1):
    resolution: {integrity: sha512-SNwdBeHyII+rWvee/bTnAYyO8vfVdcSTud4EIb6jcZ8inLeWucJE0DnxXQBjlQ5zlteuuvooGQy3LIyGxhvlOA==}
    engines: {node: '>= 18.12.0'}
    peerDependencies:
      webpack: ^5.1.0
    dependencies:
      fast-glob: 3.3.2
      glob-parent: 6.0.2
      globby: 14.0.2
      normalize-path: 3.0.0
      schema-utils: 4.2.0
      serialize-javascript: 6.0.2
      webpack: 5.97.1(@swc/core@1.9.3)
    dev: true

  /core-js-pure@3.37.1:
    resolution: {integrity: sha512-J/r5JTHSmzTxbiYYrzXg9w1VpqrYt+gexenBE9pugeyhwPZTAEJddyiReJWsLO6uNQ8xJZFbod6XC7KKwatCiA==}
    requiresBuild: true
    dev: false

  /core-js@3.40.0:
    resolution: {integrity: sha512-7vsMc/Lty6AGnn7uFpYT56QesI5D2Y/UkgKounk87OP9Z2H9Z8kj6jzcSGAxFmUtDOS0ntK6lbQz+Nsa0Jj6mQ==}
    requiresBuild: true
    dev: false

  /core-util-is@1.0.3:
    resolution: {integrity: sha512-ZQBvi1DcpJ4GDqanjucZ2Hj3wEO5pZDS89BWbkcrvdxksJorwUDDZamX9ldFkp9aw2lmBDLgkObEA4DWNJ9FYQ==}
    dev: true

  /cosmiconfig@9.0.0(typescript@5.6.3):
    resolution: {integrity: sha512-itvL5h8RETACmOTFc4UfIyB2RfEHi71Ax6E/PivVxq9NseKbOWpeyHEOIbmAw1rs8Ak0VursQNww7lf7YtUwzg==}
    engines: {node: '>=14'}
    peerDependencies:
      typescript: '>=4.9.5'
    peerDependenciesMeta:
      typescript:
        optional: true
    dependencies:
      env-paths: 2.2.1
      import-fresh: 3.3.0
      js-yaml: 4.1.0
      parse-json: 5.2.0
      typescript: 5.6.3
    dev: true

  /crc32-stream@3.0.1:
    resolution: {integrity: sha512-mctvpXlbzsvK+6z8kJwSJ5crm7yBwrQMTybJzMw1O4lLGJqjlDCXY2Zw7KheiA6XBEcBmfLx1D88mjRGVJtY9w==}
    engines: {node: '>= 6.9.0'}
    dependencies:
      crc: 3.8.0
      readable-stream: 3.6.2
    dev: true

  /crc@3.8.0:
    resolution: {integrity: sha512-iX3mfgcTMIq3ZKLIsVFAbv7+Mc10kxabAGQb8HvjA1o3T1PIYprbakQ65d3I+2HGHt6nSKkM9PYjgoJO2KcFBQ==}
    dependencies:
      buffer: 5.7.1
    dev: true

  /create-ecdh@4.0.4:
    resolution: {integrity: sha512-mf+TCx8wWc9VpuxfP2ht0iSISLZnt0JgWlrOKZiNqyUZWnjIaCIVNQArMHnCZKfEYRg6IM7A+NeJoN8gf/Ws0A==}
    dependencies:
      bn.js: 4.12.0
      elliptic: 6.5.4
    dev: false

  /create-hash@1.2.0:
    resolution: {integrity: sha512-z00bCGNHDG8mHAkP7CtT1qVu+bFQUPjYq/4Iv3C3kWjTFV10zIjfSoeqXo9Asws8gwSHDGj/hl2u4OGIjapeCg==}
    dependencies:
      cipher-base: 1.0.4
      inherits: 2.0.4
      md5.js: 1.3.5
      ripemd160: 2.0.2
      sha.js: 2.4.11
    dev: false

  /create-hmac@1.1.7:
    resolution: {integrity: sha512-MJG9liiZ+ogc4TzUwuvbER1JRdgvUFSB5+VR/g5h82fGaIRWMWddtKBHi7/sVhfjQZ6SehlyhvQYrcYkaUIpLg==}
    dependencies:
      cipher-base: 1.0.4
      create-hash: 1.2.0
      inherits: 2.0.4
      ripemd160: 2.0.2
      safe-buffer: 5.2.1
      sha.js: 2.4.11
    dev: false

  /create-require@1.1.1:
    resolution: {integrity: sha512-dcKFX3jn0MpIaXjisoRvexIJVEKzaq7z2rZKxf+MSr9TkdmHmsU4m2lcLojrj/FHl8mk5VxMmYA+ftRkP/3oKQ==}
    dev: true

  /cross-env@7.0.3:
    resolution: {integrity: sha512-+/HKd6EgcQCJGh2PSjZuUitQBQynKor4wrFbRg4DtAgS1aWO+gU52xpH7M9ScGgXSYmAVS9bIJ8EzuaGw0oNAw==}
    engines: {node: '>=10.14', npm: '>=6', yarn: '>=1'}
    hasBin: true
    dependencies:
      cross-spawn: 7.0.3
    dev: true

  /cross-spawn@7.0.3:
    resolution: {integrity: sha512-iRDPJKUPVEND7dHPO8rkbOnPpyDygcDFtWjpeWNCgy8WP2rXcxXL8TskReQl6OrB2G7+UJrags1q15Fudc7G6w==}
    engines: {node: '>= 8'}
    dependencies:
      path-key: 3.1.1
      shebang-command: 2.0.0
      which: 2.0.2
    dev: true

  /crx@5.0.1:
    resolution: {integrity: sha512-n/PzBx/fR1+xZCiJBats9y5zw/a+YBcoJ0ABnUaY56xb1RpXuFhsiCMpNY6WjVtylLzhUUXSWsbitesVg7v2vg==}
    engines: {node: '>=10'}
    hasBin: true
    dependencies:
      archiver: 3.1.1
      commander: 2.20.3
      node-rsa: 1.1.1
      pbf: 3.2.1
    dev: true

  /crypt@0.0.2:
    resolution: {integrity: sha512-mCxBlsHFYh9C+HVpiEacem8FEBnMXgU9gy4zmNC+SXAZNB/1idgp/aulFJ4FgCi7GPEVbfyng092GqL2k2rmow==}
    dev: true

  /crypto-browserify@3.12.0:
    resolution: {integrity: sha512-fz4spIh+znjO2VjL+IdhEpRJ3YN6sMzITSBijk6FK2UvTqruSQW+/cCZTSNsMiZNvUeq0CqurF+dAbyiGOY6Wg==}
    dependencies:
      browserify-cipher: 1.0.1
      browserify-sign: 4.2.1
      create-ecdh: 4.0.4
      create-hash: 1.2.0
      create-hmac: 1.1.7
      diffie-hellman: 5.0.3
      inherits: 2.0.4
      pbkdf2: 3.1.2
      public-encrypt: 4.0.3
      randombytes: 2.1.0
      randomfill: 1.0.4
    dev: false

  /crypto-js@4.2.0:
    resolution: {integrity: sha512-KALDyEYgpY+Rlob/iriUtjV6d5Eq+Y191A5g4UqLAi8CyGP9N1+FdVbkc1SxKc2r4YAYqG8JzO2KGL+AizD70Q==}
    dev: false

  /css-blank-pseudo@7.0.1(postcss@8.4.49):
    resolution: {integrity: sha512-jf+twWGDf6LDoXDUode+nc7ZlrqfaNphrBIBrcmeP3D8yw1uPaix1gCC8LUQUGQ6CycuK2opkbFFWFuq/a94ag==}
    engines: {node: '>=18'}
    peerDependencies:
      postcss: ^8.4
    dependencies:
      postcss: 8.4.49
      postcss-selector-parser: 7.0.0
    dev: true

  /css-has-pseudo@7.0.2(postcss@8.4.49):
    resolution: {integrity: sha512-nzol/h+E0bId46Kn2dQH5VElaknX2Sr0hFuB/1EomdC7j+OISt2ZzK7EHX9DZDY53WbIVAR7FYKSO2XnSf07MQ==}
    engines: {node: '>=18'}
    peerDependencies:
      postcss: ^8.4
    dependencies:
      '@csstools/selector-specificity': 5.0.0(postcss-selector-parser@7.0.0)
      postcss: 8.4.49
      postcss-selector-parser: 7.0.0
      postcss-value-parser: 4.2.0
    dev: true

  /css-loader@6.7.3(webpack@5.97.1):
    resolution: {integrity: sha512-qhOH1KlBMnZP8FzRO6YCH9UHXQhVMcEGLyNdb7Hv2cpcmJbW0YrddO+tG1ab5nT41KpHIYGsbeHqxB9xPu1pKQ==}
    engines: {node: '>= 12.13.0'}
    peerDependencies:
      webpack: ^5.0.0
    dependencies:
      icss-utils: 5.1.0(postcss@8.4.49)
      postcss: 8.4.49
      postcss-modules-extract-imports: 3.0.0(postcss@8.4.49)
      postcss-modules-local-by-default: 4.0.0(postcss@8.4.49)
      postcss-modules-scope: 3.0.0(postcss@8.4.49)
      postcss-modules-values: 4.0.0(postcss@8.4.49)
      postcss-value-parser: 4.2.0
      semver: 7.6.3
      webpack: 5.97.1(@swc/core@1.9.3)
    dev: true

  /css-prefers-color-scheme@10.0.0(postcss@8.4.49):
    resolution: {integrity: sha512-VCtXZAWivRglTZditUfB4StnsWr6YVZ2PRtuxQLKTNRdtAf8tpzaVPE9zXIF3VaSc7O70iK/j1+NXxyQCqdPjQ==}
    engines: {node: '>=18'}
    peerDependencies:
      postcss: ^8.4
    dependencies:
      postcss: 8.4.49
    dev: true

  /css-select-base-adapter@0.1.1:
    resolution: {integrity: sha512-jQVeeRG70QI08vSTwf1jHxp74JoZsr2XSgETae8/xC8ovSnL2WF87GTLO86Sbwdt2lK4Umg4HnnwMO4YF3Ce7w==}
    dev: true

  /css-select@2.1.0:
    resolution: {integrity: sha512-Dqk7LQKpwLoH3VovzZnkzegqNSuAziQyNZUcrdDM401iY+R5NkGBXGmtO05/yaXQziALuPogeG0b7UAgjnTJTQ==}
    dependencies:
      boolbase: 1.0.0
      css-what: 3.4.2
      domutils: 1.7.0
      nth-check: 1.0.2
    dev: true

  /css-select@4.3.0:
    resolution: {integrity: sha512-wPpOYtnsVontu2mODhA19JrqWxNsfdatRKd64kmpRbQgh1KtItko5sTnEpPdpSaJszTOhEMlF/RPz28qj4HqhQ==}
    dependencies:
      boolbase: 1.0.0
      css-what: 6.1.0
      domhandler: 4.3.1
      domutils: 2.8.0
      nth-check: 2.1.1
    dev: true

  /css-tree@1.0.0-alpha.37:
    resolution: {integrity: sha512-DMxWJg0rnz7UgxKT0Q1HU/L9BeJI0M6ksor0OgqOnF+aRCDWg/N2641HmVyU9KVIu0OVVWOb2IpC9A+BJRnejg==}
    engines: {node: '>=8.0.0'}
    dependencies:
      mdn-data: 2.0.4
      source-map: 0.6.1
    dev: true

  /css-tree@1.1.3:
    resolution: {integrity: sha512-tRpdppF7TRazZrjJ6v3stzv93qxRcSsFmW6cX0Zm2NVKpxE1WV1HblnghVv9TreireHkqI/VDEsfolRF1p6y7Q==}
    engines: {node: '>=8.0.0'}
    dependencies:
      mdn-data: 2.0.14
      source-map: 0.6.1
    dev: true

  /css-what@3.4.2:
    resolution: {integrity: sha512-ACUm3L0/jiZTqfzRM3Hi9Q8eZqd6IK37mMWPLz9PJxkLWllYeRf+EHUSHYEtFop2Eqytaq1FizFVh7XfBnXCDQ==}
    engines: {node: '>= 6'}
    dev: true

  /css-what@6.1.0:
    resolution: {integrity: sha512-HTUrgRJ7r4dsZKU6GjmpfRK1O76h97Z8MfS1G0FozR+oF2kG6Vfe8JE6zwrkbxigziPHinCJ+gCPjA9EaBDtRw==}
    engines: {node: '>= 6'}
    dev: true

  /css.escape@1.5.1:
    resolution: {integrity: sha512-YUifsXXuknHlUsmlgyY0PKzgPOr7/FjCePfHNt0jxm83wHZi44VDMQ7/fGNkjY3/jV1MC+1CmZbaHzugyeRtpg==}
    dev: true

  /cssdb@8.2.3:
    resolution: {integrity: sha512-9BDG5XmJrJQQnJ51VFxXCAtpZ5ebDlAREmO8sxMOVU0aSxN/gocbctjIG5LMh3WBUq+xTlb/jw2LoljBEqraTA==}
    dev: true

  /cssesc@3.0.0:
    resolution: {integrity: sha512-/Tb/JcjK111nNScGob5MNtsntNM1aCNUDipB/TkwZFhyDrrE47SOx/18wF2bbjgc3ZzCSKW1T5nt5EbFoAz/Vg==}
    engines: {node: '>=4'}
    hasBin: true
    dev: true

  /csso@4.2.0:
    resolution: {integrity: sha512-wvlcdIbf6pwKEk7vHj8/Bkc0B4ylXZruLvOgs9doS5eOsOpuodOV2zJChSpkp+pRpYQLQMeF04nr3Z68Sta9jA==}
    engines: {node: '>=8.0.0'}
    dependencies:
      css-tree: 1.1.3
    dev: true

  /cssstyle@4.1.0:
    resolution: {integrity: sha512-h66W1URKpBS5YMI/V8PyXvTMFT8SupJ1IzoIV8IeBC/ji8WVmrO8dGlTi+2dh6whmdk6BiKJLD/ZBkhWbcg6nA==}
    engines: {node: '>=18'}
    dependencies:
      rrweb-cssom: 0.7.1
    dev: true

  /csstype@3.1.2:
    resolution: {integrity: sha512-I7K1Uu0MBPzaFKg4nI5Q7Vs2t+3gWWW648spaF+Rg7pI9ds18Ugn+lvg4SHczUdKlHI5LWBXyqfS8+DufyBsgQ==}

  /d3@3.5.17:
    resolution: {integrity: sha512-yFk/2idb8OHPKkbAL8QaOaqENNoMhIaSHZerk3oQsECwkObkCpJyjYwCe+OHiq6UEdhe1m8ZGARRRO3ljFjlKg==}
    dev: false

  /damerau-levenshtein@1.0.8:
    resolution: {integrity: sha512-sdQSFB7+llfUcQHUQO3+B8ERRj0Oa4w9POWMI/puGtuf7gFywGmkaLCElnudfTiKZV+NvHqL0ifzdrI8Ro7ESA==}
    dev: true

  /data-urls@5.0.0:
    resolution: {integrity: sha512-ZYP5VBHshaDAiVZxjbRVcFJpc+4xGgT0bK3vzy1HLN8jTO975HEbuYzZJcHoQEY5K1a0z8YayJkyVETa08eNTg==}
    engines: {node: '>=18'}
    dependencies:
      whatwg-mimetype: 4.0.0
      whatwg-url: 14.1.0
    dev: true

  /date-fns@2.29.3:
    resolution: {integrity: sha512-dDCnyH2WnnKusqvZZ6+jA1O51Ibt8ZMRNkDZdyAyK4YfbDwa/cEmuztzG5pk6hqlp9aSBPYcjOlktquahGwGeA==}
    engines: {node: '>=0.11'}
    dev: false

  /debounce@1.2.1:
    resolution: {integrity: sha512-XRRe6Glud4rd/ZGQfiV1ruXSfbvfJedlV9Y6zOlP+2K04vBYiJEte6stfFkCP03aMnY5tsipamumUjL14fofug==}
    dev: true

  /debug@3.2.7:
    resolution: {integrity: sha512-CFjzYYAi4ThfiQvizrFQevTTXHtnCqWfe7x1AhgEscTz6ZbLbfoLRLPugTQyBth6f8ZERVUSyWHFD/7Wu4t1XQ==}
    peerDependencies:
      supports-color: '*'
    peerDependenciesMeta:
      supports-color:
        optional: true
    dependencies:
      ms: 2.1.3
    dev: true

  /debug@4.3.7:
    resolution: {integrity: sha512-Er2nc/H7RrMXZBFCEim6TCmMk02Z8vLC2Rbi1KEBggpo0fS6l0S1nnapwmIi3yW/+GOJap1Krg4w0Hg80oCqgQ==}
    engines: {node: '>=6.0'}
    peerDependencies:
      supports-color: '*'
    peerDependenciesMeta:
      supports-color:
        optional: true
    dependencies:
      ms: 2.1.3
    dev: true

  /decimal.js@10.4.3:
    resolution: {integrity: sha512-VBBaLc1MgL5XpzgIP7ny5Z6Nx3UrRkIViUkPUdtl9aya5amy3De1gsUUSB1g3+3sExYNjCAsAznmukyxCb1GRA==}
    dev: true

  /deep-eql@5.0.2:
    resolution: {integrity: sha512-h5k/5U50IJJFpzfL6nO9jaaumfjO/f2NjK/oYB2Djzm4p9L+3T9qWpZqZ2hAbLPuuYq9wrU08WQyBTL5GbPk5Q==}
    engines: {node: '>=6'}
    dev: true

  /deep-equal@2.2.0:
    resolution: {integrity: sha512-RdpzE0Hv4lhowpIUKKMJfeH6C1pXdtT1/it80ubgWqwI3qpuxUBpC1S4hnHg+zjnuOoDkzUtUCEEkG+XG5l3Mw==}
    dependencies:
      call-bind: 1.0.2
      es-get-iterator: 1.1.3
      get-intrinsic: 1.2.0
      is-arguments: 1.1.1
      is-array-buffer: 3.0.2
      is-date-object: 1.0.5
      is-regex: 1.1.4
      is-shared-array-buffer: 1.0.2
      isarray: 2.0.5
      object-is: 1.1.5
      object-keys: 1.1.1
      object.assign: 4.1.4
      regexp.prototype.flags: 1.4.3
      side-channel: 1.0.4
      which-boxed-primitive: 1.0.2
      which-collection: 1.0.1
      which-typed-array: 1.1.11
    dev: true

  /deep-is@0.1.4:
    resolution: {integrity: sha512-oIPzksmTg4/MriiaYGO+okXDT7ztn/w3Eptv/+gSIdMdKsJo0u4CfYNFJPy+4SKMuCqGw2wxnA+URMg3t8a/bQ==}
    dev: true

  /define-lazy-prop@2.0.0:
    resolution: {integrity: sha512-Ds09qNh8yw3khSjiJjiUInaGX9xlqZDY7JVryGxdxV7NPeuqQfplOpQ66yJFZut3jLa5zOwkXw1g9EI2uKh4Og==}
    engines: {node: '>=8'}
    dev: true

  /define-properties@1.2.0:
    resolution: {integrity: sha512-xvqAVKGfT1+UAvPwKTVw/njhdQ8ZhXK4lI0bCIuCMrp2up9nPnaDftrLtmpTazqd1o+UY4zgzU+avtMbDP+ldA==}
    engines: {node: '>= 0.4'}
    dependencies:
      has-property-descriptors: 1.0.0
      object-keys: 1.1.1
    dev: true

  /del@4.1.1:
    resolution: {integrity: sha512-QwGuEUouP2kVwQenAsOof5Fv8K9t3D8Ca8NxcXKrIpEHjTXK5J2nXLdP+ALI1cgv8wj7KuwBhTwBkOZSJKM5XQ==}
    engines: {node: '>=6'}
    dependencies:
      '@types/glob': 7.2.0
      globby: 6.1.0
      is-path-cwd: 2.2.0
      is-path-in-cwd: 2.1.0
      p-map: 2.1.0
      pify: 4.0.1
      rimraf: 2.7.1
    dev: true

  /delayed-stream@1.0.0:
    resolution: {integrity: sha512-ZySD7Nf91aLB0RxL4KGrKHBXl7Eds1DAmEdcoVawXnLD7SDhpNgtuII2aAkg7a7QS41jxPSZ17p4VdGnMHk3MQ==}
    engines: {node: '>=0.4.0'}

  /des.js@1.0.1:
    resolution: {integrity: sha512-Q0I4pfFrv2VPd34/vfLrFOoRmlYj3OV50i7fskps1jZWK1kApMWWT9G6RRUeYedLcBDIhnSDaUvJMb3AhUlaEA==}
    dependencies:
      inherits: 2.0.4
      minimalistic-assert: 1.0.1
    dev: false

  /diff-match-patch@1.0.5:
    resolution: {integrity: sha512-IayShXAgj/QMXgB0IWmKx+rOPuGMhqm5w6jvFxmVenXKIzRqTAAsbBPT3kWQeGANj3jGgvcvv4yK6SxqYmikgw==}
    dev: false

  /diff@3.5.0:
    resolution: {integrity: sha512-A46qtFgd+g7pDZinpnwiRJtxbC1hpgf0uzP3iG89scHk0AUC7A1TGxf5OiiOUv/JMZR8GOt8hL900hV0bOy5xA==}
    engines: {node: '>=0.3.1'}
    dev: true

  /diff@4.0.2:
    resolution: {integrity: sha512-58lmxKSA4BNyLz+HHMUzlOEpg09FV+ev6ZMe3vJihgdxzgcwZ8VoEEPmALCZG9LmqfVoNMMKpttIYTVG6uDY7A==}
    engines: {node: '>=0.3.1'}
    dev: true

  /diff@7.0.0:
    resolution: {integrity: sha512-PJWHUb1RFevKCwaFA9RlG5tCd+FO5iRh9A8HEtkmBH2Li03iJriB6m6JIN4rGz3K3JLawI7/veA1xzRKP6ISBw==}
    engines: {node: '>=0.3.1'}
    dev: true

  /diffie-hellman@5.0.3:
    resolution: {integrity: sha512-kqag/Nl+f3GwyK25fhUMYj81BUOrZ9IuJsjIcDE5icNM9FJHAVm3VcUDxdLPoQtTuUylWm6ZIknYJwwaPxsUzg==}
    dependencies:
      bn.js: 4.12.0
      miller-rabin: 4.0.1
      randombytes: 2.1.0
    dev: false

  /digest-fetch@1.3.0:
    resolution: {integrity: sha512-CGJuv6iKNM7QyZlM2T3sPAdZWd/p9zQiRNS9G+9COUCwzWFTs0Xp8NF5iePx7wtvhDykReiRRrSeNb4oMmB8lA==}
    dependencies:
      base-64: 0.1.0
      md5: 2.3.0
    dev: true

  /dir-glob@3.0.1:
    resolution: {integrity: sha512-WkrWp9GR4KXfKGYzOLmTuGVi1UWFfws377n9cc55/tb6DuqyF6pcQ5AbiHEshaDpY9v6oaSr2XCDidGmMwdzIA==}
    engines: {node: '>=8'}
    dependencies:
      path-type: 4.0.0
    dev: true

  /doctrine@2.1.0:
    resolution: {integrity: sha512-35mSku4ZXK0vfCuHEDAwt55dg2jNajHZ1odvF+8SSr82EsZY4QmXfuWso8oEd8zRhVObSN18aM0CjSdoBX7zIw==}
    engines: {node: '>=0.10.0'}
    dependencies:
      esutils: 2.0.3
    dev: true

  /doctrine@3.0.0:
    resolution: {integrity: sha512-yS+Q5i3hBf7GBkd4KG8a7eBNNWNGLTaEwwYWUijIYM7zrlYDM0BFXHjjPWlWZ1Rg7UaddZeIDmi9jF3HmqiQ2w==}
    engines: {node: '>=6.0.0'}
    dependencies:
      esutils: 2.0.3
    dev: true

  /dom-converter@0.2.0:
    resolution: {integrity: sha512-gd3ypIPfOMr9h5jIKq8E3sHOTCjeirnl0WK5ZdS1AW0Odt0b1PaWaHdJ4Qk4klv+YB9aJBS7mESXjFoDQPu6DA==}
    dependencies:
      utila: 0.4.0
    dev: true

  /dom-serializer@0.2.2:
    resolution: {integrity: sha512-2/xPb3ORsQ42nHYiSunXkDjPLBaEj/xTwUO4B7XCZQTRk7EBtTOPaygh10YAAh2OI1Qrp6NWfpAhzswj0ydt9g==}
    dependencies:
      domelementtype: 2.3.0
      entities: 2.2.0
    dev: true

  /dom-serializer@1.4.1:
    resolution: {integrity: sha512-VHwB3KfrcOOkelEG2ZOfxqLZdfkil8PtJi4P8N2MMXucZq2yLp75ClViUlOVwyoHEDjYU433Aq+5zWP61+RGag==}
    dependencies:
      domelementtype: 2.3.0
      domhandler: 4.3.1
      entities: 2.2.0
    dev: true

  /domelementtype@1.3.1:
    resolution: {integrity: sha512-BSKB+TSpMpFI/HOxCNr1O8aMOTZ8hT3pM3GQ0w/mWRmkhEDSFJkkyzz4XQsBV44BChwGkrDfMyjVD0eA2aFV3w==}
    dev: true

  /domelementtype@2.3.0:
    resolution: {integrity: sha512-OLETBj6w0OsagBwdXnPdN0cnMfF9opN69co+7ZrbfPGrdpPVNBUj02spi6B1N7wChLQiPn4CSH/zJvXw56gmHw==}
    dev: true

  /domhandler@4.3.1:
    resolution: {integrity: sha512-GrwoxYN+uWlzO8uhUXRl0P+kHE4GtVPfYzVLcUxPL7KNdHKj66vvlhiweIHqYYXWlw+T8iLMp42Lm67ghw4WMQ==}
    engines: {node: '>= 4'}
    dependencies:
      domelementtype: 2.3.0
    dev: true

  /domutils@1.7.0:
    resolution: {integrity: sha512-Lgd2XcJ/NjEw+7tFvfKxOzCYKZsdct5lczQ2ZaQY8Djz7pfAD3Gbp8ySJWtreII/vDlMVmxwa6pHmdxIYgttDg==}
    dependencies:
      dom-serializer: 0.2.2
      domelementtype: 1.3.1
    dev: true

  /domutils@2.8.0:
    resolution: {integrity: sha512-w96Cjofp72M5IIhpjgobBimYEfoPjx1Vx0BSX9P30WBdZW2WIKU0T1Bd0kz2eNZ9ikjKgHbEyKx8BB6H1L3h3A==}
    dependencies:
      dom-serializer: 1.4.1
      domelementtype: 2.3.0
      domhandler: 4.3.1
    dev: true

  /dot-case@3.0.4:
    resolution: {integrity: sha512-Kv5nKlh6yRrdrGvxeJ2e5y2eRUpkUosIW4A2AS38zwSz27zu7ufDwQPi5Jhs3XAlGNetl3bmnGhQsMtkKJnj3w==}
    dependencies:
      no-case: 3.0.4
      tslib: 2.7.0
    dev: true

  /dotenv@16.4.1:
    resolution: {integrity: sha512-CjA3y+Dr3FyFDOAMnxZEGtnW9KBR2M0JvvUtXNW+dYJL5ROWxP9DUHCwgFqpMk0OXCc0ljhaNTr2w/kutYIcHQ==}
    engines: {node: '>=12'}
    dev: true

  /duplexer2@0.1.4:
    resolution: {integrity: sha512-asLFVfWWtJ90ZyOUHMqk7/S2w2guQKxUI2itj3d92ADHhxUSbCMGi1f1cBcJ7xM1To+pE/Khbwo1yuNbMEPKeA==}
    dependencies:
      readable-stream: 2.3.8
    dev: true

  /duplexer@0.1.2:
    resolution: {integrity: sha512-jtD6YG370ZCIi/9GTaJKQxWTZD045+4R4hTk/x1UyoqadyJ9x9CgSi1RlVDQF8U2sxLLSnFkCaMihqljHIWgMg==}
    dev: true

  /eastasianwidth@0.2.0:
    resolution: {integrity: sha512-I88TYZWc9XiYHRQ4/3c5rjjfgkjhLyW2luGIheGERbNQ6OY7yTybanSpDXZa8y7VUP9YmDcYa+eyq4ca7iLqWA==}
    dev: true

  /editorconfig@0.15.3:
    resolution: {integrity: sha512-M9wIMFx96vq0R4F+gRpY3o2exzb8hEj/n9S8unZtHSvYjibBp/iMufSzvmOcV/laG0ZtuTVGtiJggPOSW2r93g==}
    hasBin: true
    dependencies:
      commander: 2.20.3
      lru-cache: 4.1.5
      semver: 5.7.1
      sigmund: 1.0.1
    dev: false

  /electron-to-chromium@1.5.73:
    resolution: {integrity: sha512-8wGNxG9tAG5KhGd3eeA0o6ixhiNdgr0DcHWm85XPCphwZgD1lIEoi6t3VERayWao7SF7AAZTw6oARGJeVjH8Kg==}
    dev: true

  /elliptic@6.5.4:
    resolution: {integrity: sha512-iLhC6ULemrljPZb+QutR5TQGB+pdW6KGD5RSegS+8sorOZT+rdQFbsQFJgvN3eRqNALqJer4oQ16YvJHlU8hzQ==}
    dependencies:
      bn.js: 4.12.0
      brorand: 1.1.0
      hash.js: 1.1.7
      hmac-drbg: 1.0.1
      inherits: 2.0.4
      minimalistic-assert: 1.0.1
      minimalistic-crypto-utils: 1.0.1
    dev: false

  /emoji-regex@8.0.0:
    resolution: {integrity: sha512-MSjYzcWNOA0ewAHpz0MxpYFvwg6yjy1NG3xteoqz644VCo/RPgnr1/GGt+ic3iJTzQ8Eu3TdM14SawnVUmGE6A==}
    dev: true

  /emoji-regex@9.2.2:
    resolution: {integrity: sha512-L18DaJsXSUk2+42pv8mLs5jJT2hqFkFE4j21wOmgbUqsZ2hL72NsUU785g9RXgo3s0ZNgVl42TiHp3ZtOv/Vyg==}
    dev: true

  /emojis-list@3.0.0:
    resolution: {integrity: sha512-/kyM18EfinwXZbno9FyUGeFh87KC8HRQBQGildHZbEuRyWFOmv1U10o9BBp8XVZDVNNuQKyIGIu5ZYAAXJ0V2Q==}
    engines: {node: '>= 4'}
    dev: true

  /end-of-stream@1.4.4:
    resolution: {integrity: sha512-+uw1inIHVPQoaVuHzRyXd21icM+cnt4CzD5rW+NC1wjOUSTOs+Te7FOv7AhN7vS9x/oIyhLP5PR1H+phQAHu5Q==}
    dependencies:
      once: 1.4.0
    dev: true

  /enhanced-resolve@5.12.0:
    resolution: {integrity: sha512-QHTXI/sZQmko1cbDoNAa3mJ5qhWUUNAq3vR0/YiD379fWQrcfuoX1+HW2S0MTt7XmoPLapdaDKUtelUSPic7hQ==}
    engines: {node: '>=10.13.0'}
    dependencies:
      graceful-fs: 4.2.11
      tapable: 2.2.1
    dev: true

  /enhanced-resolve@5.17.1:
    resolution: {integrity: sha512-LMHl3dXhTcfv8gM4kEzIUeTQ+7fpdA0l2tUf34BddXPkz2A5xJ5L/Pchd5BL6rdccM9QGvu0sWZzK1Z1t4wwyg==}
    engines: {node: '>=10.13.0'}
    dependencies:
      graceful-fs: 4.2.11
      tapable: 2.2.1
    dev: true

  /entities@2.2.0:
    resolution: {integrity: sha512-p92if5Nz619I0w+akJrLZH0MX0Pb5DX39XOwQTtXSdQQOaYH03S1uIQp4mhOZtAXrxq4ViO67YTiLBo2638o9A==}
    dev: true

  /entities@4.4.0:
    resolution: {integrity: sha512-oYp7156SP8LkeGD0GF85ad1X9Ai79WtRsZ2gxJqtBuzH+98YUV6jkHEKlZkMbcrjJjIVJNIDP/3WL9wQkoPbWA==}
    engines: {node: '>=0.12'}
    dev: true

  /env-paths@2.2.1:
    resolution: {integrity: sha512-+h1lkLKhZMTYjog1VEpJNG7NZJWcuc2DDk/qsqSTRRCOXiLjeQ1d1/udrUGhqMxUgAlwKNZ0cf2uqan5GLuS2A==}
    engines: {node: '>=6'}
    dev: true

  /error-ex@1.3.2:
    resolution: {integrity: sha512-7dFHNmqeFSEt2ZBsCriorKnn3Z2pj+fd9kmI6QoWw4//DL+icEBfc0U7qJCisqrTsKTjw4fNFy2pW9OqStD84g==}
    dependencies:
      is-arrayish: 0.2.1
    dev: true

  /es-abstract@1.21.2:
    resolution: {integrity: sha512-y/B5POM2iBnIxCiernH1G7rC9qQoM77lLIMQLuob0zhp8C56Po81+2Nj0WFKnd0pNReDTnkYryc+zhOzpEIROg==}
    engines: {node: '>= 0.4'}
    dependencies:
      array-buffer-byte-length: 1.0.0
      available-typed-arrays: 1.0.5
      call-bind: 1.0.2
      es-set-tostringtag: 2.0.1
      es-to-primitive: 1.2.1
      function.prototype.name: 1.1.5
      get-intrinsic: 1.2.0
      get-symbol-description: 1.0.0
      globalthis: 1.0.3
      gopd: 1.0.1
      has: 1.0.3
      has-property-descriptors: 1.0.0
      has-proto: 1.0.1
      has-symbols: 1.0.3
      internal-slot: 1.0.5
      is-array-buffer: 3.0.2
      is-callable: 1.2.7
      is-negative-zero: 2.0.2
      is-regex: 1.1.4
      is-shared-array-buffer: 1.0.2
      is-string: 1.0.7
      is-typed-array: 1.1.12
      is-weakref: 1.0.2
      object-inspect: 1.12.3
      object-keys: 1.1.1
      object.assign: 4.1.4
      regexp.prototype.flags: 1.4.3
      safe-regex-test: 1.0.0
      string.prototype.trim: 1.2.7
      string.prototype.trimend: 1.0.6
      string.prototype.trimstart: 1.0.6
      typed-array-length: 1.0.4
      unbox-primitive: 1.0.2
      which-typed-array: 1.1.11
    dev: true

  /es-array-method-boxes-properly@1.0.0:
    resolution: {integrity: sha512-wd6JXUmyHmt8T5a2xreUwKcGPq6f1f+WwIJkijUqiGcJz1qqnZgP6XIK+QyIWU5lT7imeNxUll48bziG+TSYcA==}
    dev: true

  /es-get-iterator@1.1.3:
    resolution: {integrity: sha512-sPZmqHBe6JIiTfN5q2pEi//TwxmAFHwj/XEuYjTuse78i8KxaqMTTzxPoFKuzRpDpTJ+0NAbpfenkmH2rePtuw==}
    dependencies:
      call-bind: 1.0.2
      get-intrinsic: 1.2.0
      has-symbols: 1.0.3
      is-arguments: 1.1.1
      is-map: 2.0.2
      is-set: 2.0.2
      is-string: 1.0.7
      isarray: 2.0.5
      stop-iteration-iterator: 1.0.0
    dev: true

  /es-module-lexer@1.5.4:
    resolution: {integrity: sha512-MVNK56NiMrOwitFB7cqDwq0CQutbw+0BvLshJSse0MUNU+y1FC3bUS/AQg7oUng+/wKrrki7JfmwtVHkVfPLlw==}
    dev: true

  /es-set-tostringtag@2.0.1:
    resolution: {integrity: sha512-g3OMbtlwY3QewlqAiMLI47KywjWZoEytKr8pf6iTC8uJq5bIAH52Z9pnQ8pVL6whrCto53JZDuUIsifGeLorTg==}
    engines: {node: '>= 0.4'}
    dependencies:
      get-intrinsic: 1.2.0
      has: 1.0.3
      has-tostringtag: 1.0.0
    dev: true

  /es-shim-unscopables@1.0.0:
    resolution: {integrity: sha512-Jm6GPcCdC30eMLbZ2x8z2WuRwAws3zTBBKuusffYVUrNj/GVSUAZ+xKMaUpfNDR5IbyNA5LJbaecoUVbmUcB1w==}
    dependencies:
      has: 1.0.3
    dev: true

  /es-to-primitive@1.2.1:
    resolution: {integrity: sha512-QCOllgZJtaUo9miYBcLChTUaHNjJF3PYs1VidD7AwiEj1kYxKeQTctLAezAOH5ZKRH0g2IgPn6KwB4IT8iRpvA==}
    engines: {node: '>= 0.4'}
    dependencies:
      is-callable: 1.2.7
      is-date-object: 1.0.5
      is-symbol: 1.0.4
    dev: true

  /esbuild@0.21.5:
    resolution: {integrity: sha512-mg3OPMV4hXywwpoDxu3Qda5xCKQi+vCTZq8S9J/EpkhB2HzKXq4SNFZE3+NK93JYxc8VMSep+lOUSC/RVKaBqw==}
    engines: {node: '>=12'}
    hasBin: true
    requiresBuild: true
    optionalDependencies:
      '@esbuild/aix-ppc64': 0.21.5
      '@esbuild/android-arm': 0.21.5
      '@esbuild/android-arm64': 0.21.5
      '@esbuild/android-x64': 0.21.5
      '@esbuild/darwin-arm64': 0.21.5
      '@esbuild/darwin-x64': 0.21.5
      '@esbuild/freebsd-arm64': 0.21.5
      '@esbuild/freebsd-x64': 0.21.5
      '@esbuild/linux-arm': 0.21.5
      '@esbuild/linux-arm64': 0.21.5
      '@esbuild/linux-ia32': 0.21.5
      '@esbuild/linux-loong64': 0.21.5
      '@esbuild/linux-mips64el': 0.21.5
      '@esbuild/linux-ppc64': 0.21.5
      '@esbuild/linux-riscv64': 0.21.5
      '@esbuild/linux-s390x': 0.21.5
      '@esbuild/linux-x64': 0.21.5
      '@esbuild/netbsd-x64': 0.21.5
      '@esbuild/openbsd-x64': 0.21.5
      '@esbuild/sunos-x64': 0.21.5
      '@esbuild/win32-arm64': 0.21.5
      '@esbuild/win32-ia32': 0.21.5
      '@esbuild/win32-x64': 0.21.5
    dev: true

  /esbuild@0.23.1:
    resolution: {integrity: sha512-VVNz/9Sa0bs5SELtn3f7qhJCDPCF5oMEl5cO9/SSinpE9hbPVvxbd572HH5AKiP7WD8INO53GgfDDhRjkylHEg==}
    engines: {node: '>=18'}
    hasBin: true
    requiresBuild: true
    optionalDependencies:
      '@esbuild/aix-ppc64': 0.23.1
      '@esbuild/android-arm': 0.23.1
      '@esbuild/android-arm64': 0.23.1
      '@esbuild/android-x64': 0.23.1
      '@esbuild/darwin-arm64': 0.23.1
      '@esbuild/darwin-x64': 0.23.1
      '@esbuild/freebsd-arm64': 0.23.1
      '@esbuild/freebsd-x64': 0.23.1
      '@esbuild/linux-arm': 0.23.1
      '@esbuild/linux-arm64': 0.23.1
      '@esbuild/linux-ia32': 0.23.1
      '@esbuild/linux-loong64': 0.23.1
      '@esbuild/linux-mips64el': 0.23.1
      '@esbuild/linux-ppc64': 0.23.1
      '@esbuild/linux-riscv64': 0.23.1
      '@esbuild/linux-s390x': 0.23.1
      '@esbuild/linux-x64': 0.23.1
      '@esbuild/netbsd-x64': 0.23.1
      '@esbuild/openbsd-arm64': 0.23.1
      '@esbuild/openbsd-x64': 0.23.1
      '@esbuild/sunos-x64': 0.23.1
      '@esbuild/win32-arm64': 0.23.1
      '@esbuild/win32-ia32': 0.23.1
      '@esbuild/win32-x64': 0.23.1
    dev: true

  /escalade@3.2.0:
    resolution: {integrity: sha512-WUj2qlxaQtO4g6Pq5c29GTcWGDyd8itL8zTlipgECz3JesAiiOKotd8JU6otB3PACgG6xkJUyVhboMS+bje/jA==}
    engines: {node: '>=6'}
    dev: true

  /escape-string-regexp@1.0.5:
    resolution: {integrity: sha512-vbRorB5FUQWvla16U8R/qgaFIya2qGzwDrNmCZuYKrbdSUMG6I1ZCGQRefkRVhuOkIGVne7BQ35DSfo1qvJqFg==}
    engines: {node: '>=0.8.0'}
    dev: true

  /escape-string-regexp@4.0.0:
    resolution: {integrity: sha512-TtpcNJ3XAzx3Gq8sWRzJaVajRs0uVxA2YAkdb1jm2YkPz4G6egUFAyA3n5vtEIZefPk5Wa4UXbKuS5fKkJWdgA==}
    engines: {node: '>=10'}
    dev: true

  /eslint-config-airbnb-base@15.0.0(eslint-plugin-import@2.27.5)(eslint@8.57.1):
    resolution: {integrity: sha512-xaX3z4ZZIcFLvh2oUNvcX5oEofXda7giYmuplVxoOg5A7EXJMrUyqRgR+mhDhPK8LZ4PttFOBvCYDbX3sUoUig==}
    engines: {node: ^10.12.0 || >=12.0.0}
    peerDependencies:
      eslint: ^7.32.0 || ^8.2.0
      eslint-plugin-import: ^2.25.2
    dependencies:
      confusing-browser-globals: 1.0.11
      eslint: 8.57.1
      eslint-plugin-import: 2.27.5(@typescript-eslint/parser@7.18.0)(eslint-import-resolver-typescript@3.5.5)(eslint@8.57.1)
      object.assign: 4.1.4
      object.entries: 1.1.6
      semver: 6.3.0
    dev: true

  /eslint-config-airbnb-typescript@18.0.0(@typescript-eslint/eslint-plugin@7.18.0)(@typescript-eslint/parser@7.18.0)(eslint-plugin-import@2.27.5)(eslint@8.57.1):
    resolution: {integrity: sha512-oc+Lxzgzsu8FQyFVa4QFaVKiitTYiiW3frB9KYW5OWdPrqFc7FzxgB20hP4cHMlr+MBzGcLl3jnCOVOydL9mIg==}
    peerDependencies:
      '@typescript-eslint/eslint-plugin': ^7.0.0
      '@typescript-eslint/parser': ^7.0.0
      eslint: ^8.56.0
    dependencies:
      '@typescript-eslint/eslint-plugin': 7.18.0(@typescript-eslint/parser@7.18.0)(eslint@8.57.1)(typescript@5.6.3)
      '@typescript-eslint/parser': 7.18.0(eslint@8.57.1)(typescript@5.6.3)
      eslint: 8.57.1
      eslint-config-airbnb-base: 15.0.0(eslint-plugin-import@2.27.5)(eslint@8.57.1)
    transitivePeerDependencies:
      - eslint-plugin-import
    dev: true

  /eslint-config-airbnb@19.0.4(eslint-plugin-import@2.27.5)(eslint-plugin-jsx-a11y@6.7.1)(eslint-plugin-react-hooks@4.6.0)(eslint-plugin-react@7.32.2)(eslint@8.57.1):
    resolution: {integrity: sha512-T75QYQVQX57jiNgpF9r1KegMICE94VYwoFQyMGhrvc+lB8YF2E/M/PYDaQe1AJcWaEgqLE+ErXV1Og/+6Vyzew==}
    engines: {node: ^10.12.0 || ^12.22.0 || ^14.17.0 || >=16.0.0}
    peerDependencies:
      eslint: ^7.32.0 || ^8.2.0
      eslint-plugin-import: ^2.25.3
      eslint-plugin-jsx-a11y: ^6.5.1
      eslint-plugin-react: ^7.28.0
      eslint-plugin-react-hooks: ^4.3.0
    dependencies:
      eslint: 8.57.1
      eslint-config-airbnb-base: 15.0.0(eslint-plugin-import@2.27.5)(eslint@8.57.1)
      eslint-plugin-import: 2.27.5(@typescript-eslint/parser@7.18.0)(eslint-import-resolver-typescript@3.5.5)(eslint@8.57.1)
      eslint-plugin-jsx-a11y: 6.7.1(eslint@8.57.1)
      eslint-plugin-react: 7.32.2(eslint@8.57.1)
      eslint-plugin-react-hooks: 4.6.0(eslint@8.57.1)
      object.assign: 4.1.4
      object.entries: 1.1.6
    dev: true

  /eslint-import-resolver-node@0.3.7:
    resolution: {integrity: sha512-gozW2blMLJCeFpBwugLTGyvVjNoeo1knonXAcatC6bjPBZitotxdWf7Gimr25N4c0AAOo4eOUfaG82IJPDpqCA==}
    dependencies:
      debug: 3.2.7
      is-core-module: 2.12.0
      resolve: 1.22.2
    transitivePeerDependencies:
      - supports-color
    dev: true

  /eslint-import-resolver-typescript@3.5.5(@typescript-eslint/parser@7.18.0)(eslint-plugin-import@2.27.5)(eslint@8.57.1):
    resolution: {integrity: sha512-TdJqPHs2lW5J9Zpe17DZNQuDnox4xo2o+0tE7Pggain9Rbc19ik8kFtXdxZ250FVx2kF4vlt2RSf4qlUpG7bhw==}
    engines: {node: ^14.18.0 || >=16.0.0}
    peerDependencies:
      eslint: '*'
      eslint-plugin-import: '*'
    dependencies:
      debug: 4.3.7
      enhanced-resolve: 5.12.0
      eslint: 8.57.1
      eslint-module-utils: 2.7.4(@typescript-eslint/parser@7.18.0)(eslint-import-resolver-node@0.3.7)(eslint-import-resolver-typescript@3.5.5)(eslint@8.57.1)
      eslint-plugin-import: 2.27.5(@typescript-eslint/parser@7.18.0)(eslint-import-resolver-typescript@3.5.5)(eslint@8.57.1)
      get-tsconfig: 4.5.0
      globby: 13.1.4
      is-core-module: 2.12.0
      is-glob: 4.0.3
      synckit: 0.8.5
    transitivePeerDependencies:
      - '@typescript-eslint/parser'
      - eslint-import-resolver-node
      - eslint-import-resolver-webpack
      - supports-color
    dev: true

  /eslint-module-utils@2.7.4(@typescript-eslint/parser@7.18.0)(eslint-import-resolver-node@0.3.7)(eslint-import-resolver-typescript@3.5.5)(eslint@8.57.1):
    resolution: {integrity: sha512-j4GT+rqzCoRKHwURX7pddtIPGySnX9Si/cgMI5ztrcqOPtk5dDEeZ34CQVPphnqkJytlc97Vuk05Um2mJ3gEQA==}
    engines: {node: '>=4'}
    peerDependencies:
      '@typescript-eslint/parser': '*'
      eslint: '*'
      eslint-import-resolver-node: '*'
      eslint-import-resolver-typescript: '*'
      eslint-import-resolver-webpack: '*'
    peerDependenciesMeta:
      '@typescript-eslint/parser':
        optional: true
      eslint:
        optional: true
      eslint-import-resolver-node:
        optional: true
      eslint-import-resolver-typescript:
        optional: true
      eslint-import-resolver-webpack:
        optional: true
    dependencies:
      '@typescript-eslint/parser': 7.18.0(eslint@8.57.1)(typescript@5.6.3)
      debug: 3.2.7
      eslint: 8.57.1
      eslint-import-resolver-node: 0.3.7
      eslint-import-resolver-typescript: 3.5.5(@typescript-eslint/parser@7.18.0)(eslint-plugin-import@2.27.5)(eslint@8.57.1)
    transitivePeerDependencies:
      - supports-color
    dev: true

  /eslint-plugin-import-newlines@1.3.1(eslint@8.57.1):
    resolution: {integrity: sha512-7vyhwliGm+CTwteRw2ym+IO9OaksGYmSt63elPPBM0QJ3zwRwMKtgHOSHVtdHlrSERRTVCsWtMO8dDdAdmHMXg==}
    engines: {node: '>=10.0.0'}
    hasBin: true
    peerDependencies:
      eslint: '>=6.0.0'
    dependencies:
      eslint: 8.57.1
    dev: true

  /eslint-plugin-import@2.27.5(@typescript-eslint/parser@7.18.0)(eslint-import-resolver-typescript@3.5.5)(eslint@8.57.1):
    resolution: {integrity: sha512-LmEt3GVofgiGuiE+ORpnvP+kAm3h6MLZJ4Q5HCyHADofsb4VzXFsRiWj3c0OFiV+3DWFh0qg3v9gcPlfc3zRow==}
    engines: {node: '>=4'}
    peerDependencies:
      '@typescript-eslint/parser': '*'
      eslint: ^2 || ^3 || ^4 || ^5 || ^6 || ^7.2.0 || ^8
    peerDependenciesMeta:
      '@typescript-eslint/parser':
        optional: true
    dependencies:
      '@typescript-eslint/parser': 7.18.0(eslint@8.57.1)(typescript@5.6.3)
      array-includes: 3.1.6
      array.prototype.flat: 1.3.1
      array.prototype.flatmap: 1.3.1
      debug: 3.2.7
      doctrine: 2.1.0
      eslint: 8.57.1
      eslint-import-resolver-node: 0.3.7
      eslint-module-utils: 2.7.4(@typescript-eslint/parser@7.18.0)(eslint-import-resolver-node@0.3.7)(eslint-import-resolver-typescript@3.5.5)(eslint@8.57.1)
      has: 1.0.3
      is-core-module: 2.12.0
      is-glob: 4.0.3
      minimatch: 3.1.2
      object.values: 1.1.6
      resolve: 1.22.2
      semver: 6.3.0
      tsconfig-paths: 3.14.2
    transitivePeerDependencies:
      - eslint-import-resolver-typescript
      - eslint-import-resolver-webpack
      - supports-color
    dev: true

  /eslint-plugin-jsdoc@50.3.0(eslint@8.57.1):
    resolution: {integrity: sha512-P7qDB/RckdKETpBM4CtjHRQ5qXByPmFhRi86sN3E+J+tySchq+RSOGGhI2hDIefmmKFuTi/1ACjqsnDJDDDfzg==}
    engines: {node: '>=18'}
    peerDependencies:
      eslint: ^7.0.0 || ^8.0.0 || ^9.0.0
    dependencies:
      '@es-joy/jsdoccomment': 0.48.0
      are-docs-informative: 0.0.2
      comment-parser: 1.4.1
      debug: 4.3.7
      escape-string-regexp: 4.0.0
      eslint: 8.57.1
      espree: 10.2.0
      esquery: 1.6.0
      parse-imports: 2.2.1
      semver: 7.6.3
      spdx-expression-parse: 4.0.0
      synckit: 0.9.1
    transitivePeerDependencies:
      - supports-color
    dev: true

  /eslint-plugin-jsx-a11y@6.7.1(eslint@8.57.1):
    resolution: {integrity: sha512-63Bog4iIethyo8smBklORknVjB0T2dwB8Mr/hIC+fBS0uyHdYYpzM/Ed+YC8VxTjlXHEWFOdmgwcDn1U2L9VCA==}
    engines: {node: '>=4.0'}
    peerDependencies:
      eslint: ^3 || ^4 || ^5 || ^6 || ^7 || ^8
    dependencies:
      '@babel/runtime': 7.22.6
      aria-query: 5.1.3
      array-includes: 3.1.6
      array.prototype.flatmap: 1.3.1
      ast-types-flow: 0.0.7
      axe-core: 4.6.3
      axobject-query: 3.1.1
      damerau-levenshtein: 1.0.8
      emoji-regex: 9.2.2
      eslint: 8.57.1
      has: 1.0.3
      jsx-ast-utils: 3.3.3
      language-tags: 1.0.5
      minimatch: 3.1.2
      object.entries: 1.1.6
      object.fromentries: 2.0.6
      semver: 6.3.0
    dev: true

  /eslint-plugin-react-hooks@4.6.0(eslint@8.57.1):
    resolution: {integrity: sha512-oFc7Itz9Qxh2x4gNHStv3BqJq54ExXmfC+a1NjAta66IAN87Wu0R/QArgIS9qKzX3dXKPI9H5crl9QchNMY9+g==}
    engines: {node: '>=10'}
    peerDependencies:
      eslint: ^3.0.0 || ^4.0.0 || ^5.0.0 || ^6.0.0 || ^7.0.0 || ^8.0.0-0
    dependencies:
      eslint: 8.57.1
    dev: true

  /eslint-plugin-react@7.32.2(eslint@8.57.1):
    resolution: {integrity: sha512-t2fBMa+XzonrrNkyVirzKlvn5RXzzPwRHtMvLAtVZrt8oxgnTQaYbU6SXTOO1mwQgp1y5+toMSKInnzGr0Knqg==}
    engines: {node: '>=4'}
    peerDependencies:
      eslint: ^3 || ^4 || ^5 || ^6 || ^7 || ^8
    dependencies:
      array-includes: 3.1.6
      array.prototype.flatmap: 1.3.1
      array.prototype.tosorted: 1.1.1
      doctrine: 2.1.0
      eslint: 8.57.1
      estraverse: 5.3.0
      jsx-ast-utils: 3.3.3
      minimatch: 3.1.2
      object.entries: 1.1.6
      object.fromentries: 2.0.6
      object.hasown: 1.1.2
      object.values: 1.1.6
      prop-types: 15.8.1
      resolve: 2.0.0-next.4
      semver: 6.3.0
      string.prototype.matchall: 4.0.8
    dev: true

  /eslint-scope@5.1.1:
    resolution: {integrity: sha512-2NxwbF/hZ0KpepYN0cNbo+FN6XoK7GaHlQhgx/hIZl6Va0bF45RQOOwhLIy8lQDbuCiadSLCBnH2CFYquit5bw==}
    engines: {node: '>=8.0.0'}
    dependencies:
      esrecurse: 4.3.0
      estraverse: 4.3.0
    dev: true

  /eslint-scope@7.2.2:
    resolution: {integrity: sha512-dOt21O7lTMhDM+X9mB4GX+DZrZtCUJPL/wlcTqxyrx5IvO0IYtILdtrQGQp+8n5S0gwSVmOf9NQrjMOgfQZlIg==}
    engines: {node: ^12.22.0 || ^14.17.0 || >=16.0.0}
    dependencies:
      esrecurse: 4.3.0
      estraverse: 5.3.0
    dev: true

  /eslint-visitor-keys@3.4.3:
    resolution: {integrity: sha512-wpc+LXeiyiisxPlEkUzU6svyS1frIO3Mgxj1fdy7Pm8Ygzguax2N3Fa/D/ag1WqbOprdI+uY6wMUl8/a2G+iag==}
    engines: {node: ^12.22.0 || ^14.17.0 || >=16.0.0}
    dev: true

  /eslint-visitor-keys@4.1.0:
    resolution: {integrity: sha512-Q7lok0mqMUSf5a/AdAZkA5a/gHcO6snwQClVNNvFKCAVlxXucdU8pKydU5ZVZjBx5xr37vGbFFWtLQYreLzrZg==}
    engines: {node: ^18.18.0 || ^20.9.0 || >=21.1.0}
    dev: true

  /eslint@8.57.1:
    resolution: {integrity: sha512-ypowyDxpVSYpkXr9WPv2PAZCtNip1Mv5KTW0SCurXv/9iOpcrH9PaqUElksqEB6pChqHGDRCFTyrZlGhnLNGiA==}
    engines: {node: ^12.22.0 || ^14.17.0 || >=16.0.0}
    deprecated: This version is no longer supported. Please see https://eslint.org/version-support for other options.
    hasBin: true
    dependencies:
      '@eslint-community/eslint-utils': 4.4.0(eslint@8.57.1)
      '@eslint-community/regexpp': 4.12.1
      '@eslint/eslintrc': 2.1.4
      '@eslint/js': 8.57.1
      '@humanwhocodes/config-array': 0.13.0
      '@humanwhocodes/module-importer': 1.0.1
      '@nodelib/fs.walk': 1.2.8
      '@ungap/structured-clone': 1.2.1
      ajv: 6.12.6
      chalk: 4.1.2
      cross-spawn: 7.0.3
      debug: 4.3.7
      doctrine: 3.0.0
      escape-string-regexp: 4.0.0
      eslint-scope: 7.2.2
      eslint-visitor-keys: 3.4.3
      espree: 9.6.1
      esquery: 1.6.0
      esutils: 2.0.3
      fast-deep-equal: 3.1.3
      file-entry-cache: 6.0.1
      find-up: 5.0.0
      glob-parent: 6.0.2
      globals: 13.20.0
      graphemer: 1.4.0
      ignore: 5.2.4
      imurmurhash: 0.1.4
      is-glob: 4.0.3
      is-path-inside: 3.0.3
      js-yaml: 4.1.0
      json-stable-stringify-without-jsonify: 1.0.1
      levn: 0.4.1
      lodash.merge: 4.6.2
      minimatch: 3.1.2
      natural-compare: 1.4.0
      optionator: 0.9.4
      strip-ansi: 6.0.1
      text-table: 0.2.0
    transitivePeerDependencies:
      - supports-color
    dev: true

  /espree@10.2.0:
    resolution: {integrity: sha512-upbkBJbckcCNBDBDXEbuhjbP68n+scUd3k/U2EkyM9nw+I/jPiL4cLF/Al06CF96wRltFda16sxDFrxsI1v0/g==}
    engines: {node: ^18.18.0 || ^20.9.0 || >=21.1.0}
    dependencies:
      acorn: 8.12.1
      acorn-jsx: 5.3.2(acorn@8.12.1)
      eslint-visitor-keys: 4.1.0
    dev: true

  /espree@9.6.1:
    resolution: {integrity: sha512-oruZaFkjorTpF32kDSI5/75ViwGeZginGGy2NoOSg3Q9bnwlnmDm4HLnkl0RE3n+njDXR037aY1+x58Z/zFdwQ==}
    engines: {node: ^12.22.0 || ^14.17.0 || >=16.0.0}
    dependencies:
      acorn: 8.12.1
      acorn-jsx: 5.3.2(acorn@8.12.1)
      eslint-visitor-keys: 3.4.3
    dev: true

  /esprima@4.0.1:
    resolution: {integrity: sha512-eGuFFw7Upda+g4p+QHvnW0RyTX/SVeJBDM/gCtMARO0cLuT2HcEKnTPvhjV6aGeqrCB/sbNop0Kszm0jsaWU4A==}
    engines: {node: '>=4'}
    hasBin: true

  /esquery@1.6.0:
    resolution: {integrity: sha512-ca9pw9fomFcKPvFLXhBKUK90ZvGibiGOvRJNbjljY7s7uq/5YO4BOzcYtJqExdx99rF6aAcnRxHmcUHcz6sQsg==}
    engines: {node: '>=0.10'}
    dependencies:
      estraverse: 5.3.0
    dev: true

  /esrecurse@4.3.0:
    resolution: {integrity: sha512-KmfKL3b6G+RXvP8N1vr3Tq1kL/oCFgn2NYXEtqP8/L3pKapUA4G8cFVaoF3SU323CD4XypR/ffioHmkti6/Tag==}
    engines: {node: '>=4.0'}
    dependencies:
      estraverse: 5.3.0
    dev: true

  /estraverse@4.3.0:
    resolution: {integrity: sha512-39nnKffWz8xN1BU/2c79n9nB9HDzo0niYUqx6xyqUnyoAnQyyWpOTdZEeiCch8BBu515t4wp9ZmgVfVhn9EBpw==}
    engines: {node: '>=4.0'}
    dev: true

  /estraverse@5.3.0:
    resolution: {integrity: sha512-MMdARuVEQziNTeJD8DgMqmhwR11BRQ/cBP+pLtYdSTnf3MIO8fFeiINEbX36ZdNlfU/7A9f3gUw49B3oQsvwBA==}
    engines: {node: '>=4.0'}
    dev: true

  /estree-walker@3.0.3:
    resolution: {integrity: sha512-7RUKfXgSMMkzt6ZuXmqapOurLGPPfgj6l9uRZ7lRGolvk0y2yocc35LdcxKC5PQZdn2DMqioAQ2NoWcrTKmm6g==}
    dependencies:
      '@types/estree': 1.0.0
    dev: true

  /esutils@2.0.3:
    resolution: {integrity: sha512-kVscqXk4OCp68SZ0dkgEKVi6/8ij300KBWTJq32P/dYeWTSwK41WyTxalN1eRmA5Z9UU/LX9D7FWSmV9SAYx6g==}
    engines: {node: '>=0.10.0'}
    dev: true

  /event-target-shim@5.0.1:
    resolution: {integrity: sha512-i/2XbnSz/uxRCU6+NdVJgKWDTM427+MqYbkQzD321DuCQJUqOuJKIA0IM2+W2xtYHdKOmZ4dR6fExsd4SXL+WQ==}
    engines: {node: '>=6'}
    dev: true

  /events@3.3.0:
    resolution: {integrity: sha512-mQw+2fkQbALzQ7V0MY0IqdnXNOeTtP4r0lN9z7AAawCXgqea7bDii20AYrIBrFd/Hx0M2Ocz6S111CaFkUcb0Q==}
    engines: {node: '>=0.8.x'}
    dev: true

  /evp_bytestokey@1.0.3:
    resolution: {integrity: sha512-/f2Go4TognH/KvCISP7OUsHn85hT9nUkxxA9BEWxFn+Oj9o8ZNLm/40hdlgSLyuOimsrTKLUMEorQexp/aPQeA==}
    dependencies:
      md5.js: 1.3.5
      safe-buffer: 5.2.1
    dev: false

  /execa@7.1.1:
    resolution: {integrity: sha512-wH0eMf/UXckdUYnO21+HDztteVv05rq2GXksxT4fCGeHkBhw1DROXh40wcjMcRqDOWE7iPJ4n3M7e2+YFP+76Q==}
    engines: {node: ^14.18.0 || ^16.14.0 || >=18.0.0}
    dependencies:
      cross-spawn: 7.0.3
      get-stream: 6.0.1
      human-signals: 4.3.1
      is-stream: 3.0.0
      merge-stream: 2.0.0
      npm-run-path: 5.1.0
      onetime: 6.0.0
      signal-exit: 3.0.7
      strip-final-newline: 3.0.0
    dev: true

  /exenv@1.2.2:
    resolution: {integrity: sha512-Z+ktTxTwv9ILfgKCk32OX3n/doe+OcLTRtqK9pcL+JsP3J1/VW8Uvl4ZjLlKqeW4rzK4oesDOGMEMRIZqtP4Iw==}
    dev: false

  /expect-type@1.1.0:
    resolution: {integrity: sha512-bFi65yM+xZgk+u/KRIpekdSYkTB5W1pEf0Lt8Q8Msh7b+eQ7LXVtIB1Bkm4fvclDEL1b2CZkMhv2mOeF8tMdkA==}
    engines: {node: '>=12.0.0'}
    dev: true

  /fast-deep-equal@3.1.3:
    resolution: {integrity: sha512-f3qQ9oQy9j2AhBe/H9VC91wLmKBCCU/gDOnKNAYG5hswO7BLKj09Hc5HYNz9cGI++xlpDCIgDaitVs03ATR84Q==}
    dev: true

  /fast-glob@3.2.12:
    resolution: {integrity: sha512-DVj4CQIYYow0BlaelwK1pHl5n5cRSJfM60UA0zK891sVInoPri2Ekj7+e1CT3/3qxXenpI+nBBmQAcJPJgaj4w==}
    engines: {node: '>=8.6.0'}
    dependencies:
      '@nodelib/fs.stat': 2.0.5
      '@nodelib/fs.walk': 1.2.8
      glob-parent: 5.1.2
      merge2: 1.4.1
      micromatch: 4.0.5
    dev: true

  /fast-glob@3.3.2:
    resolution: {integrity: sha512-oX2ruAFQwf/Orj8m737Y5adxDQO0LAB7/S5MnxCdTNDd4p6BsyIVsv9JQsATbTSq8KHRpLwIHbVlUNatxd+1Ow==}
    engines: {node: '>=8.6.0'}
    dependencies:
      '@nodelib/fs.stat': 2.0.5
      '@nodelib/fs.walk': 1.2.8
      glob-parent: 5.1.2
      merge2: 1.4.1
      micromatch: 4.0.5
    dev: true

  /fast-json-stable-stringify@2.1.0:
    resolution: {integrity: sha512-lhd/wF+Lk98HZoTCtlVraHtfh5XYijIjalXck7saUtuanSDyLMxnHhSXEDJqHxD7msR8D0uCmqlkwjCV8xvwHw==}
    dev: true

  /fast-levenshtein@2.0.6:
    resolution: {integrity: sha512-DCXu6Ifhqcks7TZKY3Hxp3y6qphY5SJZmrWMDrKcERSOXWQdMhU9Ig/PYrzyw/ul9jOIyh0N4M0tbC5hodg8dw==}
    dev: true

  /fastq@1.15.0:
    resolution: {integrity: sha512-wBrocU2LCXXa+lWBt8RoIRD89Fi8OdABODa/kEnyeyjS5aZO5/GNvI5sEINADqP/h8M29UHTHUb53sUu5Ihqdw==}
    dependencies:
      reusify: 1.0.4
    dev: true

  /file-entry-cache@6.0.1:
    resolution: {integrity: sha512-7Gps/XWymbLk2QLYK4NzpMOrYjMhdIxXuIvy2QBsLE6ljuodKvdkWs/cpyJJ3CVIVpH0Oi1Hvg1ovbMzLdFBBg==}
    engines: {node: ^10.12.0 || >=12.0.0}
    dependencies:
      flat-cache: 3.0.4
    dev: true

  /filesize@10.1.2:
    resolution: {integrity: sha512-Dx770ai81ohflojxhU+oG+Z2QGvKdYxgEr9OSA8UVrqhwNHjfH9A8f5NKfg83fEH8ZFA5N5llJo5T3PIoZ4CRA==}
    engines: {node: '>= 10.4.0'}
    dev: true

  /fill-range@7.0.1:
    resolution: {integrity: sha512-qOo9F+dMUmC2Lcb4BbVvnKJxTPjCm+RRpe4gDuGrzkL7mEVl/djYSu2OdQ2Pa302N4oqkSg9ir6jaLWJ2USVpQ==}
    engines: {node: '>=8'}
    dependencies:
      to-regex-range: 5.0.1
    dev: true

  /find-up@5.0.0:
    resolution: {integrity: sha512-78/PXT1wlLLDgTzDs7sjq9hzz0vXD+zn+7wypEe4fXQxCmdmqfGsEPQxmiCSQI3ajFV91bVSsvNtrJRiW6nGng==}
    engines: {node: '>=10'}
    dependencies:
      locate-path: 6.0.0
      path-exists: 4.0.0
    dev: true

  /flat-cache@3.0.4:
    resolution: {integrity: sha512-dm9s5Pw7Jc0GvMYbshN6zchCA9RgQlzzEZX3vylR9IqFfS8XciblUXOKfW6SiuJ0e13eDYZoZV5wdrev7P3Nwg==}
    engines: {node: ^10.12.0 || >=12.0.0}
    dependencies:
      flatted: 3.2.7
      rimraf: 3.0.2
    dev: true

  /flat@5.0.2:
    resolution: {integrity: sha512-b6suED+5/3rTpUBdG1gupIl8MPFCAMA0QXwmljLhvCUKcUvdE4gWky9zpuGCcXHOsz4J9wPGNWq6OKpmIzz3hQ==}
    hasBin: true
    dev: true

  /flatted@3.2.7:
    resolution: {integrity: sha512-5nqDSxl8nn5BSNxyR3n4I6eDmbolI6WT+QqR547RwxQapgjQBmtktdP+HTBb/a/zLsbzERTONyUB5pefh5TtjQ==}
    dev: true

  /flatten@1.0.3:
    resolution: {integrity: sha512-dVsPA/UwQ8+2uoFe5GHtiBMu48dWLTdsuEd7CKGlZlD78r1TTWBvDuFaFGKCo/ZfEr95Uk56vZoX86OsHkUeIg==}
    deprecated: flatten is deprecated in favor of utility frameworks such as lodash.
    dev: true

  /follow-redirects@1.15.3:
    resolution: {integrity: sha512-1VzOtuEM8pC9SFU1E+8KfTjZyMztRsgEfwQl44z8A25uy13jSzTj6dyK2Df52iV0vgHCfBwLhDWevLn95w5v6Q==}
    engines: {node: '>=4.0'}
    peerDependencies:
      debug: '*'
    peerDependenciesMeta:
      debug:
        optional: true

  /for-each@0.3.3:
    resolution: {integrity: sha512-jqYfLp7mo9vIyQf8ykW2v7A+2N4QjeCeI5+Dz9XraiO1ign81wjiH7Fb9vSOWvQfNtmSa4H2RoQTrrXivdUZmw==}
    dependencies:
      is-callable: 1.2.7
    dev: true

  /foreground-child@3.3.0:
    resolution: {integrity: sha512-Ld2g8rrAyMYFXBhEqMz8ZAHBi4J4uS1i/CxGMDnjyFWddMXLVcDp051DZfu+t7+ab7Wv6SMqpWmyFIj5UbfFvg==}
    engines: {node: '>=14'}
    dependencies:
      cross-spawn: 7.0.3
      signal-exit: 4.1.0
    dev: true

  /form-data-encoder@1.7.2:
    resolution: {integrity: sha512-qfqtYan3rxrnCk1VYaA4H+Ms9xdpPqvLZa6xmMgFvhO32x7/3J/ExcTd6qpxM0vH2GdMI+poehyBZvqfMTto8A==}
    dev: true

  /form-data@4.0.0:
    resolution: {integrity: sha512-ETEklSGi5t0QMZuiXoA/Q6vcnxcLQP5vdugSpuAyi6SVGi2clPPp+xgEhuMaHC+zGgn31Kd235W35f7Hykkaww==}
    engines: {node: '>= 6'}
    dependencies:
      asynckit: 0.4.0
      combined-stream: 1.0.8
      mime-types: 2.1.35

  /formdata-node@4.4.1:
    resolution: {integrity: sha512-0iirZp3uVDjVGt9p49aTaqjk84TrglENEDuqfdlZQ1roC9CWlPk6Avf8EEnZNcAqPonwkG35x4n3ww/1THYAeQ==}
    engines: {node: '>= 12.20'}
    dependencies:
      node-domexception: 1.0.0
      web-streams-polyfill: 4.0.0-beta.3
    dev: true

  /fraction.js@4.3.7:
    resolution: {integrity: sha512-ZsDfxO51wGAXREY55a7la9LScWpwv9RxIrYABrlvOFBlH/ShPnrtsXeuUIfXKKOVicNxQ+o8JTbJvjS4M89yew==}
    dev: true

  /fs-constants@1.0.0:
    resolution: {integrity: sha512-y6OAwoSIf7FyjMIv94u+b5rdheZEjzR63GTyZJm5qh4Bi+2YgwLCcI/fPFZkL5PSixOt6ZNKm+w+Hfp/Bciwow==}
    dev: true

  /fs-extra@10.1.0:
    resolution: {integrity: sha512-oRXApq54ETRj4eMiFzGnHWGy+zo5raudjuxN0b8H7s/RU2oW0Wvsx9O0ACRN/kRq9E8Vu/ReskGB5o3ji+FzHQ==}
    engines: {node: '>=12'}
    dependencies:
      graceful-fs: 4.2.11
      jsonfile: 6.1.0
      universalify: 2.0.0
    dev: true

  /fs-extra@11.1.1:
    resolution: {integrity: sha512-MGIE4HOvQCeUCzmlHs0vXpih4ysz4wg9qiSAu6cd42lVwPbTM1TjV7RusoyQqMmk/95gdQZX72u+YW+c3eEpFQ==}
    engines: {node: '>=14.14'}
    dependencies:
      graceful-fs: 4.2.11
      jsonfile: 6.1.0
      universalify: 2.0.0
    dev: false

  /fs-extra@11.2.0:
    resolution: {integrity: sha512-PmDi3uwK5nFuXh7XDTlVnS17xJS7vW36is2+w3xcv8SVxiB4NyATf4ctkVY5bkSjX0Y4nbvZCq1/EjtEyr9ktw==}
    engines: {node: '>=14.14'}
    dependencies:
      graceful-fs: 4.2.11
      jsonfile: 6.1.0
      universalify: 2.0.0
    dev: true

  /fs.realpath@1.0.0:
    resolution: {integrity: sha512-OO0pH2lK6a0hZnAdau5ItzHPI6pUlvI7jMVnxUQRtw4owF2wk8lOSabtGDCTP4Ggrg2MbGnWO9X8K1t4+fGMDw==}

  /fsevents@2.3.2:
    resolution: {integrity: sha512-xiqMQR4xAeHTuB9uWm+fFRcIOgKBMiOBP+eXiyT7jsgVCq1bkVygt00oASowB7EdtpOHaaPgKt812P9ab+DDKA==}
    engines: {node: ^8.16.0 || ^10.6.0 || >=11.0.0}
    os: [darwin]
    requiresBuild: true
    dev: true
    optional: true

  /fsevents@2.3.3:
    resolution: {integrity: sha512-5xoDfX+fL7faATnagmWPpbFtwh/R77WmMMqqHGS65C3vvB0YHrgF+B1YmZ3441tMj5n63k0212XNoJwzlhffQw==}
    engines: {node: ^8.16.0 || ^10.6.0 || >=11.0.0}
    os: [darwin]
    requiresBuild: true
    dev: true
    optional: true

  /function-bind@1.1.1:
    resolution: {integrity: sha512-yIovAzMX49sF8Yl58fSCWJ5svSLuaibPxXQJFLmBObTuCr0Mf1KiPopGM9NiFjiYBCbfaa2Fh6breQ6ANVTI0A==}
    dev: true

  /function.prototype.name@1.1.5:
    resolution: {integrity: sha512-uN7m/BzVKQnCUF/iW8jYea67v++2u7m5UgENbHRtdDVclOUP+FMPlCNdmk0h/ysGyo2tavMJEDqJAkJdRa1vMA==}
    engines: {node: '>= 0.4'}
    dependencies:
      call-bind: 1.0.2
      define-properties: 1.2.0
      es-abstract: 1.21.2
      functions-have-names: 1.2.3
    dev: true

  /functions-have-names@1.2.3:
    resolution: {integrity: sha512-xckBUXyTIqT97tq2x2AMb+g163b5JFysYk0x4qxNFwbfQkmNZoiRHb6sPzI9/QV33WeuvVYBUIiD4NzNIyqaRQ==}
    dev: true

  /get-intrinsic@1.2.0:
    resolution: {integrity: sha512-L049y6nFOuom5wGyRc3/gdTLO94dySVKRACj1RmJZBQXlbTMhtNIgkWkUHq+jYmZvKf14EW1EoJnnjbmoHij0Q==}
    dependencies:
      function-bind: 1.1.1
      has: 1.0.3
      has-symbols: 1.0.3
    dev: true

  /get-stream@6.0.1:
    resolution: {integrity: sha512-ts6Wi+2j3jQjqi70w5AlN8DFnkSwC+MqmxEzdEALB2qXZYV3X/b1CTfgPLGJNMeAWxdPfU8FO1ms3NUfaHCPYg==}
    engines: {node: '>=10'}
    dev: true

  /get-symbol-description@1.0.0:
    resolution: {integrity: sha512-2EmdH1YvIQiZpltCNgkuiUnyukzxM/R6NDJX31Ke3BG1Nq5b0S2PhX59UKi9vZpPDQVdqn+1IcaAwnzTT5vCjw==}
    engines: {node: '>= 0.4'}
    dependencies:
      call-bind: 1.0.2
      get-intrinsic: 1.2.0
    dev: true

  /get-tsconfig@4.5.0:
    resolution: {integrity: sha512-MjhiaIWCJ1sAU4pIQ5i5OfOuHHxVo1oYeNsWTON7jxYkod8pHocXeh+SSbmu5OZZZK73B6cbJ2XADzXehLyovQ==}
    dev: true

  /get-tsconfig@4.8.1:
    resolution: {integrity: sha512-k9PN+cFBmaLWtVz29SkUoqU5O0slLuHJXt/2P+tMVFT+phsSGXGkp9t3rQIqdz0e+06EHNGs3oM6ZX1s2zHxRg==}
    dependencies:
      resolve-pkg-maps: 1.0.0
    dev: true

  /glob-parent@5.1.2:
    resolution: {integrity: sha512-AOIgSQCepiJYwP3ARnGx+5VnTu2HBYdzbGP45eLw1vr3zB3vZLeyed1sC9hnbcOc9/SrMyM5RPQrkGz4aS9Zow==}
    engines: {node: '>= 6'}
    dependencies:
      is-glob: 4.0.3
    dev: true

  /glob-parent@6.0.2:
    resolution: {integrity: sha512-XxwI8EOhVQgWp6iDL+3b0r86f4d6AX6zSU55HfB4ydCEuXLXc5FcYeOu+nnGftS4TEju/11rt4KJPTMgbfmv4A==}
    engines: {node: '>=10.13.0'}
    dependencies:
      is-glob: 4.0.3
    dev: true

  /glob-to-regexp@0.4.1:
    resolution: {integrity: sha512-lkX1HJXwyMcprw/5YUZc2s7DrpAiHB21/V+E1rHUrVNokkvB6bqMzT0VfV6/86ZNabt1k14YOIaT7nDvOX3Iiw==}
    dev: true

  /glob@10.4.5:
    resolution: {integrity: sha512-7Bv8RF0k6xjo7d4A/PxYLbUCfb6c+Vpd2/mB2yRDlew7Jb5hEXiCD9ibfO7wpk8i4sevK6DFny9h7EYbM3/sHg==}
    hasBin: true
    dependencies:
      foreground-child: 3.3.0
      jackspeak: 3.4.3
      minimatch: 9.0.5
      minipass: 7.1.2
      package-json-from-dist: 1.0.1
      path-scurry: 1.11.1
    dev: true

  /glob@7.2.3:
    resolution: {integrity: sha512-nFR0zLpU2YCaRxwoCJvL6UvCH2JFyFVIvwTLsIf21AuHlMskA1hhTdk+LlYJtOlYt9v6dvszD2BGRqBL+iQK9Q==}
    deprecated: Glob versions prior to v9 are no longer supported
    dependencies:
      fs.realpath: 1.0.0
      inflight: 1.0.6
      inherits: 2.0.4
      minimatch: 3.1.2
      once: 1.4.0
      path-is-absolute: 1.0.1
    dev: true

  /glob@8.1.0:
    resolution: {integrity: sha512-r8hpEjiQEYlF2QU0df3dS+nxxSIreXQS1qRhMJM0Q5NDdR386C7jb7Hwwod8Fgiuex+k0GFjgft18yvxm5XoCQ==}
    engines: {node: '>=12'}
    deprecated: Glob versions prior to v9 are no longer supported
    dependencies:
      fs.realpath: 1.0.0
      inflight: 1.0.6
      inherits: 2.0.4
      minimatch: 5.1.6
      once: 1.4.0
    dev: false

  /globals@13.20.0:
    resolution: {integrity: sha512-Qg5QtVkCy/kv3FUSlu4ukeZDVf9ee0iXLAUYX13gbR17bnejFTzr4iS9bY7kwCf1NztRNm1t91fjOiyx4CSwPQ==}
    engines: {node: '>=8'}
    dependencies:
      type-fest: 0.20.2
    dev: true

  /globalthis@1.0.3:
    resolution: {integrity: sha512-sFdI5LyBiNTHjRd7cGPWapiHWMOXKyuBNX/cWJ3NfzrZQVa8GI/8cofCl74AOVqq9W5kNmguTIzJ/1s2gyI9wA==}
    engines: {node: '>= 0.4'}
    dependencies:
      define-properties: 1.2.0
    dev: true

  /globalyzer@0.1.0:
    resolution: {integrity: sha512-40oNTM9UfG6aBmuKxk/giHn5nQ8RVz/SS4Ir6zgzOv9/qC3kKZ9v4etGTcJbEl/NyVQH7FGU7d+X1egr57Md2Q==}
    dev: true

  /globby@11.1.0:
    resolution: {integrity: sha512-jhIXaOzy1sb8IyocaruWSn1TjmnBVs8Ayhcy83rmxNJ8q2uWKCAj3CnJY+KpGSXCueAPc0i05kVvVKtP1t9S3g==}
    engines: {node: '>=10'}
    dependencies:
      array-union: 2.1.0
      dir-glob: 3.0.1
      fast-glob: 3.3.2
      ignore: 5.2.4
      merge2: 1.4.1
      slash: 3.0.0
    dev: true

  /globby@13.1.4:
    resolution: {integrity: sha512-iui/IiiW+QrJ1X1hKH5qwlMQyv34wJAYwH1vrf8b9kBA4sNiif3gKsMHa+BrdnOpEudWjpotfa7LrTzB1ERS/g==}
    engines: {node: ^12.20.0 || ^14.13.1 || >=16.0.0}
    dependencies:
      dir-glob: 3.0.1
      fast-glob: 3.2.12
      ignore: 5.2.4
      merge2: 1.4.1
      slash: 4.0.0
    dev: true

  /globby@14.0.2:
    resolution: {integrity: sha512-s3Fq41ZVh7vbbe2PN3nrW7yC7U7MFVc5c98/iTl9c2GawNMKx/J648KQRW6WKkuU8GIbbh2IXfIRQjOZnXcTnw==}
    engines: {node: '>=18'}
    dependencies:
      '@sindresorhus/merge-streams': 2.3.0
      fast-glob: 3.3.2
      ignore: 5.2.4
      path-type: 5.0.0
      slash: 5.1.0
      unicorn-magic: 0.1.0
    dev: true

  /globby@6.1.0:
    resolution: {integrity: sha512-KVbFv2TQtbzCoxAnfD6JcHZTYCzyliEaaeM/gH8qQdkKr5s0OP9scEgvdcngyk7AVdY6YVW/TJHd+lQ/Df3Daw==}
    engines: {node: '>=0.10.0'}
    dependencies:
      array-union: 1.0.2
      glob: 7.2.3
      object-assign: 4.1.1
      pify: 2.3.0
      pinkie-promise: 2.0.1
    dev: true

  /globrex@0.1.2:
    resolution: {integrity: sha512-uHJgbwAMwNFf5mLst7IWLNg14x1CkeqglJb/K3doi4dw6q2IvAAmM/Y81kevy83wP+Sst+nutFTYOGg3d1lsxg==}
    dev: true

  /gopd@1.0.1:
    resolution: {integrity: sha512-d65bNlIadxvpb/A2abVdlqKqV563juRnZ1Wtk6s1sIR8uNsXR70xqIzVqxVf1eTqDunwT2MkczEeaezCKTZhwA==}
    dependencies:
      get-intrinsic: 1.2.0
    dev: true

  /graceful-fs@4.2.11:
    resolution: {integrity: sha512-RbJ5/jmFcNNCcDV5o9eTnBLJ/HszWV0P73bc+Ff4nS/rJj+YaS6IGyiOL0VoBYX+l1Wrl3k63h/KrH+nhJ0XvQ==}

  /graphemer@1.4.0:
    resolution: {integrity: sha512-EtKwoO6kxCL9WO5xipiHTZlSzBm7WLT627TqC/uVRd0HKmq8NXyebnNYxDoBi7wt8eTWrUrKXCOVaFq9x1kgag==}
    dev: true

  /gzip-size@6.0.0:
    resolution: {integrity: sha512-ax7ZYomf6jqPTQ4+XCpUGyXKHk5WweS+e05MBO4/y3WJ5RkmPXNKvX+bx1behVILVwr6JSQvZAku021CHPXG3Q==}
    engines: {node: '>=10'}
    dependencies:
      duplexer: 0.1.2
    dev: true

  /has-bigints@1.0.2:
    resolution: {integrity: sha512-tSvCKtBr9lkF0Ex0aQiP9N+OpV4zi2r/Nee5VkRDbaqv35RLYMzbwQfFSZZH0kR+Rd6302UJZ2p/bJCEoR3VoQ==}
    dev: true

  /has-flag@3.0.0:
    resolution: {integrity: sha512-sKJf1+ceQBr4SMkvQnBDNDtf4TXpVhVGateu0t918bl30FnbE2m4vNLX+VWe/dpjlb+HugGYzW7uQXH98HPEYw==}
    engines: {node: '>=4'}
    dev: true

  /has-flag@4.0.0:
    resolution: {integrity: sha512-EykJT/Q1KjTWctppgIAgfSO0tKVuZUjhgMr17kqTumMl6Afv3EISleU7qZUzoXDFTAHTDC4NOoG/ZxU3EvlMPQ==}
    engines: {node: '>=8'}
    dev: true

  /has-property-descriptors@1.0.0:
    resolution: {integrity: sha512-62DVLZGoiEBDHQyqG4w9xCuZ7eJEwNmJRWw2VY84Oedb7WFcA27fiEVe8oUQx9hAUJ4ekurquucTGwsyO1XGdQ==}
    dependencies:
      get-intrinsic: 1.2.0
    dev: true

  /has-proto@1.0.1:
    resolution: {integrity: sha512-7qE+iP+O+bgF9clE5+UoBFzE65mlBiVj3tKCrlNQ0Ogwm0BjpT/gK4SlLYDMybDh5I3TCTKnPPa0oMG7JDYrhg==}
    engines: {node: '>= 0.4'}
    dev: true

  /has-symbols@1.0.3:
    resolution: {integrity: sha512-l3LCuF6MgDNwTDKkdYGEihYjt5pRPbEg46rtlmnSPlUbgmB8LOIrKJbYYFBSbnPaJexMKtiPO8hmeRjRz2Td+A==}
    engines: {node: '>= 0.4'}
    dev: true

  /has-tostringtag@1.0.0:
    resolution: {integrity: sha512-kFjcSNhnlGV1kyoGk7OXKSawH5JOb/LzUc5w9B02hOTO0dfFRjbHQKvg1d6cf3HbeUmtU9VbbV3qzZ2Teh97WQ==}
    engines: {node: '>= 0.4'}
    dependencies:
      has-symbols: 1.0.3
    dev: true

  /has@1.0.3:
    resolution: {integrity: sha512-f2dvO0VU6Oej7RkWJGrehjbzMAjFp5/VKPp5tTpWIV4JHHZK1/BxbFRtf/siA2SWTe09caDmVtYYzWEIbBS4zw==}
    engines: {node: '>= 0.4.0'}
    dependencies:
      function-bind: 1.1.1
    dev: true

  /hash-base@3.1.0:
    resolution: {integrity: sha512-1nmYp/rhMDiE7AYkDw+lLwlAzz0AntGIe51F3RfFfEqyQ3feY2eI/NcwC6umIQVOASPMsWJLJScWKSSvzL9IVA==}
    engines: {node: '>=4'}
    dependencies:
      inherits: 2.0.4
      readable-stream: 3.6.2
      safe-buffer: 5.2.1
    dev: false

  /hash.js@1.1.7:
    resolution: {integrity: sha512-taOaskGt4z4SOANNseOviYDvjEJinIkRgmp7LbKP2YTTmVxWBl87s/uzK9r+44BclBSp2X7K1hqeNfz9JbBeXA==}
    dependencies:
      inherits: 2.0.4
      minimalistic-assert: 1.0.1
    dev: false

  /he@1.2.0:
    resolution: {integrity: sha512-F/1DnUGPopORZi0ni+CvrCgHQ5FyEAHRLSApuYWMmrbSwoN2Mn/7k+Gl38gJnR7yyDZk6WLXwiGod1JOWNDKGw==}
    hasBin: true
    dev: true

  /hmac-drbg@1.0.1:
    resolution: {integrity: sha512-Tti3gMqLdZfhOQY1Mzf/AanLiqh1WTiJgEj26ZuYQ9fbkLomzGchCws4FyrSd4VkpBfiNhaE1On+lOz894jvXg==}
    dependencies:
      hash.js: 1.1.7
      minimalistic-assert: 1.0.1
      minimalistic-crypto-utils: 1.0.1
    dev: false

  /html-encoding-sniffer@4.0.0:
    resolution: {integrity: sha512-Y22oTqIU4uuPgEemfz7NDJz6OeKf12Lsu+QC+s3BVpda64lTiMYCyGwg5ki4vFxkMwQdeZDl2adZoqUgdFuTgQ==}
    engines: {node: '>=18'}
    dependencies:
      whatwg-encoding: 3.1.1
    dev: true

  /html-escaper@2.0.2:
    resolution: {integrity: sha512-H2iMtd0I4Mt5eYiapRdIDjp+XzelXQ0tFE4JS7YFwFevXXMmOp9myNrUvCg0D6ws8iqkRPBfKHgbwig1SmlLfg==}
    dev: true

  /html-minifier-terser@6.1.0:
    resolution: {integrity: sha512-YXxSlJBZTP7RS3tWnQw74ooKa6L9b9i9QYXY21eUEvhZ3u9XLfv6OnFsQq6RxkhHygsaUMvYsZRV5rU/OVNZxw==}
    engines: {node: '>=12'}
    hasBin: true
    dependencies:
      camel-case: 4.1.2
      clean-css: 5.3.2
      commander: 8.3.0
      he: 1.2.0
      param-case: 3.0.4
      relateurl: 0.2.7
      terser: 5.37.0
    dev: true

  /html-webpack-plugin@5.6.3(webpack@5.97.1):
    resolution: {integrity: sha512-QSf1yjtSAsmf7rYBV7XX86uua4W/vkhIt0xNXKbsi2foEeW7vjJQz4bhnpL3xH+l1ryl1680uNv968Z+X6jSYg==}
    engines: {node: '>=10.13.0'}
    peerDependencies:
      '@rspack/core': 0.x || 1.x
      webpack: ^5.20.0
    peerDependenciesMeta:
      '@rspack/core':
        optional: true
      webpack:
        optional: true
    dependencies:
      '@types/html-minifier-terser': 6.1.0
      html-minifier-terser: 6.1.0
      lodash: 4.17.21
      pretty-error: 4.0.0
      tapable: 2.2.1
      webpack: 5.97.1(@swc/core@1.9.3)
    dev: true

  /htmlparser2@6.1.0:
    resolution: {integrity: sha512-gyyPk6rgonLFEDGoeRgQNaEUvdJ4ktTmmUh/h2t7s+M8oPpIPxgNACWa+6ESR57kXstwqPiCut0V8NRpcwgU7A==}
    dependencies:
      domelementtype: 2.3.0
      domhandler: 4.3.1
      domutils: 2.8.0
      entities: 2.2.0
    dev: true

  /http-proxy-agent@7.0.2:
    resolution: {integrity: sha512-T1gkAiYYDWYx3V5Bmyu7HcfcvL7mUrTWiM6yOfa3PIphViJ/gFPbvidQ+veqSOHci/PxBcDabeUNCzpOODJZig==}
    engines: {node: '>= 14'}
    dependencies:
      agent-base: 7.1.3
      debug: 4.3.7
    transitivePeerDependencies:
      - supports-color
    dev: true

  /https-proxy-agent@7.0.6:
    resolution: {integrity: sha512-vK9P5/iUfdl95AI+JVyUuIcVtd4ofvtrOr3HNtM2yxC9bnMbEdp3x01OhQNnjb8IJYi38VlTE3mBXwcfvywuSw==}
    engines: {node: '>= 14'}
    dependencies:
      agent-base: 7.1.3
      debug: 4.3.7
    transitivePeerDependencies:
      - supports-color
    dev: true

  /human-signals@4.3.1:
    resolution: {integrity: sha512-nZXjEF2nbo7lIw3mgYjItAfgQXog3OjJogSbKa2CQIIvSGWcKgeJnQlNXip6NglNzYH45nSRiEVimMvYL8DDqQ==}
    engines: {node: '>=14.18.0'}
    dev: true

  /humanize-ms@1.2.1:
    resolution: {integrity: sha512-Fl70vYtsAFb/C06PTS9dZBo7ihau+Tu/DNCk/OyHhea07S+aeMWpFFkUaXRa8fI+ScZbEI8dfSxwY7gxZ9SAVQ==}
    dependencies:
      ms: 2.1.3
    dev: true

  /husky@7.0.4:
    resolution: {integrity: sha512-vbaCKN2QLtP/vD4yvs6iz6hBEo6wkSzs8HpRah1Z6aGmF2KW5PdYuAd7uX5a+OyBZHBhd+TFLqgjUgytQr4RvQ==}
    engines: {node: '>=12'}
    hasBin: true
    dev: true

  /iconv-lite@0.6.3:
    resolution: {integrity: sha512-4fCk79wshMdzMp2rH06qWrJE4iolqLhCUH+OiuIgU++RB0+94NlDL81atO7GX55uUKueo0txHNtvEyI6D7WdMw==}
    engines: {node: '>=0.10.0'}
    dependencies:
      safer-buffer: 2.1.2
    dev: true

  /icss-utils@5.1.0(postcss@8.4.49):
    resolution: {integrity: sha512-soFhflCVWLfRNOPU3iv5Z9VUdT44xFRbzjLsEzSr5AQmgqPMTHdU3PMT1Cf1ssx8fLNJDA1juftYl+PUcv3MqA==}
    engines: {node: ^10 || ^12 || >= 14}
    peerDependencies:
      postcss: ^8.1.0
    dependencies:
      postcss: 8.4.49
    dev: true

  /idb@8.0.0:
    resolution: {integrity: sha512-l//qvlAKGmQO31Qn7xdzagVPPaHTxXx199MhrAFuVBTPqydcPYBWjkrbv4Y0ktB+GmWOiwHl237UUOrLmQxLvw==}
    dev: false

  /ieee754@1.2.1:
    resolution: {integrity: sha512-dcyqhDvX1C46lXZcVqCpK+FtMRQVdIMN6/Df5js2zouUsqG7I6sFxitIC+7KYK29KdXOLHdu9zL4sFnoVQnqaA==}
    dev: true

  /ignore@5.2.4:
    resolution: {integrity: sha512-MAb38BcSbH0eHNBxn7ql2NH/kX33OkB3lZ1BNdh7ENeRChHTYsTvWrMubiIAMNS2llXEEgZ1MUOBtXChP3kaFQ==}
    engines: {node: '>= 4'}
    dev: true

  /ignore@5.3.2:
    resolution: {integrity: sha512-hsBTNUqQTDwkWtcdYI2i06Y/nUBEsNEDJKjWdigLvegy8kDuJAS8uRlpkkcQpyEXL0Z/pjDy5HBmMjRCJ2gq+g==}
    engines: {node: '>= 4'}
    dev: true

  /import-fresh@3.3.0:
    resolution: {integrity: sha512-veYYhQa+D1QBKznvhUHxb8faxlrwUnxseDAbAp457E0wLNio2bOSKnjYDhMj+YiAq61xrMGhQk9iXVk5FzgQMw==}
    engines: {node: '>=6'}
    dependencies:
      parent-module: 1.0.1
      resolve-from: 4.0.0
    dev: true

  /imurmurhash@0.1.4:
    resolution: {integrity: sha512-JmXMZ6wuvDmLiHEml9ykzqO6lwFbof0GG4IkcGaENdCRDDmMVnny7s5HsIgHCbaq0w2MyPhDqkhTUgS2LU2PHA==}
    engines: {node: '>=0.8.19'}
    dev: true

  /indent-string@4.0.0:
    resolution: {integrity: sha512-EdDDZu4A2OyIK7Lr/2zG+w5jmbuk1DVBnEwREQvBzspBJkCEbRa8GxU1lghYcaGJCnRWibjDXlq779X1/y5xwg==}
    engines: {node: '>=8'}
    dev: true

  /indexes-of@1.0.1:
    resolution: {integrity: sha512-bup+4tap3Hympa+JBJUG7XuOsdNQ6fxt0MHyXMKuLBKn0OqsTfvUxkUrroEX1+B2VsSHvCjiIcZVxRtYa4nllA==}
    dev: true

  /inflight@1.0.6:
    resolution: {integrity: sha512-k92I/b08q4wvFscXCLvqfsHCrjrF7yiXsQuIVvVE7N82W3+aqpzuUdBbfhWcy/FZR3/4IgflMgKLOsvPDrGCJA==}
    deprecated: This module is not supported, and leaks memory. Do not use it. Check out lru-cache if you want a good and tested way to coalesce async requests by a key value, which is much more comprehensive and powerful.
    dependencies:
      once: 1.4.0
      wrappy: 1.0.2

  /inherits@2.0.4:
    resolution: {integrity: sha512-k/vGaX4/Yla3WzyMCvTQOXYeIHvqOKtnqBduzTHpzpQZzAskKMhZ2K+EnBiSM9zGSoIFeMpXKxa4dYeZIQqewQ==}

  /ini@1.3.8:
    resolution: {integrity: sha512-JV/yugV2uzW5iMRSiZAyDtQd+nxtUnjeLt0acNdw98kKLrvuRVyB80tsREOE7yvGVgalhZ6RNXCmEHkUKBKxew==}
    dev: false

  /internal-slot@1.0.5:
    resolution: {integrity: sha512-Y+R5hJrzs52QCG2laLn4udYVnxsfny9CpOhNhUvk/SSSVyF6T27FzRbF0sroPidSu3X8oEAkOn2K804mjpt6UQ==}
    engines: {node: '>= 0.4'}
    dependencies:
      get-intrinsic: 1.2.0
      has: 1.0.3
      side-channel: 1.0.4
    dev: true

  /ip-bigint@7.3.0:
    resolution: {integrity: sha512-2qVAe0Q9+Y+5nGvmogwK9y4kefD5Ks5l/IG0Jo1lhU9gIF34jifhqrwXwzkIl+LC594Q6SyAlngs4p890xsXVw==}
    engines: {node: '>=16'}
    dev: false

  /ip-regex@4.3.0:
    resolution: {integrity: sha512-B9ZWJxHHOHUhUjCPrMpLD4xEq35bUTClHM1S6CBU5ixQnkZmwipwgc96vAd7AAGM9TGHvJR+Uss+/Ak6UphK+Q==}
    engines: {node: '>=8'}
    dev: false

  /ip-regex@5.0.0:
    resolution: {integrity: sha512-fOCG6lhoKKakwv+C6KdsOnGvgXnmgfmp0myi3bcNwj3qfwPAxRKWEuFhvEFF7ceYIz6+1jRZ+yguLFAmUNPEfw==}
    engines: {node: ^12.20.0 || ^14.13.1 || >=16.0.0}
    dev: false

  /is-arguments@1.1.1:
    resolution: {integrity: sha512-8Q7EARjzEnKpt/PCD7e1cgUS0a6X8u5tdSiMqXhojOdoV9TsMsiO+9VLC5vAmO8N7/GmXn7yjR8qnA6bVAEzfA==}
    engines: {node: '>= 0.4'}
    dependencies:
      call-bind: 1.0.2
      has-tostringtag: 1.0.0
    dev: true

  /is-array-buffer@3.0.2:
    resolution: {integrity: sha512-y+FyyR/w8vfIRq4eQcM1EYgSTnmHXPqaF+IgzgraytCFq5Xh8lllDVmAZolPJiZttZLeFSINPYMaEJ7/vWUa1w==}
    dependencies:
      call-bind: 1.0.2
      get-intrinsic: 1.2.0
      is-typed-array: 1.1.12
    dev: true

  /is-arrayish@0.2.1:
    resolution: {integrity: sha512-zz06S8t0ozoDXMG+ube26zeCTNXcKIPJZJi8hBrF4idCLms4CG9QtK7qBl1boi5ODzFpjswb5JPmHCbMpjaYzg==}
    dev: true

  /is-bigint@1.0.4:
    resolution: {integrity: sha512-zB9CruMamjym81i2JZ3UMn54PKGsQzsJeo6xvN3HJJ4CAsQNB6iRutp2To77OfCNuoxspsIhzaPoO1zyCEhFOg==}
    dependencies:
      has-bigints: 1.0.2
    dev: true

  /is-boolean-object@1.1.2:
    resolution: {integrity: sha512-gDYaKHJmnj4aWxyj6YHyXVpdQawtVLHU5cb+eztPGczf6cjuTdwve5ZIEfgXqH4e57An1D1AKf8CZ3kYrQRqYA==}
    engines: {node: '>= 0.4'}
    dependencies:
      call-bind: 1.0.2
      has-tostringtag: 1.0.0
    dev: true

  /is-buffer@1.1.6:
    resolution: {integrity: sha512-NcdALwpXkTm5Zvvbk7owOUSvVvBKDgKP5/ewfXEznmQFfs4ZRmanOeKBTjRVjka3QFoN6XJ+9F3USqfHqTaU5w==}
    dev: true

  /is-callable@1.2.7:
    resolution: {integrity: sha512-1BC0BVFhS/p0qtw6enp8e+8OD0UrK0oFLztSjNzhcKA3WDuJxxAPXzPuPtKkjEY9UUoEWlX/8fgKeu2S8i9JTA==}
    engines: {node: '>= 0.4'}
    dev: true

  /is-cidr@4.0.2:
    resolution: {integrity: sha512-z4a1ENUajDbEl/Q6/pVBpTR1nBjjEE1X7qb7bmWYanNnPoKAvUCPFKeXV6Fe4mgTkWKBqiHIcwsI3SndiO5FeA==}
    engines: {node: '>=10'}
    dependencies:
      cidr-regex: 3.1.1
    dev: false

  /is-core-module@2.12.0:
    resolution: {integrity: sha512-RECHCBCd/viahWmwj6enj19sKbHfJrddi/6cBDsNTKbNq0f7VeaUkBo60BqzvPqo/W54ChS62Z5qyun7cfOMqQ==}
    dependencies:
      has: 1.0.3
    dev: true

  /is-date-object@1.0.5:
    resolution: {integrity: sha512-9YQaSxsAiSwcvS33MBk3wTCVnWK+HhF8VZR2jRxehM16QcVOdHqPn4VPHmRK4lSr38n9JriurInLcP90xsYNfQ==}
    engines: {node: '>= 0.4'}
    dependencies:
      has-tostringtag: 1.0.0
    dev: true

  /is-docker@2.2.1:
    resolution: {integrity: sha512-F+i2BKsFrH66iaUFc0woD8sLy8getkwTwtOBjvs56Cx4CgJDeKQeqfz8wAYiSb8JOprWhHH5p77PbmYCvvUuXQ==}
    engines: {node: '>=8'}
    hasBin: true
    dev: true

  /is-extglob@2.1.1:
    resolution: {integrity: sha512-SbKbANkN603Vi4jEZv49LeVJMn4yGwsbzZworEoyEiutsN3nJYdbO36zfhGJ6QEDpOZIFkDtnq5JRxmvl3jsoQ==}
    engines: {node: '>=0.10.0'}
    dev: true

  /is-fullwidth-code-point@3.0.0:
    resolution: {integrity: sha512-zymm5+u+sCsSWyD9qNaejV3DFvhCKclKdizYaJUuHA83RLjb7nSuGnddCHGv0hk+KY7BMAlsWeK4Ueg6EV6XQg==}
    engines: {node: '>=8'}
    dev: true

  /is-fullwidth-code-point@4.0.0:
    resolution: {integrity: sha512-O4L094N2/dZ7xqVdrXhh9r1KODPJpFms8B5sGdJLPy664AgvXsreZUyCQQNItZRDlYug4xStLjNp/sz3HvBowQ==}
    engines: {node: '>=12'}
    dev: true

  /is-glob@4.0.3:
    resolution: {integrity: sha512-xelSayHH36ZgE7ZWhli7pW34hNbNl8Ojv5KVmkJD4hBdD3th8Tfk9vYasLM+mXWOZhFkgZfxhLSnrwRr4elSSg==}
    engines: {node: '>=0.10.0'}
    dependencies:
      is-extglob: 2.1.1
    dev: true

  /is-ip@3.1.0:
    resolution: {integrity: sha512-35vd5necO7IitFPjd/YBeqwWnyDWbuLH9ZXQdMfDA8TEo7pv5X8yfrvVO3xbJbLUlERCMvf6X0hTUamQxCYJ9Q==}
    engines: {node: '>=8'}
    dependencies:
      ip-regex: 4.3.0
    dev: false

  /is-map@2.0.2:
    resolution: {integrity: sha512-cOZFQQozTha1f4MxLFzlgKYPTyj26picdZTx82hbc/Xf4K/tZOOXSCkMvU4pKioRXGDLJRn0GM7Upe7kR721yg==}
    dev: true

  /is-negative-zero@2.0.2:
    resolution: {integrity: sha512-dqJvarLawXsFbNDeJW7zAz8ItJ9cd28YufuuFzh0G8pNHjJMnY08Dv7sYX2uF5UpQOwieAeOExEYAWWfu7ZZUA==}
    engines: {node: '>= 0.4'}
    dev: true

  /is-number-object@1.0.7:
    resolution: {integrity: sha512-k1U0IRzLMo7ZlYIfzRu23Oh6MiIFasgpb9X76eqfFZAqwH44UI4KTBvBYIZ1dSL9ZzChTB9ShHfLkR4pdW5krQ==}
    engines: {node: '>= 0.4'}
    dependencies:
      has-tostringtag: 1.0.0
    dev: true

  /is-number@7.0.0:
    resolution: {integrity: sha512-41Cifkg6e8TylSpdtTpeLVMqvSBEVzTttHvERD741+pnZ8ANv0004MRL43QKPDlK9cGvNp6NZWZUBlbGXYxxng==}
    engines: {node: '>=0.12.0'}
    dev: true

  /is-path-cwd@2.2.0:
    resolution: {integrity: sha512-w942bTcih8fdJPJmQHFzkS76NEP8Kzzvmw92cXsazb8intwLqPibPPdXf4ANdKV3rYMuuQYGIWtvz9JilB3NFQ==}
    engines: {node: '>=6'}
    dev: true

  /is-path-in-cwd@2.1.0:
    resolution: {integrity: sha512-rNocXHgipO+rvnP6dk3zI20RpOtrAM/kzbB258Uw5BWr3TpXi861yzjo16Dn4hUox07iw5AyeMLHWsujkjzvRQ==}
    engines: {node: '>=6'}
    dependencies:
      is-path-inside: 2.1.0
    dev: true

  /is-path-inside@2.1.0:
    resolution: {integrity: sha512-wiyhTzfDWsvwAW53OBWF5zuvaOGlZ6PwYxAbPVDhpm+gM09xKQGjBq/8uYN12aDvMxnAnq3dxTyoSoRNmg5YFg==}
    engines: {node: '>=6'}
    dependencies:
      path-is-inside: 1.0.2
    dev: true

  /is-path-inside@3.0.3:
    resolution: {integrity: sha512-Fd4gABb+ycGAmKou8eMftCupSir5lRxqf4aD/vd0cD2qc4HL07OjCeuHMr8Ro4CoMaeCKDB0/ECBOVWjTwUvPQ==}
    engines: {node: '>=8'}
    dev: true

  /is-plain-object@2.0.4:
    resolution: {integrity: sha512-h5PpgXkWitc38BBMYawTYMWJHFZJVnBquFE57xFpjB8pJFiF6gZ+bU+WyI/yqXiFR5mdLsgYNaPe8uao6Uv9Og==}
    engines: {node: '>=0.10.0'}
    dependencies:
      isobject: 3.0.1

  /is-potential-custom-element-name@1.0.1:
    resolution: {integrity: sha512-bCYeRA2rVibKZd+s2625gGnGF/t7DSqDs4dP7CrLA1m7jKWz6pps0LpYLJN8Q64HtmPKJ1hrN3nzPNKFEKOUiQ==}
    dev: true

  /is-regex@1.1.4:
    resolution: {integrity: sha512-kvRdxDsxZjhzUX07ZnLydzS1TU/TJlTUHHY4YLL87e37oUA49DfkLqgy+VjFocowy29cKvcSiu+kIv728jTTVg==}
    engines: {node: '>= 0.4'}
    dependencies:
      call-bind: 1.0.2
      has-tostringtag: 1.0.0
    dev: true

  /is-set@2.0.2:
    resolution: {integrity: sha512-+2cnTEZeY5z/iXGbLhPrOAaK/Mau5k5eXq9j14CpRTftq0pAJu2MwVRSZhyZWBzx3o6X795Lz6Bpb6R0GKf37g==}
    dev: true

  /is-shared-array-buffer@1.0.2:
    resolution: {integrity: sha512-sqN2UDu1/0y6uvXyStCOzyhAjCSlHceFoMKJW8W9EU9cvic/QdsZ0kEU93HEy3IUEFZIiH/3w+AH/UQbPHNdhA==}
    dependencies:
      call-bind: 1.0.2
    dev: true

  /is-stream@3.0.0:
    resolution: {integrity: sha512-LnQR4bZ9IADDRSkvpqMGvt/tEJWclzklNgSw48V5EAaAeDd6qGvN8ei6k5p0tvxSR171VmGyHuTiAOfxAbr8kA==}
    engines: {node: ^12.20.0 || ^14.13.1 || >=16.0.0}
    dev: true

  /is-string@1.0.7:
    resolution: {integrity: sha512-tE2UXzivje6ofPW7l23cjDOMa09gb7xlAqG6jG5ej6uPV32TlWP3NKPigtaGeHNu9fohccRYvIiZMfOOnOYUtg==}
    engines: {node: '>= 0.4'}
    dependencies:
      has-tostringtag: 1.0.0
    dev: true

  /is-symbol@1.0.4:
    resolution: {integrity: sha512-C/CPBqKWnvdcxqIARxyOh4v1UUEOCHpgDa0WYgpKDFMszcrPcffg5uhwSgPCLD2WWxmq6isisz87tzT01tuGhg==}
    engines: {node: '>= 0.4'}
    dependencies:
      has-symbols: 1.0.3
    dev: true

  /is-typed-array@1.1.12:
    resolution: {integrity: sha512-Z14TF2JNG8Lss5/HMqt0//T9JeHXttXy5pH/DBU4vi98ozO2btxzq9MwYDZYnKwU8nRsz/+GVFVRDq3DkVuSPg==}
    engines: {node: '>= 0.4'}
    dependencies:
      which-typed-array: 1.1.11
    dev: true

  /is-weakmap@2.0.1:
    resolution: {integrity: sha512-NSBR4kH5oVj1Uwvv970ruUkCV7O1mzgVFO4/rev2cLRda9Tm9HrL70ZPut4rOHgY0FNrUu9BCbXA2sdQ+x0chA==}
    dev: true

  /is-weakref@1.0.2:
    resolution: {integrity: sha512-qctsuLZmIQ0+vSSMfoVvyFe2+GSEvnmZ2ezTup1SBse9+twCCeial6EEi3Nc2KFcf6+qz2FBPnjXsk8xhKSaPQ==}
    dependencies:
      call-bind: 1.0.2
    dev: true

  /is-weakset@2.0.2:
    resolution: {integrity: sha512-t2yVvttHkQktwnNNmBQ98AhENLdPUTDTE21uPqAQ0ARwQfGeQKRVS0NNurH7bTf7RrvcVn1OOge45CnBeHCSmg==}
    dependencies:
      call-bind: 1.0.2
      get-intrinsic: 1.2.0
    dev: true

  /is-wsl@2.2.0:
    resolution: {integrity: sha512-fKzAra0rGJUUBwGBgNkHZuToZcn+TtXHpeCgmkMJMMYx1sQDYaCSyjJBSCa2nH1DGm7s3n1oBnohoVTBaN7Lww==}
    engines: {node: '>=8'}
    dependencies:
      is-docker: 2.2.1
    dev: true

  /isarray@0.0.1:
    resolution: {integrity: sha512-D2S+3GLxWH+uhrNEcoh/fnmYeP8E8/zHl644d/jdA0g2uyXvy3sb0qxotE+ne0LtccHknQzWwZEzhak7oJ0COQ==}
    dev: true

  /isarray@1.0.0:
    resolution: {integrity: sha512-VLghIWNM6ELQzo7zwmcg0NmTVyWKYjvIeM83yjp0wRDTmUnrM678fQbcKBo6n2CJEF0szoG//ytg+TKla89ALQ==}
    dev: true

  /isarray@2.0.5:
    resolution: {integrity: sha512-xHjhDr3cNBK0BzdUJSPXZntQUx/mwMS5Rw4A7lPJ90XGAO6ISP/ePDNuo0vhqOZU+UD5JoodwCAAoZQd3FeAKw==}
    dev: true

  /isexe@2.0.0:
    resolution: {integrity: sha512-RHxMLp9lnKHGHRng9QFhRCMbYAcVpn69smSGcq3f36xjgVVWThj4qqLbTLlq7Ssj8B+fIQ1EuCEGI2lKsyQeIw==}
    dev: true

  /isobject@3.0.1:
    resolution: {integrity: sha512-WhB9zCku7EGTj/HQQRz5aUQEUeoQZH2bWcltRErOpymJ4boYE6wL9Tbr23krRPSZ+C5zqNSrSw+Cc7sZZ4b7vg==}
    engines: {node: '>=0.10.0'}

  /jackspeak@3.4.3:
    resolution: {integrity: sha512-OGlZQpz2yfahA/Rd1Y8Cd9SIEsqvXkLVoSw/cgwhnhFMDbsQFeZYoJJ7bIZBS9BcamUW96asq/npPWugM+RQBw==}
    dependencies:
      '@isaacs/cliui': 8.0.2
    optionalDependencies:
      '@pkgjs/parseargs': 0.11.0
    dev: true

  /jest-worker@27.5.1:
    resolution: {integrity: sha512-7vuh85V5cdDofPyxn58nrPjBktZo0u9x1g8WtjQol+jZDaE+fhN+cIvTj11GndBnMnyfrUOG1sZQxCdjKh+DKg==}
    engines: {node: '>= 10.13.0'}
    dependencies:
      '@types/node': 18.19.10
      merge-stream: 2.0.0
      supports-color: 8.1.1
    dev: true

  /jiti@1.21.7:
    resolution: {integrity: sha512-/imKNG4EbWNrVjoNC/1H5/9GFy+tqjGBHCaSsN+P2RnPqjsLmv6UD3Ej+Kj8nBWaRAwyk7kK5ZUc+OEatnTR3A==}
    hasBin: true
    dev: true

  /js-beautify@1.14.7:
    resolution: {integrity: sha512-5SOX1KXPFKx+5f6ZrPsIPEY7NwKeQz47n3jm2i+XeHx9MoRsfQenlOP13FQhWvg8JRS0+XLO6XYUQ2GX+q+T9A==}
    engines: {node: '>=10'}
    hasBin: true
    dependencies:
      config-chain: 1.1.13
      editorconfig: 0.15.3
      glob: 8.1.0
      nopt: 6.0.0
    dev: false

  /js-tokens@4.0.0:
    resolution: {integrity: sha512-RdJUflcE3cUzKiMqQgsCu06FPu9UdIJO0beYbPhHN4k6apgJtifcoCtT9bcxOpYBtpD2kCM6Sbzg4CausW/PKQ==}

  /js-yaml@3.14.1:
    resolution: {integrity: sha512-okMH7OXXJ7YrN9Ok3/SXrnu4iX9yOk+25nqX4imS2npuvTYDmo/QEZoqwZkYaIDk3jVvBOTOIEgEhaLOynBS9g==}
    hasBin: true
    dependencies:
      argparse: 1.0.10
      esprima: 4.0.1

  /js-yaml@4.1.0:
    resolution: {integrity: sha512-wpxZs9NoxZaJESJGIZTyDEaYpl0FKSA+FB9aJiyemKhMwkxQg63h4T1KJgUGHpTqPDNRcmmYLugrRjJlBtWvRA==}
    hasBin: true
    dependencies:
      argparse: 2.0.1
    dev: true

  /jsdoc-type-pratt-parser@4.1.0:
    resolution: {integrity: sha512-Hicd6JK5Njt2QB6XYFS7ok9e37O8AYk3jTcppG4YVQnYjOemymvTcmc7OWsmq/Qqj5TdRFO5/x/tIPmBeRtGHg==}
    engines: {node: '>=12.0.0'}
    dev: true

  /jsdom@25.0.1:
    resolution: {integrity: sha512-8i7LzZj7BF8uplX+ZyOlIz86V6TAsSs+np6m1kpW9u0JWi4z/1t+FzcK1aek+ybTnAC4KhBL4uXCNT0wcUIeCw==}
    engines: {node: '>=18'}
    peerDependencies:
      canvas: ^2.11.2
    peerDependenciesMeta:
      canvas:
        optional: true
    dependencies:
      cssstyle: 4.1.0
      data-urls: 5.0.0
      decimal.js: 10.4.3
      form-data: 4.0.0
      html-encoding-sniffer: 4.0.0
      http-proxy-agent: 7.0.2
      https-proxy-agent: 7.0.6
      is-potential-custom-element-name: 1.0.1
      nwsapi: 2.2.16
      parse5: 7.1.2
      rrweb-cssom: 0.7.1
      saxes: 6.0.0
      symbol-tree: 3.2.4
      tough-cookie: 5.0.0
      w3c-xmlserializer: 5.0.0
      webidl-conversions: 7.0.0
      whatwg-encoding: 3.1.1
      whatwg-mimetype: 4.0.0
      whatwg-url: 14.1.0
      ws: 8.18.0
      xml-name-validator: 5.0.0
    transitivePeerDependencies:
      - bufferutil
      - supports-color
      - utf-8-validate
    dev: true

  /json-parse-even-better-errors@2.3.1:
    resolution: {integrity: sha512-xyFwyhro/JEof6Ghe2iz2NcXoj2sloNsWr/XsERDK/oiPCfaNhl5ONfp+jQdAZRQQ0IJWNzH9zIZF7li91kh2w==}
    dev: true

  /json-schema-traverse@0.4.1:
    resolution: {integrity: sha512-xbbCH5dCYU5T8LcEhhuh7HJ88HXuW3qsI3Y0zOZFKfZEHcpWiHU/Jxzk629Brsab/mMiHQti9wMP+845RPe3Vg==}
    dev: true

  /json-schema-traverse@1.0.0:
    resolution: {integrity: sha512-NM8/P9n3XjXhIZn1lLhkFaACTOURQXjWhV4BA/RnOv8xvgqtqpAX9IO4mRQxSx1Rlo4tqzeqb0sOlruaOy3dug==}
    dev: true

  /json-stable-stringify-without-jsonify@1.0.1:
    resolution: {integrity: sha512-Bdboy+l7tA3OGW6FjyFHWkP5LuByj1Tk33Ljyq0axyzdk9//JSi2u3fP1QSmd1KNwq6VOKYGlAu87CisVir6Pw==}
    dev: true

  /json5@1.0.2:
    resolution: {integrity: sha512-g1MWMLBiz8FKi1e4w0UyVL3w+iJceWAFBAaBnnGKOpNa5f8TLktkbre1+s6oICydWAm+HRUGTmI+//xv2hvXYA==}
    hasBin: true
    dependencies:
      minimist: 1.2.8
    dev: true

  /json5@2.2.3:
    resolution: {integrity: sha512-XmOWe7eyHYH14cLdVPoyg+GOH3rYX++KpzrylJwSW98t3Nk+U8XOl8FWKOgwtzdb8lXGf6zYwDUzeHMWfxasyg==}
    engines: {node: '>=6'}
    hasBin: true
    dev: false

  /jsonfile@6.1.0:
    resolution: {integrity: sha512-5dgndWOriYSm5cnYaJNhalLNDKOqFwyDB/rr1E9ZsGciGvKPs8R2xYGCacuf3z6K1YKDz182fd+fY3cn3pMqXQ==}
    dependencies:
      universalify: 2.0.0
    optionalDependencies:
      graceful-fs: 4.2.11

  /jsx-ast-utils@3.3.3:
    resolution: {integrity: sha512-fYQHZTZ8jSfmWZ0iyzfwiU4WDX4HpHbMCZ3gPlWYiCl3BoeOTsqKBqnTVfH2rYT7eP5c3sVbeSPHnnJOaTrWiw==}
    engines: {node: '>=4.0'}
    dependencies:
      array-includes: 3.1.6
      object.assign: 4.1.4
    dev: true

  /junit-report-builder@5.1.1:
    resolution: {integrity: sha512-ZNOIIGMzqCGcHQEA2Q4rIQQ3Df6gSIfne+X9Rly9Bc2y55KxAZu8iGv+n2pP0bLf0XAOctJZgeloC54hWzCahQ==}
    engines: {node: '>=16'}
    dependencies:
      lodash: 4.17.21
      make-dir: 3.1.0
      xmlbuilder: 15.1.1
    dev: true

  /just-extend@4.2.1:
    resolution: {integrity: sha512-g3UB796vUFIY90VIv/WX3L2c8CS2MdWUww3CNrYmqza1Fg0DURc2K/O4YrnklBdQarSJ/y8JnJYDGc+1iumQjg==}
    dev: true

  /just-extend@6.2.0:
    resolution: {integrity: sha512-cYofQu2Xpom82S6qD778jBDpwvvy39s1l/hrYij2u9AMdQcGRpaBu6kY4mVhuno5kJVi1DAz4aiphA2WI1/OAw==}
    dev: true

  /kind-of@6.0.3:
    resolution: {integrity: sha512-dcS1ul+9tmeD95T+x28/ehLgd9mENa3LsvDTtzm3vyBEO7RPptvAD+t44WVXaUjTBRcrpFeFlC8WCruUR456hw==}
    engines: {node: '>=0.10.0'}

  /language-subtag-registry@0.3.22:
    resolution: {integrity: sha512-tN0MCzyWnoz/4nHS6uxdlFWoUZT7ABptwKPQ52Ea7URk6vll88bWBVhodtnlfEuCcKWNGoc+uGbw1cwa9IKh/w==}
    dev: true

  /language-tags@1.0.5:
    resolution: {integrity: sha512-qJhlO9cGXi6hBGKoxEG/sKZDAHD5Hnu9Hs4WbOY3pCWXDhw0N8x1NenNzm2EnNLkLkk7J2SdxAkDSbb6ftT+UQ==}
    dependencies:
      language-subtag-registry: 0.3.22
    dev: true

  /lazystream@1.0.1:
    resolution: {integrity: sha512-b94GiNHQNy6JNTrt5w6zNyffMrNkXZb3KTkCZJb2V1xaEGCk093vkZ2jk3tpaeP33/OiXC+WvK9AxUebnf5nbw==}
    engines: {node: '>= 0.6.3'}
    dependencies:
      readable-stream: 2.3.8
    dev: true

  /levn@0.4.1:
    resolution: {integrity: sha512-+bT2uH4E5LGE7h/n3evcS/sQlJXCpIp6ym8OWJ5eV6+67Dsql/LaaT7qJBAt2rzfoa/5QBGBhxDix1dMt2kQKQ==}
    engines: {node: '>= 0.8.0'}
    dependencies:
      prelude-ls: 1.2.1
      type-check: 0.4.0
    dev: true

  /lilconfig@2.1.0:
    resolution: {integrity: sha512-utWOt/GHzuUxnLKxB6dk81RoOeoNeHgbrXiuGk4yyF5qlRz+iIVWu56E2fqGHFrXz0QNUhLB/8nKqvRH66JKGQ==}
    engines: {node: '>=10'}
    dev: true

  /lines-and-columns@1.2.4:
    resolution: {integrity: sha512-7ylylesZQ/PV29jhEDl3Ufjo6ZX7gCqJr5F7PKrqc93v7fzSymt1BpwEU8nAUXs8qzzvqhbjhK5QZg6Mt/HkBg==}
    dev: true

  /lint-staged@13.2.1:
    resolution: {integrity: sha512-8gfzinVXoPfga5Dz/ZOn8I2GOhf81Wvs+KwbEXQn/oWZAvCVS2PivrXfVbFJc93zD16uC0neS47RXHIjXKYZQw==}
    engines: {node: ^14.13.1 || >=16.0.0}
    hasBin: true
    dependencies:
      chalk: 5.2.0
      cli-truncate: 3.1.0
      commander: 10.0.0
      debug: 4.3.7
      execa: 7.1.1
      lilconfig: 2.1.0
      listr2: 5.0.8
      micromatch: 4.0.5
      normalize-path: 3.0.0
      object-inspect: 1.12.3
      pidtree: 0.6.0
      string-argv: 0.3.1
      yaml: 2.2.1
    transitivePeerDependencies:
      - enquirer
      - supports-color
    dev: true

  /listr2@5.0.8:
    resolution: {integrity: sha512-mC73LitKHj9w6v30nLNGPetZIlfpUniNSsxxrbaPcWOjDb92SHPzJPi/t+v1YC/lxKz/AJ9egOjww0qUuFxBpA==}
    engines: {node: ^14.13.1 || >=16.0.0}
    peerDependencies:
      enquirer: '>= 2.3.0 < 3'
    peerDependenciesMeta:
      enquirer:
        optional: true
    dependencies:
      cli-truncate: 2.1.0
      colorette: 2.0.19
      log-update: 4.0.0
      p-map: 4.0.0
      rfdc: 1.3.0
      rxjs: 7.8.0
      through: 2.3.8
      wrap-ansi: 7.0.0
    dev: true

  /loader-runner@4.3.0:
    resolution: {integrity: sha512-3R/1M+yS3j5ou80Me59j7F9IMs4PXs3VqRrm0TU3AbKPxlmpoY1TNscJV/oGJXo8qCatFGTfDbY6W6ipGOYXfg==}
    engines: {node: '>=6.11.5'}
    dev: true

  /loader-utils@1.4.2:
    resolution: {integrity: sha512-I5d00Pd/jwMD2QCduo657+YM/6L3KZu++pmX9VFncxaxvHcru9jx1lBaFft+r4Mt2jK0Yhp41XlRAihzPxHNCg==}
    engines: {node: '>=4.0.0'}
    dependencies:
      big.js: 5.2.2
      emojis-list: 3.0.0
      json5: 1.0.2
    dev: true

  /locate-path@6.0.0:
    resolution: {integrity: sha512-iPZK6eYjbxRu3uB4/WZ3EsEIMJFMqAoopl3R+zuq0UjcAm/MO6KCweDgPfP3elTztoKP3KtnVHxTn2NHBSDVUw==}
    engines: {node: '>=10'}
    dependencies:
      p-locate: 5.0.0
    dev: true

  /lodash-es@4.17.21:
    resolution: {integrity: sha512-mKnC+QJ9pWVzv+C4/U3rRsHapFfHvQFoFB92e52xeyGMcX6/OlIl78je1u8vePzYZSkkogMPJ2yjxxsb89cxyw==}
    dev: false

  /lodash.defaults@4.2.0:
    resolution: {integrity: sha512-qjxPLHd3r5DnsdGacqOMU6pb/avJzdh9tFX2ymgoZE27BmjXrNy/y4LoaiTeAb+O3gL8AfpJGtqfX/ae2leYYQ==}
    dev: true

  /lodash.difference@4.5.0:
    resolution: {integrity: sha512-dS2j+W26TQ7taQBGN8Lbbq04ssV3emRw4NY58WErlTO29pIqS0HmoT5aJ9+TUQ1N3G+JOZSji4eugsWwGp9yPA==}
    dev: true

  /lodash.flatten@4.4.0:
    resolution: {integrity: sha512-C5N2Z3DgnnKr0LOpv/hKCgKdb7ZZwafIrsesve6lmzvZIRZRGaZ/l6Q8+2W7NaT+ZwO3fFlSCzCzrDCFdJfZ4g==}
    dev: true

  /lodash.get@4.4.2:
    resolution: {integrity: sha512-z+Uw/vLuy6gQe8cfaFWD7p0wVv8fJl3mbzXh33RS+0oW2wvUqiRXiQ69gLWSLpgB5/6sU+r6BlQR0MBILadqTQ==}

  /lodash.isequal@4.5.0:
    resolution: {integrity: sha512-pDo3lu8Jhfjqls6GkMgpahsF9kCyayhgykjyLMNFTKWrpVdAQtYyB4muAMWozBB4ig/dtWAmsMxLEI8wuz+DYQ==}
    dev: false

  /lodash.isplainobject@4.0.6:
    resolution: {integrity: sha512-oSXzaWypCMHkPC3NvBEaPHf0KsA5mvPrOPgQWDsbg8n7orZ290M0BmC/jgRZ4vcJ6DTAhjrsSYgdsW/F+MFOBA==}
    dev: true

  /lodash.merge@4.6.2:
    resolution: {integrity: sha512-0KpjqXRVvrYyCsX1swR/XTK0va6VQkQM6MNo7PqW77ByjAhoARA8EfrP1N4+KlKj8YS0ZUCtRT/YUuhyYDujIQ==}
    dev: true

  /lodash.union@4.6.0:
    resolution: {integrity: sha512-c4pB2CdGrGdjMKYLA+XiRDO7Y0PRQbm/Gzg8qMj+QH+pFVAoTp5sBpO0odL3FjoPCGjK96p6qsP+yQoiLoOBcw==}
    dev: true

  /lodash@4.17.21:
    resolution: {integrity: sha512-v2kDEe57lecTulaDIuNTPy3Ry4gLGJ6Z1O3vE1krgXZNrsQ+LFTGHVxVjcXPs17LhbZVGedAJv8XZ1tvj5FvSg==}

  /log-update@4.0.0:
    resolution: {integrity: sha512-9fkkDevMefjg0mmzWFBW8YkFP91OrizzkW3diF7CpG+S2EYdy4+TVfGwz1zeF8x7hCx1ovSPTOE9Ngib74qqUg==}
    engines: {node: '>=10'}
    dependencies:
      ansi-escapes: 4.3.2
      cli-cursor: 3.1.0
      slice-ansi: 4.0.0
      wrap-ansi: 6.2.0
    dev: true

  /lolex@4.2.0:
    resolution: {integrity: sha512-gKO5uExCXvSm6zbF562EvM+rd1kQDnB9AZBbiQVzf1ZmdDpxUSvpnAaVOP83N/31mRK8Ml8/VE8DMvsAZQ+7wg==}
    dev: true

  /lolex@5.1.2:
    resolution: {integrity: sha512-h4hmjAvHTmd+25JSwrtTIuwbKdwg5NzZVRMLn9saij4SZaepCrTCxPr35H/3bjwfMJtN+t3CX8672UIkglz28A==}
    dependencies:
      '@sinonjs/commons': 1.8.6
    dev: true

  /loose-envify@1.4.0:
    resolution: {integrity: sha512-lyuxPGr/Wfhrlem2CL/UcnUc1zcqKAImBDzukY7Y5F/yQiNdko6+fRLevlw1HgMySw7f611UIY408EtxRSoK3Q==}
    hasBin: true
    dependencies:
      js-tokens: 4.0.0

  /loupe@3.1.2:
    resolution: {integrity: sha512-23I4pFZHmAemUnz8WZXbYRSKYj801VDaNv9ETuMh7IrMc7VuVVSo+Z9iLE3ni30+U48iDWfi30d3twAXBYmnCg==}
    dev: true

  /lower-case@2.0.2:
    resolution: {integrity: sha512-7fm3l3NAF9WfN6W3JOmf5drwpVqX78JtoGJ3A6W0a6ZnldM41w2fV5D490psKFTpMds8TJse/eHLFFsNHHjHgg==}
    dependencies:
      tslib: 2.7.0
    dev: true

  /lru-cache@10.4.3:
    resolution: {integrity: sha512-JNAzZcXrCt42VGLuYz0zfAzDfAvJWW6AfYlDBQyDV5DClI2m5sAmK+OIO7s59XfsRsWHp02jAJrRadPRGTt6SQ==}
    dev: true

  /lru-cache@11.0.2:
    resolution: {integrity: sha512-123qHRfJBmo2jXDbo/a5YOQrJoHF/GNQTLzQ5+IdK5pWpceK17yRc6ozlWd25FxvGKQbIUs91fDFkXmDHTKcyA==}
    engines: {node: 20 || >=22}
    dev: false

  /lru-cache@4.1.5:
    resolution: {integrity: sha512-sWZlbEP2OsHNkXrMl5GYk/jKk70MBng6UU4YI/qGDYbgf6YbP4EvmqISbXCoJiRKs+1bSpFHVgQxvJ17F2li5g==}
    dependencies:
      pseudomap: 1.0.2
      yallist: 2.1.2
    dev: false

  /magic-string@0.30.17:
    resolution: {integrity: sha512-sNPKHvyjVf7gyjwS4xGTaW/mCnF8wnjtifKBEhxfZ7E/S8tQ0rssrwGNn6q8JH/ohItJfSQp9mBtQYuTlH5QnA==}
    dependencies:
      '@jridgewell/sourcemap-codec': 1.5.0
    dev: true

  /make-dir@3.1.0:
    resolution: {integrity: sha512-g3FeP20LNwhALb/6Cz6Dd4F2ngze0jz7tbzrD2wAV+o9FeNHe4rL+yK2md0J/fiSf1sa1ADhXqi5+oVwOM/eGw==}
    engines: {node: '>=8'}
    dependencies:
      semver: 6.3.0
    dev: true

  /make-error@1.3.6:
    resolution: {integrity: sha512-s8UhlNe7vPKomQhC1qFelMokr/Sc3AgNbso3n74mVPA5LTZwkB9NlXf4XPamLxJE8h0gh73rM94xvwRT2CVInw==}
    dev: true

  /map-obj@4.3.0:
    resolution: {integrity: sha512-hdN1wVrZbb29eBGiGjJbeP8JbKjq1urkHJ/LIP/NY48MZ1QVXUsQBV1G1zvYFHn1XE06cwjBsOI2K3Ulnj1YXQ==}
    engines: {node: '>=8'}
    dev: false

  /md5.js@1.3.5:
    resolution: {integrity: sha512-xitP+WxNPcTTOgnTJcrhM0xvdPepipPSf3I8EIpGKeFLjt3PlJLIDG3u8EX53ZIubkb+5U2+3rELYpEhHhzdkg==}
    dependencies:
      hash-base: 3.1.0
      inherits: 2.0.4
      safe-buffer: 5.2.1
    dev: false

  /md5@2.3.0:
    resolution: {integrity: sha512-T1GITYmFaKuO91vxyoQMFETst+O71VUPEU3ze5GNzDm0OWdP8v1ziTaAEPUr/3kLsY3Sftgz242A1SetQiDL7g==}
    dependencies:
      charenc: 0.0.2
      crypt: 0.0.2
      is-buffer: 1.1.6
    dev: true

  /mdn-data@2.0.14:
    resolution: {integrity: sha512-dn6wd0uw5GsdswPFfsgMp5NSB0/aDe6fK94YJV/AJDYXL6HVLWBsxeq7js7Ad+mU2K9LAlwpk6kN2D5mwCPVow==}
    dev: true

  /mdn-data@2.0.4:
    resolution: {integrity: sha512-iV3XNKw06j5Q7mi6h+9vbx23Tv7JkjEVgKHW4pimwyDGWm0OIQntJJ+u1C6mg6mK1EaTv42XQ7w76yuzH7M2cA==}
    dev: true

  /memoize-one@5.2.1:
    resolution: {integrity: sha512-zYiwtZUcYyXKo/np96AGZAckk+FWWsUdJ3cHGGmld7+AhvcWmQyGCYUh1hc4Q/pkOhb65dQR/pqCyK0cOaHz4Q==}
    dev: false

  /merge-stream@2.0.0:
    resolution: {integrity: sha512-abv/qOcuPfk3URPfDzmZU1LKmuw8kT+0nIHvKrKgFrwifol/doWcdA4ZqsWQ8ENrFKkd67Mfpo/LovbIUsbt3w==}
    dev: true

  /merge2@1.4.1:
    resolution: {integrity: sha512-8q7VEgMJW4J8tcfVPy8g09NcQwZdbwFEqhe/WZkoIzjn/3TGDwtOCYtXGxA3O8tPzpczCCDgv+P2P5y00ZJOOg==}
    engines: {node: '>= 8'}
    dev: true

  /micromatch@4.0.5:
    resolution: {integrity: sha512-DMy+ERcEW2q8Z2Po+WNXuw3c5YaUSFjAO5GsJqfEl7UjvtIuFKO6ZrKvcItdy98dwFI2N1tg3zNIdKaQT+aNdA==}
    engines: {node: '>=8.6'}
    dependencies:
      braces: 3.0.2
      picomatch: 2.3.1
    dev: true

  /miller-rabin@4.0.1:
    resolution: {integrity: sha512-115fLhvZVqWwHPbClyntxEVfVDfl9DLLTuJvq3g2O/Oxi8AiNouAHvDSzHS0viUJc+V5vm3eq91Xwqn9dp4jRA==}
    hasBin: true
    dependencies:
      bn.js: 4.12.0
      brorand: 1.1.0
    dev: false

  /mime-db@1.52.0:
    resolution: {integrity: sha512-sPU4uV7dYlvtWJxwwxHD0PuihVNiE7TyAbQ5SWxDCB9mUYvOgroQOwYQQOKPJ8CIbE+1ETVlOoK1UC2nU3gYvg==}
    engines: {node: '>= 0.6'}

  /mime-types@2.1.35:
    resolution: {integrity: sha512-ZDY+bPm5zTTF+YpCrAU9nK0UgICYPT0QtT1NZWFv4s++TNkcgVaT0g6+4R2uI4MjQjzysHB1zxuWL50hzaeXiw==}
    engines: {node: '>= 0.6'}
    dependencies:
      mime-db: 1.52.0

  /mimic-fn@2.1.0:
    resolution: {integrity: sha512-OqbOk5oEQeAZ8WXWydlu9HJjz9WVdEIvamMCcXmuqUYjTknH/sqsWvhQ3vgwKFRR1HpjvNBKQ37nbJgYzGqGcg==}
    engines: {node: '>=6'}
    dev: true

  /mimic-fn@4.0.0:
    resolution: {integrity: sha512-vqiC06CuhBTUdZH+RYl8sFrL096vA45Ok5ISO6sE/Mr1jRbGH4Csnhi8f3wKVl7x8mO4Au7Ir9D3Oyv1VYMFJw==}
    engines: {node: '>=12'}
    dev: true

  /minimalistic-assert@1.0.1:
    resolution: {integrity: sha512-UtJcAD4yEaGtjPezWuO9wC4nwUnVH/8/Im3yEHQP4b67cXlD/Qr9hdITCU1xDbSEXg2XKNaP8jsReV7vQd00/A==}
    dev: false

  /minimalistic-crypto-utils@1.0.1:
    resolution: {integrity: sha512-JIYlbt6g8i5jKfJ3xz7rF0LXmv2TkDxBLUkiBeZ7bAx4GnnNMr8xFpGnOxn6GhTEHx3SjRrZEoU+j04prX1ktg==}
    dev: false

  /minimatch@3.1.2:
    resolution: {integrity: sha512-J7p63hRiAjw1NDEww1W7i37+ByIrOWO5XQQAzZ3VOcL0PNybwpfmV/N05zFAzwQ9USyEcX6t3UO+K5aqBQOIHw==}
    dependencies:
      brace-expansion: 1.1.11
    dev: true

  /minimatch@5.1.6:
    resolution: {integrity: sha512-lKwV/1brpG6mBUFHtb7NUmtABCb2WZZmm2wNiOA5hAb8VdCS4B3dtMWyvcoViccwAW/COERjXLt0zP1zXUN26g==}
    engines: {node: '>=10'}
    dependencies:
      brace-expansion: 2.0.1
    dev: false

  /minimatch@9.0.5:
    resolution: {integrity: sha512-G6T0ZX48xgozx7587koeX9Ys2NYy6Gmv//P89sEte9V9whIapMNF4idKxnW2QtCcLiTWlb/wfCabAtAFWhhBow==}
    engines: {node: '>=16 || 14 >=14.17'}
    dependencies:
      brace-expansion: 2.0.1
    dev: true

  /minimist@1.2.8:
    resolution: {integrity: sha512-2yyAR8qBkN3YuheJanUpWC5U3bb5osDywNB8RzDVlDwDHbocAJveqqj1u8+SVD7jkWT4yvsHCpWqqWqAxb0zCA==}
    dev: true

  /minipass@7.1.2:
    resolution: {integrity: sha512-qOOzS1cBTWYF4BH8fVePDBOO9iptMnGUEZwNc/cMWnTV2nVLZ7VoNWEPHkYczZA0pdoA7dl6e7FL659nX9S2aw==}
    engines: {node: '>=16 || 14 >=14.17'}
    dev: true

  /mkdirp@0.5.6:
    resolution: {integrity: sha512-FP+p8RB8OWpF3YZBCrP5gtADmtXApB5AMLn+vdyA+PyxCjrCs00mjyUozssO33cwDeT3wNGdLxJ5M//YqtHAJw==}
    hasBin: true
    dependencies:
      minimist: 1.2.8
    dev: true

  /mobx-react-lite@3.4.3(mobx@6.9.0)(react-dom@17.0.2)(react@17.0.2):
    resolution: {integrity: sha512-NkJREyFTSUXR772Qaai51BnE1voWx56LOL80xG7qkZr6vo8vEaLF3sz1JNUVh+rxmUzxYaqOhfuxTfqUh0FXUg==}
    peerDependencies:
      mobx: ^6.1.0
      react: ^16.8.0 || ^17 || ^18
      react-dom: '*'
      react-native: '*'
    peerDependenciesMeta:
      react-dom:
        optional: true
      react-native:
        optional: true
    dependencies:
      mobx: 6.9.0
      react: 17.0.2
      react-dom: 17.0.2(react@17.0.2)
    dev: false

  /mobx-react@7.6.0(mobx@6.9.0)(react-dom@17.0.2)(react@17.0.2):
    resolution: {integrity: sha512-+HQUNuh7AoQ9ZnU6c4rvbiVVl+wEkb9WqYsVDzGLng+Dqj1XntHu79PvEWKtSMoMj67vFp/ZPXcElosuJO8ckA==}
    peerDependencies:
      mobx: ^6.1.0
      react: ^16.8.0 || ^17 || ^18
      react-dom: '*'
      react-native: '*'
    peerDependenciesMeta:
      react-dom:
        optional: true
      react-native:
        optional: true
    dependencies:
      mobx: 6.9.0
      mobx-react-lite: 3.4.3(mobx@6.9.0)(react-dom@17.0.2)(react@17.0.2)
      react: 17.0.2
      react-dom: 17.0.2(react@17.0.2)
    dev: false

  /mobx@6.9.0:
    resolution: {integrity: sha512-HdKewQEREEJgsWnErClfbFoVebze6rGazxFLU/XUyrII8dORfVszN1V0BMRnQSzcgsNNtkX8DHj3nC6cdWE9YQ==}
    dev: false

  /mrmime@2.0.0:
    resolution: {integrity: sha512-eu38+hdgojoyq63s+yTpN4XMBdt5l8HhMhc4VKLO9KM5caLIBvUm4thi7fFaxyTmCKeNnXZ5pAlBwCUnhA09uw==}
    engines: {node: '>=10'}
    dev: true

  /ms@2.1.3:
    resolution: {integrity: sha512-6FlzubTLZG3J2a/NVCAleEhjzq5oxgHyaCU9yYXvcLsvoVaHJq/s5xXI6/XXP6tz7R9xAOtHnSO/tXtF3WRTlA==}
    dev: true

  /nanobar@0.4.2:
    resolution: {integrity: sha512-9lZYwIn1ZyiQcdhpPZe2bDgSv+pyP4qCWCnvonKzTQVS/XTeQm45Ampml++JnitI1XYnXt59IVDT9qUChdqErw==}
    dev: false

  /nanoid@3.3.6:
    resolution: {integrity: sha512-BGcqMMJuToF7i1rt+2PWSNVnWIkGCU78jBG3RxO/bZlnZPK2Cmi2QaffxGO/2RvWi9sL+FAiRiXMgsyxQ1DIDA==}
    engines: {node: ^10 || ^12 || ^13.7 || ^14 || >=15.0.1}
    hasBin: true
    dev: false

  /nanoid@3.3.8:
    resolution: {integrity: sha512-WNLf5Sd8oZxOm+TzppcYk8gVOgP+l58xNy58D0nbUnOxOWRWvlcCV4kUF7ltmI6PsrLl/BgKEyS4mqsGChFN0w==}
    engines: {node: ^10 || ^12 || ^13.7 || ^14 || >=15.0.1}
    hasBin: true
    dev: true

  /nanoid@5.0.9:
    resolution: {integrity: sha512-Aooyr6MXU6HpvvWXKoVoXwKMs/KyVakWwg7xQfv5/S/RIgJMy0Ifa45H9qqYy7pTCszrHzP21Uk4PZq2HpEM8Q==}
    engines: {node: ^18 || >=20}
    hasBin: true
    dev: false

  /natural-compare@1.4.0:
    resolution: {integrity: sha512-OWND8ei3VtNC9h7V60qff3SVobHr996CTwgxubgyQYEpg290h9J0buyECNNJexkFm5sOajh5G116RYA1c8ZMSw==}
    dev: true

  /neo-async@2.6.2:
    resolution: {integrity: sha512-Yd3UES5mWCSqR+qNT93S3UoYUkqAZ9lLg8a7g9rimsWmYGK8cVToA4/sF3RrshdyV3sAGMXVUmpMYOw+dLpOuw==}
    dev: true

  /nise@1.5.3:
    resolution: {integrity: sha512-Ymbac/94xeIrMf59REBPOv0thr+CJVFMhrlAkW/gjCIE58BGQdCj0x7KRCb3yz+Ga2Rz3E9XXSvUyyxqqhjQAQ==}
    dependencies:
      '@sinonjs/formatio': 3.2.2
      '@sinonjs/text-encoding': 0.7.2
      just-extend: 4.2.1
      lolex: 5.1.2
      path-to-regexp: 1.8.0
    dev: true

  /nise@6.1.1:
    resolution: {integrity: sha512-aMSAzLVY7LyeM60gvBS423nBmIPP+Wy7St7hsb+8/fc1HmeoHJfLO8CKse4u3BtOZvQLJghYPI2i/1WZrEj5/g==}
    dependencies:
      '@sinonjs/commons': 3.0.1
      '@sinonjs/fake-timers': 13.0.5
      '@sinonjs/text-encoding': 0.7.3
      just-extend: 6.2.0
      path-to-regexp: 8.2.0
    dev: true

  /no-case@3.0.4:
    resolution: {integrity: sha512-fgAN3jGAh+RoxUGZHTSOLJIqUc2wmoBwGR4tbpNAKmmovFoWq0OdRkb0VkldReO2a2iBT/OEulG9XSUc10r3zg==}
    dependencies:
      lower-case: 2.0.2
      tslib: 2.7.0
    dev: true

  /node-domexception@1.0.0:
    resolution: {integrity: sha512-/jKZoMpw0F8GRwl4/eLROPA3cfcXtLApP0QzLmUT/HuPCZWyB7IY9ZrMeKw2O/nFIqPQB3PVM9aYm0F312AXDQ==}
    engines: {node: '>=10.5.0'}
    dev: true

  /node-fetch@2.7.0:
    resolution: {integrity: sha512-c4FRfUm/dbcWZ7U+1Wq0AwCyFL+3nt2bEw05wfxSz+DWpWsitgmSgYmy2dQdWyKC1694ELPqMs/YzUSNozLt8A==}
    engines: {node: 4.x || >=6.0.0}
    peerDependencies:
      encoding: ^0.1.0
    peerDependenciesMeta:
      encoding:
        optional: true
    dependencies:
      whatwg-url: 5.0.0
    dev: true

  /node-int64@0.4.0:
    resolution: {integrity: sha512-O5lz91xSOeoXP6DulyHfllpq+Eg00MWitZIbtPfoSEvqIHdl5gfcY6hYzDWnj0qD5tz52PI08u9qUvSVeUBeHw==}
    dev: true

  /node-releases@2.0.19:
    resolution: {integrity: sha512-xxOWJsBKtzAq7DY0J+DTzuz58K8e7sJbdgwkbMWQe8UYB6ekmsQ45q0M/tJDsGaZmbC+l7n57UV8Hl5tHxO9uw==}
    dev: true

  /node-rsa@1.1.1:
    resolution: {integrity: sha512-Jd4cvbJMryN21r5HgxQOpMEqv+ooke/korixNNK3mGqfGJmy0M77WDDzo/05969+OkMy3XW1UuZsSmW9KQm7Fw==}
    dependencies:
      asn1: 0.2.6
    dev: true

  /nopt@6.0.0:
    resolution: {integrity: sha512-ZwLpbTgdhuZUnZzjd7nb1ZV+4DoiC6/sfiVKok72ym/4Tlf+DFdlHYmT2JPmcNNWV6Pi3SDf1kT+A4r9RTuT9g==}
    engines: {node: ^12.13.0 || ^14.15.0 || >=16.0.0}
    hasBin: true
    dependencies:
      abbrev: 1.1.1
    dev: false

  /normalize-path@3.0.0:
    resolution: {integrity: sha512-6eZs5Ls3WtCisHWp9S2GUy8dqkpGi4BVSz3GaqiE6ezub0512ESztXUwUB6C6IKbQkY2Pnb/mD4WYojCRwcwLA==}
    engines: {node: '>=0.10.0'}
    dev: true

  /normalize-range@0.1.2:
    resolution: {integrity: sha512-bdok/XvKII3nUpklnV6P2hxtMNrCboOjAcyBuQnWEhO665FwrSNRxU+AqpsyvO6LgGYPspN+lu5CLtw4jPRKNA==}
    engines: {node: '>=0.10.0'}
    dev: true

  /npm-run-path@5.1.0:
    resolution: {integrity: sha512-sJOdmRGrY2sjNTRMbSvluQqg+8X7ZK61yvzBEIDhz4f8z1TZFYABsqjjCBd/0PUNE9M6QDgHJXQkGUEm7Q+l9Q==}
    engines: {node: ^12.20.0 || ^14.13.1 || >=16.0.0}
    dependencies:
      path-key: 4.0.0
    dev: true

  /nth-check@1.0.2:
    resolution: {integrity: sha512-WeBOdju8SnzPN5vTUJYxYUxLeXpCaVP5i5e0LF8fg7WORF2Wd7wFX/pk0tYZk7s8T+J7VLy0Da6J1+wCT0AtHg==}
    dependencies:
      boolbase: 1.0.0
    dev: true

  /nth-check@2.1.1:
    resolution: {integrity: sha512-lqjrjmaOoAnWfMmBPL+XNnynZh2+swxiX3WUE0s4yEHI6m+AwrK2UZOimIRl3X/4QctVqS8AiZjFqyOGrMXb/w==}
    dependencies:
      boolbase: 1.0.0
    dev: true

  /nwsapi@2.2.16:
    resolution: {integrity: sha512-F1I/bimDpj3ncaNDhfyMWuFqmQDBwDB0Fogc2qpL3BWvkQteFD/8BzWuIRl83rq0DXfm8SGt/HFhLXZyljTXcQ==}
    dev: true

  /object-assign@4.1.1:
    resolution: {integrity: sha512-rJgTQnkUnH1sFw8yT6VSU3zD3sWmu6sZhIseY8VX+GRu3P6F7Fu+JNDoXfklElbLJSnc3FUQHVe4cU5hj+BcUg==}
    engines: {node: '>=0.10.0'}

  /object-inspect@1.12.3:
    resolution: {integrity: sha512-geUvdk7c+eizMNUDkRpW1wJwgfOiOeHbxBR/hLXK1aT6zmVSO0jsQcs7fj6MGw89jC/cjGfLcNOrtMYtGqm81g==}
    dev: true

  /object-is@1.1.5:
    resolution: {integrity: sha512-3cyDsyHgtmi7I7DfSSI2LDp6SK2lwvtbg0p0R1e0RvTqF5ceGx+K2dfSjm1bKDMVCFEDAQvy+o8c6a7VujOddw==}
    engines: {node: '>= 0.4'}
    dependencies:
      call-bind: 1.0.2
      define-properties: 1.2.0
    dev: true

  /object-keys@1.1.1:
    resolution: {integrity: sha512-NuAESUOUMrlIXOfHKzD6bpPu3tYt3xvjNdRIQ+FeT0lNb4K8WR70CaDxhuNguS2XG+GjkyMwOzsN5ZktImfhLA==}
    engines: {node: '>= 0.4'}
    dev: true

  /object.assign@4.1.4:
    resolution: {integrity: sha512-1mxKf0e58bvyjSCtKYY4sRe9itRk3PJpquJOjeIkz885CczcI4IvJJDLPS72oowuSh+pBxUFROpX+TU++hxhZQ==}
    engines: {node: '>= 0.4'}
    dependencies:
      call-bind: 1.0.2
      define-properties: 1.2.0
      has-symbols: 1.0.3
      object-keys: 1.1.1
    dev: true

  /object.entries@1.1.6:
    resolution: {integrity: sha512-leTPzo4Zvg3pmbQ3rDK69Rl8GQvIqMWubrkxONG9/ojtFE2rD9fjMKfSI5BxW3osRH1m6VdzmqK8oAY9aT4x5w==}
    engines: {node: '>= 0.4'}
    dependencies:
      call-bind: 1.0.2
      define-properties: 1.2.0
      es-abstract: 1.21.2
    dev: true

  /object.fromentries@2.0.6:
    resolution: {integrity: sha512-VciD13dswC4j1Xt5394WR4MzmAQmlgN72phd/riNp9vtD7tp4QQWJ0R4wvclXcafgcYK8veHRed2W6XeGBvcfg==}
    engines: {node: '>= 0.4'}
    dependencies:
      call-bind: 1.0.2
      define-properties: 1.2.0
      es-abstract: 1.21.2
    dev: true

  /object.getownpropertydescriptors@2.1.5:
    resolution: {integrity: sha512-yDNzckpM6ntyQiGTik1fKV1DcVDRS+w8bvpWNCBanvH5LfRX9O8WTHqQzG4RZwRAM4I0oU7TV11Lj5v0g20ibw==}
    engines: {node: '>= 0.8'}
    dependencies:
      array.prototype.reduce: 1.0.5
      call-bind: 1.0.2
      define-properties: 1.2.0
      es-abstract: 1.21.2
    dev: true

  /object.hasown@1.1.2:
    resolution: {integrity: sha512-B5UIT3J1W+WuWIU55h0mjlwaqxiE5vYENJXIXZ4VFe05pNYrkKuK0U/6aFcb0pKywYJh7IhfoqUfKVmrJJHZHw==}
    dependencies:
      define-properties: 1.2.0
      es-abstract: 1.21.2
    dev: true

  /object.values@1.1.6:
    resolution: {integrity: sha512-FVVTkD1vENCsAcwNs9k6jea2uHC/X0+JcjG8YA60FN5CMaJmG95wT9jek/xX9nornqGRrBkKtzuAu2wuHpKqvw==}
    engines: {node: '>= 0.4'}
    dependencies:
      call-bind: 1.0.2
      define-properties: 1.2.0
      es-abstract: 1.21.2
    dev: true

  /once@1.4.0:
    resolution: {integrity: sha512-lNaJgI+2Q5URQBkccEKHTQOPaXdUxnZZElQTZY0MFUAuaEqe1E+Nyvgdz/aIyNi6Z9MzO5dv1H8n58/GELp3+w==}
    dependencies:
      wrappy: 1.0.2

  /onetime@5.1.2:
    resolution: {integrity: sha512-kbpaSSGJTWdAY5KPVeMOKXSrPtr8C8C7wodJbcsd51jRnmD+GZu8Y0VoU6Dm5Z4vWr0Ig/1NKuWRKf7j5aaYSg==}
    engines: {node: '>=6'}
    dependencies:
      mimic-fn: 2.1.0
    dev: true

  /onetime@6.0.0:
    resolution: {integrity: sha512-1FlR+gjXK7X+AsAHso35MnyN5KqGwJRi/31ft6x0M194ht7S+rWAvd7PHss9xSKMzE0asv1pyIHaJYq+BbacAQ==}
    engines: {node: '>=12'}
    dependencies:
      mimic-fn: 4.0.0
    dev: true

  /open@8.4.2:
    resolution: {integrity: sha512-7x81NCL719oNbsq/3mh+hVrAWmFuEYUqrq/Iw3kUzH8ReypT9QQ0BLoJS7/G9k6N81XjW4qHWtjWwe/9eLy1EQ==}
    engines: {node: '>=12'}
    dependencies:
      define-lazy-prop: 2.0.0
      is-docker: 2.2.1
      is-wsl: 2.2.0
    dev: true

  /openai@4.26.0:
    resolution: {integrity: sha512-HPC7tgYdeP38F3uHA5WgnoXZyGbAp9jgcIo23p6It+q/07u4C+NZ8xHKlMShsPbDDmFRpPsa3vdbXYpbhJH3eg==}
    hasBin: true
    dependencies:
      '@types/node': 18.19.10
      '@types/node-fetch': 2.6.11
      abort-controller: 3.0.0
      agentkeepalive: 4.5.0
      digest-fetch: 1.3.0
      form-data-encoder: 1.7.2
      formdata-node: 4.4.1
      node-fetch: 2.7.0
      web-streams-polyfill: 3.3.2
    transitivePeerDependencies:
      - encoding
    dev: true

  /opener@1.5.2:
    resolution: {integrity: sha512-ur5UIdyw5Y7yEj9wLzhqXiy6GZ3Mwx0yGI+5sMn2r0N0v3cKJvUmFH5yPP+WXh9e0xfyzyJX95D8l088DNFj7A==}
    hasBin: true
    dev: true

  /optionator@0.9.4:
    resolution: {integrity: sha512-6IpQ7mKUxRcZNLIObR0hz7lxsapSSIYNZJwXPGeF0mTVqGKFIXj1DQcMoT22S3ROcLyY/rz0PWaWZ9ayWmad9g==}
    engines: {node: '>= 0.8.0'}
    dependencies:
      deep-is: 0.1.4
      fast-levenshtein: 2.0.6
      levn: 0.4.1
      prelude-ls: 1.2.1
      type-check: 0.4.0
      word-wrap: 1.2.5
    dev: true

  /p-limit@3.1.0:
    resolution: {integrity: sha512-TYOanM3wGwNGsZN2cVTYPArw454xnXj5qmWF1bEoAc4+cU/ol7GVh7odevjp1FNHduHc3KZMcFduxU5Xc6uJRQ==}
    engines: {node: '>=10'}
    dependencies:
      yocto-queue: 0.1.0
    dev: true

  /p-locate@5.0.0:
    resolution: {integrity: sha512-LaNjtRWUBY++zB5nE/NwcaoMylSPk+S+ZHNB1TzdbMJMny6dynpAGt7X/tl/QYq3TIeE6nxHppbo2LGymrG5Pw==}
    engines: {node: '>=10'}
    dependencies:
      p-limit: 3.1.0
    dev: true

  /p-map@2.1.0:
    resolution: {integrity: sha512-y3b8Kpd8OAN444hxfBbFfj1FY/RjtTd8tzYwhUqNYXx0fXx2iX4maP4Qr6qhIKbQXI02wTLAda4fYUbDagTUFw==}
    engines: {node: '>=6'}
    dev: true

  /p-map@4.0.0:
    resolution: {integrity: sha512-/bjOqmgETBYB5BoEeGVea8dmvHb2m9GLy1E9W43yeyfP6QQCZGFNa+XRceJEuDB6zqr+gKpIAmlLebMpykw/MQ==}
    engines: {node: '>=10'}
    dependencies:
      aggregate-error: 3.1.0
    dev: true

  /package-json-from-dist@1.0.1:
    resolution: {integrity: sha512-UEZIS3/by4OC8vL3P2dTXRETpebLI2NiI5vIrjaD/5UtrkFX/tNbwjTSRAGC/+7CAo2pIcBaRgWmcBBHcsaCIw==}
    dev: true

  /param-case@3.0.4:
    resolution: {integrity: sha512-RXlj7zCYokReqWpOPH9oYivUzLYZ5vAPIfEmCTNViosC78F8F0H9y7T7gG2M39ymgutxF5gcFEsyZQSph9Bp3A==}
    dependencies:
      dot-case: 3.0.4
      tslib: 2.7.0
    dev: true

  /parent-module@1.0.1:
    resolution: {integrity: sha512-GQ2EWRpQV8/o+Aw8YqtfZZPfNRWZYkbidE9k5rpl/hC3vtHHBfGm2Ifi6qWV+coDGkrUKZAxE3Lot5kcsRlh+g==}
    engines: {node: '>=6'}
    dependencies:
      callsites: 3.1.0
    dev: true

  /parse-asn1@5.1.6:
    resolution: {integrity: sha512-RnZRo1EPU6JBnra2vGHj0yhp6ebyjBZpmUCLHWiFhxlzvBCCpAuZ7elsBp1PVAbQN0/04VD/19rfzlBSwLstMw==}
    dependencies:
      asn1.js: 5.4.1
      browserify-aes: 1.2.0
      evp_bytestokey: 1.0.3
      pbkdf2: 3.1.2
      safe-buffer: 5.2.1
    dev: false

  /parse-imports@2.2.1:
    resolution: {integrity: sha512-OL/zLggRp8mFhKL0rNORUTR4yBYujK/uU+xZL+/0Rgm2QE4nLO9v8PzEweSJEbMGKmDRjJE4R3IMJlL2di4JeQ==}
    engines: {node: '>= 18'}
    dependencies:
      es-module-lexer: 1.5.4
      slashes: 3.0.12
    dev: true

  /parse-json@5.2.0:
    resolution: {integrity: sha512-ayCKvm/phCGxOkYRSCM82iDwct8/EonSEgCSxWxD7ve6jHggsFl4fZVQBPRNgQoKiuV/odhFrGzQXZwbifC8Rg==}
    engines: {node: '>=8'}
    dependencies:
      '@babel/code-frame': 7.21.4
      error-ex: 1.3.2
      json-parse-even-better-errors: 2.3.1
      lines-and-columns: 1.2.4
    dev: true

  /parse5@7.1.2:
    resolution: {integrity: sha512-Czj1WaSVpaoj0wbhMzLmWD69anp2WH7FXMB9n1Sy8/ZFF9jolSQVMu1Ij5WIyGmcBmhk7EOndpO4mIpihVqAXw==}
    dependencies:
      entities: 4.4.0
    dev: true

  /pascal-case@3.1.2:
    resolution: {integrity: sha512-uWlGT3YSnK9x3BQJaOdcZwrnV6hPpd8jFH1/ucpiLRPh/2zCVJKS19E4GvYHvaCcACn3foXZ0cLB9Wrx1KGe5g==}
    dependencies:
      no-case: 3.0.4
      tslib: 2.7.0
    dev: true

  /path-exists@4.0.0:
    resolution: {integrity: sha512-ak9Qy5Q7jYb2Wwcey5Fpvg2KoAc/ZIhLSLOSBmRmygPsGwkVVt0fZa0qrtMz+m6tJTAHfZQ8FnmB4MG4LWy7/w==}
    engines: {node: '>=8'}
    dev: true

  /path-is-absolute@1.0.1:
    resolution: {integrity: sha512-AVbw3UJ2e9bq64vSaS9Am0fje1Pa8pbGqTTsmXfaIiMpnr5DlDhfJOuLj9Sf95ZPVDAUerDfEk88MPmPe7UCQg==}
    engines: {node: '>=0.10.0'}
    dev: true

  /path-is-inside@1.0.2:
    resolution: {integrity: sha512-DUWJr3+ULp4zXmol/SZkFf3JGsS9/SIv+Y3Rt93/UjPpDpklB5f1er4O3POIbUuUJ3FXgqte2Q7SrU6zAqwk8w==}
    dev: true

  /path-key@3.1.1:
    resolution: {integrity: sha512-ojmeN0qd+y0jszEtoY48r0Peq5dwMEkIlCOu6Q5f41lfkswXuKtYrhgoTpLnyIcHm24Uhqx+5Tqm2InSwLhE6Q==}
    engines: {node: '>=8'}
    dev: true

  /path-key@4.0.0:
    resolution: {integrity: sha512-haREypq7xkM7ErfgIyA0z+Bj4AGKlMSdlQE2jvJo6huWD1EdkKYV+G/T4nq0YEF2vgTT8kqMFKo1uHn950r4SQ==}
    engines: {node: '>=12'}
    dev: true

  /path-parse@1.0.7:
    resolution: {integrity: sha512-LDJzPVEEEPR+y48z93A0Ed0yXb8pAByGWo/k5YYdYgpY2/2EsOsksJrq7lOHxryrVOn1ejG6oAp8ahvOIQD8sw==}
    dev: true

  /path-scurry@1.11.1:
    resolution: {integrity: sha512-Xa4Nw17FS9ApQFJ9umLiJS4orGjm7ZzwUrwamcGQuHSzDyth9boKDaycYdDcZDuqYATXw4HFXgaqWTctW/v1HA==}
    engines: {node: '>=16 || 14 >=14.18'}
    dependencies:
      lru-cache: 10.4.3
      minipass: 7.1.2
    dev: true

  /path-to-regexp@1.8.0:
    resolution: {integrity: sha512-n43JRhlUKUAlibEJhPeir1ncUID16QnEjNpwzNdO3Lm4ywrBpBZ5oLD0I6br9evr1Y9JTqwRtAh7JLoOzAQdVA==}
    dependencies:
      isarray: 0.0.1
    dev: true

  /path-to-regexp@8.2.0:
    resolution: {integrity: sha512-TdrF7fW9Rphjq4RjrW0Kp2AW0Ahwu9sRGTkS6bvDi0SCwZlEZYmcfDbEsTz8RVk0EHIS/Vd1bv3JhG+1xZuAyQ==}
    engines: {node: '>=16'}
    dev: true

  /path-type@4.0.0:
    resolution: {integrity: sha512-gDKb8aZMDeD/tZWs9P6+q0J9Mwkdl6xMV8TjnGP3qJVJ06bdMgkbBlLU8IdfOsIsFz2BW1rNVT3XuNEl8zPAvw==}
    engines: {node: '>=8'}
    dev: true

  /path-type@5.0.0:
    resolution: {integrity: sha512-5HviZNaZcfqP95rwpv+1HDgUamezbqdSYTyzjTvwtJSnIH+3vnbmWsItli8OFEndS984VT55M3jduxZbX351gg==}
    engines: {node: '>=12'}
    dev: true

  /pathe@1.1.2:
    resolution: {integrity: sha512-whLdWMYL2TwI08hn8/ZqAbrVemu0LNaNNJZX73O6qaIdCTfXutsLhMkjdENX0qhsQ9uIimo4/aQOmXkoon2nDQ==}
    dev: true

  /pathval@2.0.0:
    resolution: {integrity: sha512-vE7JKRyES09KiunauX7nd2Q9/L7lhok4smP9RZTDeD4MVs72Dp2qNFVz39Nz5a0FVEW0BJR6C0DYrq6unoziZA==}
    engines: {node: '>= 14.16'}
    dev: true

  /pbf@3.2.1:
    resolution: {integrity: sha512-ClrV7pNOn7rtmoQVF4TS1vyU0WhYRnP92fzbfF75jAIwpnzdJXf8iTd4CMEqO4yUenH6NDqLiwjqlh6QgZzgLQ==}
    hasBin: true
    dependencies:
      ieee754: 1.2.1
      resolve-protobuf-schema: 2.1.0
    dev: true

  /pbkdf2@3.1.2:
    resolution: {integrity: sha512-iuh7L6jA7JEGu2WxDwtQP1ddOpaJNC4KlDEFfdQajSGgGPNi4OyDc2R7QnbY2bR9QjBVGwgvTdNJZoE7RaxUMA==}
    engines: {node: '>=0.12'}
    dependencies:
      create-hash: 1.2.0
      create-hmac: 1.1.7
      ripemd160: 2.0.2
      safe-buffer: 5.2.1
      sha.js: 2.4.11
    dev: false

  /picocolors@0.2.1:
    resolution: {integrity: sha512-cMlDqaLEqfSaW8Z7N5Jw+lyIW869EzT73/F5lhtY9cLGoVxSXznfgfXMO0Z5K0o0Q2TkTXq+0KFsdnSe3jDViA==}
    dev: true

  /picocolors@1.0.0:
    resolution: {integrity: sha512-1fygroTLlHu66zi26VoTDv8yRgm0Fccecssto+MhsZ0D/DGW2sm8E8AjW7NU5VVTRt5GxbeZ5qBuJr+HyLYkjQ==}
    dev: true

  /picocolors@1.1.1:
    resolution: {integrity: sha512-xceH2snhtb5M9liqDsmEw56le376mTZkEX/jEb/RxNFyegNul7eNslCXP9FDj/Lcu0X8KEyMceP2ntpaHrDEVA==}
    dev: true

  /picomatch@2.3.1:
    resolution: {integrity: sha512-JU3teHTNjmE2VCGFzuY8EXzCDVwEqB2a8fsIvwaStHhAWJEeVd1o1QD80CU6+ZdEXXSLbSsuLwJjkCBWqRQUVA==}
    engines: {node: '>=8.6'}
    dev: true

  /pidtree@0.6.0:
    resolution: {integrity: sha512-eG2dWTVw5bzqGRztnHExczNxt5VGsE6OwTeCG3fdUf9KBsZzO3R5OIIIzWR+iZA0NtZ+RDVdaoE2dK1cn6jH4g==}
    engines: {node: '>=0.10'}
    hasBin: true
    dev: true

  /pify@2.3.0:
    resolution: {integrity: sha512-udgsAY+fTnvv7kI7aaxbqwWNb0AHiB0qBO89PZKPkoTmGOgdbrHDKD+0B2X4uTfJ/FT1R09r9gTsjUjNJotuog==}
    engines: {node: '>=0.10.0'}
    dev: true

  /pify@4.0.1:
    resolution: {integrity: sha512-uB80kBFb/tfd68bVleG9T5GGsGPjJrLAUpR5PZIrhBnIaRTQRjqdJSsIKkOP6OAIFbj7GOrcudc5pNjZ+geV2g==}
    engines: {node: '>=6'}
    dev: true

  /pinkie-promise@2.0.1:
    resolution: {integrity: sha512-0Gni6D4UcLTbv9c57DfxDGdr41XfgUjqWZu492f0cIGr16zDU06BWP/RAEvOuo7CQ0CNjHaLlM59YJJFm3NWlw==}
    engines: {node: '>=0.10.0'}
    dependencies:
      pinkie: 2.0.4
    dev: true

  /pinkie@2.0.4:
    resolution: {integrity: sha512-MnUuEycAemtSaeFSjXKW/aroV7akBbY+Sv+RkyqFjgAe73F+MR0TBWKBRDkmfWq/HiFmdavfZ1G7h4SPZXaCSg==}
    engines: {node: '>=0.10.0'}
    dev: true

  /playwright-core@1.48.2:
    resolution: {integrity: sha512-sjjw+qrLFlriJo64du+EK0kJgZzoQPsabGF4lBvsid+3CNIZIYLgnMj9V6JY5VhM2Peh20DJWIVpVljLLnlawA==}
    engines: {node: '>=18'}
    hasBin: true
    dev: true

  /playwright@1.48.2:
    resolution: {integrity: sha512-NjYvYgp4BPmiwfe31j4gHLa3J7bD2WiBz8Lk2RoSsmX38SVIARZ18VYjxLjAcDsAhA+F4iSEXTSGgjua0rrlgQ==}
    engines: {node: '>=18'}
    hasBin: true
    dependencies:
      playwright-core: 1.48.2
    optionalDependencies:
      fsevents: 2.3.2
    dev: true

  /postcss-attribute-case-insensitive@7.0.1(postcss@8.4.49):
    resolution: {integrity: sha512-Uai+SupNSqzlschRyNx3kbCTWgY/2hcwtHEI/ej2LJWc9JJ77qKgGptd8DHwY1mXtZ7Aoh4z4yxfwMBue9eNgw==}
    engines: {node: '>=18'}
    peerDependencies:
      postcss: ^8.4
    dependencies:
      postcss: 8.4.49
      postcss-selector-parser: 7.0.0
    dev: true

  /postcss-clamp@4.1.0(postcss@8.4.49):
    resolution: {integrity: sha512-ry4b1Llo/9zz+PKC+030KUnPITTJAHeOwjfAyyB60eT0AorGLdzp52s31OsPRHRf8NchkgFoG2y6fCfn1IV1Ow==}
    engines: {node: '>=7.6.0'}
    peerDependencies:
      postcss: ^8.4.6
    dependencies:
      postcss: 8.4.49
      postcss-value-parser: 4.2.0
    dev: true

  /postcss-color-functional-notation@7.0.6(postcss@8.4.49):
    resolution: {integrity: sha512-wLXvm8RmLs14Z2nVpB4CWlnvaWPRcOZFltJSlcbYwSJ1EDZKsKDhPKIMecCnuU054KSmlmubkqczmm6qBPCBhA==}
    engines: {node: '>=18'}
    peerDependencies:
      postcss: ^8.4
    dependencies:
      '@csstools/css-color-parser': 3.0.6(@csstools/css-parser-algorithms@3.0.4)(@csstools/css-tokenizer@3.0.3)
      '@csstools/css-parser-algorithms': 3.0.4(@csstools/css-tokenizer@3.0.3)
      '@csstools/css-tokenizer': 3.0.3
      '@csstools/postcss-progressive-custom-properties': 4.0.0(postcss@8.4.49)
      '@csstools/utilities': 2.0.0(postcss@8.4.49)
      postcss: 8.4.49
    dev: true

  /postcss-color-hex-alpha@10.0.0(postcss@8.4.49):
    resolution: {integrity: sha512-1kervM2cnlgPs2a8Vt/Qbe5cQ++N7rkYo/2rz2BkqJZIHQwaVuJgQH38REHrAi4uM0b1fqxMkWYmese94iMp3w==}
    engines: {node: '>=18'}
    peerDependencies:
      postcss: ^8.4
    dependencies:
      '@csstools/utilities': 2.0.0(postcss@8.4.49)
      postcss: 8.4.49
      postcss-value-parser: 4.2.0
    dev: true

  /postcss-color-rebeccapurple@10.0.0(postcss@8.4.49):
    resolution: {integrity: sha512-JFta737jSP+hdAIEhk1Vs0q0YF5P8fFcj+09pweS8ktuGuZ8pPlykHsk6mPxZ8awDl4TrcxUqJo9l1IhVr/OjQ==}
    engines: {node: '>=18'}
    peerDependencies:
      postcss: ^8.4
    dependencies:
      '@csstools/utilities': 2.0.0(postcss@8.4.49)
      postcss: 8.4.49
      postcss-value-parser: 4.2.0
    dev: true

  /postcss-custom-media@11.0.5(postcss@8.4.49):
    resolution: {integrity: sha512-SQHhayVNgDvSAdX9NQ/ygcDQGEY+aSF4b/96z7QUX6mqL5yl/JgG/DywcF6fW9XbnCRE+aVYk+9/nqGuzOPWeQ==}
    engines: {node: '>=18'}
    peerDependencies:
      postcss: ^8.4
    dependencies:
      '@csstools/cascade-layer-name-parser': 2.0.4(@csstools/css-parser-algorithms@3.0.4)(@csstools/css-tokenizer@3.0.3)
      '@csstools/css-parser-algorithms': 3.0.4(@csstools/css-tokenizer@3.0.3)
      '@csstools/css-tokenizer': 3.0.3
      '@csstools/media-query-list-parser': 4.0.2(@csstools/css-parser-algorithms@3.0.4)(@csstools/css-tokenizer@3.0.3)
      postcss: 8.4.49
    dev: true

  /postcss-custom-properties@14.0.4(postcss@8.4.49):
    resolution: {integrity: sha512-QnW8FCCK6q+4ierwjnmXF9Y9KF8q0JkbgVfvQEMa93x1GT8FvOiUevWCN2YLaOWyByeDX8S6VFbZEeWoAoXs2A==}
    engines: {node: '>=18'}
    peerDependencies:
      postcss: ^8.4
    dependencies:
      '@csstools/cascade-layer-name-parser': 2.0.4(@csstools/css-parser-algorithms@3.0.4)(@csstools/css-tokenizer@3.0.3)
      '@csstools/css-parser-algorithms': 3.0.4(@csstools/css-tokenizer@3.0.3)
      '@csstools/css-tokenizer': 3.0.3
      '@csstools/utilities': 2.0.0(postcss@8.4.49)
      postcss: 8.4.49
      postcss-value-parser: 4.2.0
    dev: true

  /postcss-custom-selectors@8.0.4(postcss@8.4.49):
    resolution: {integrity: sha512-ASOXqNvDCE0dAJ/5qixxPeL1aOVGHGW2JwSy7HyjWNbnWTQCl+fDc968HY1jCmZI0+BaYT5CxsOiUhavpG/7eg==}
    engines: {node: '>=18'}
    peerDependencies:
      postcss: ^8.4
    dependencies:
      '@csstools/cascade-layer-name-parser': 2.0.4(@csstools/css-parser-algorithms@3.0.4)(@csstools/css-tokenizer@3.0.3)
      '@csstools/css-parser-algorithms': 3.0.4(@csstools/css-tokenizer@3.0.3)
      '@csstools/css-tokenizer': 3.0.3
      postcss: 8.4.49
      postcss-selector-parser: 7.0.0
    dev: true

  /postcss-dir-pseudo-class@9.0.1(postcss@8.4.49):
    resolution: {integrity: sha512-tRBEK0MHYvcMUrAuYMEOa0zg9APqirBcgzi6P21OhxtJyJADo/SWBwY1CAwEohQ/6HDaa9jCjLRG7K3PVQYHEA==}
    engines: {node: '>=18'}
    peerDependencies:
      postcss: ^8.4
    dependencies:
      postcss: 8.4.49
      postcss-selector-parser: 7.0.0
    dev: true

  /postcss-double-position-gradients@6.0.0(postcss@8.4.49):
    resolution: {integrity: sha512-JkIGah3RVbdSEIrcobqj4Gzq0h53GG4uqDPsho88SgY84WnpkTpI0k50MFK/sX7XqVisZ6OqUfFnoUO6m1WWdg==}
    engines: {node: '>=18'}
    peerDependencies:
      postcss: ^8.4
    dependencies:
      '@csstools/postcss-progressive-custom-properties': 4.0.0(postcss@8.4.49)
      '@csstools/utilities': 2.0.0(postcss@8.4.49)
      postcss: 8.4.49
      postcss-value-parser: 4.2.0
    dev: true

  /postcss-focus-visible@10.0.1(postcss@8.4.49):
    resolution: {integrity: sha512-U58wyjS/I1GZgjRok33aE8juW9qQgQUNwTSdxQGuShHzwuYdcklnvK/+qOWX1Q9kr7ysbraQ6ht6r+udansalA==}
    engines: {node: '>=18'}
    peerDependencies:
      postcss: ^8.4
    dependencies:
      postcss: 8.4.49
      postcss-selector-parser: 7.0.0
    dev: true

  /postcss-focus-within@9.0.1(postcss@8.4.49):
    resolution: {integrity: sha512-fzNUyS1yOYa7mOjpci/bR+u+ESvdar6hk8XNK/TRR0fiGTp2QT5N+ducP0n3rfH/m9I7H/EQU6lsa2BrgxkEjw==}
    engines: {node: '>=18'}
    peerDependencies:
      postcss: ^8.4
    dependencies:
      postcss: 8.4.49
      postcss-selector-parser: 7.0.0
    dev: true

  /postcss-font-variant@5.0.0(postcss@8.4.49):
    resolution: {integrity: sha512-1fmkBaCALD72CK2a9i468mA/+tr9/1cBxRRMXOUaZqO43oWPR5imcyPjXwuv7PXbCid4ndlP5zWhidQVVa3hmA==}
    peerDependencies:
      postcss: ^8.1.0
    dependencies:
      postcss: 8.4.49
    dev: true

  /postcss-gap-properties@6.0.0(postcss@8.4.49):
    resolution: {integrity: sha512-Om0WPjEwiM9Ru+VhfEDPZJAKWUd0mV1HmNXqp2C29z80aQ2uP9UVhLc7e3aYMIor/S5cVhoPgYQ7RtfeZpYTRw==}
    engines: {node: '>=18'}
    peerDependencies:
      postcss: ^8.4
    dependencies:
      postcss: 8.4.49
    dev: true

  /postcss-image-set-function@7.0.0(postcss@8.4.49):
    resolution: {integrity: sha512-QL7W7QNlZuzOwBTeXEmbVckNt1FSmhQtbMRvGGqqU4Nf4xk6KUEQhAoWuMzwbSv5jxiRiSZ5Tv7eiDB9U87znA==}
    engines: {node: '>=18'}
    peerDependencies:
      postcss: ^8.4
    dependencies:
      '@csstools/utilities': 2.0.0(postcss@8.4.49)
      postcss: 8.4.49
      postcss-value-parser: 4.2.0
    dev: true

  /postcss-lab-function@7.0.6(postcss@8.4.49):
    resolution: {integrity: sha512-HPwvsoK7C949vBZ+eMyvH2cQeMr3UREoHvbtra76/UhDuiViZH6pir+z71UaJQohd7VDSVUdR6TkWYKExEc9aQ==}
    engines: {node: '>=18'}
    peerDependencies:
      postcss: ^8.4
    dependencies:
      '@csstools/css-color-parser': 3.0.6(@csstools/css-parser-algorithms@3.0.4)(@csstools/css-tokenizer@3.0.3)
      '@csstools/css-parser-algorithms': 3.0.4(@csstools/css-tokenizer@3.0.3)
      '@csstools/css-tokenizer': 3.0.3
      '@csstools/postcss-progressive-custom-properties': 4.0.0(postcss@8.4.49)
      '@csstools/utilities': 2.0.0(postcss@8.4.49)
      postcss: 8.4.49
    dev: true

  /postcss-loader@8.1.1(postcss@8.4.49)(typescript@5.6.3)(webpack@5.97.1):
    resolution: {integrity: sha512-0IeqyAsG6tYiDRCYKQJLAmgQr47DX6N7sFSWvQxt6AcupX8DIdmykuk/o/tx0Lze3ErGHJEp5OSRxrelC6+NdQ==}
    engines: {node: '>= 18.12.0'}
    peerDependencies:
      '@rspack/core': 0.x || 1.x
      postcss: ^7.0.0 || ^8.0.1
      webpack: ^5.0.0
    peerDependenciesMeta:
      '@rspack/core':
        optional: true
      webpack:
        optional: true
    dependencies:
      cosmiconfig: 9.0.0(typescript@5.6.3)
      jiti: 1.21.7
      postcss: 8.4.49
      semver: 7.6.3
      webpack: 5.97.1(@swc/core@1.9.3)
    transitivePeerDependencies:
      - typescript
    dev: true

  /postcss-logical@8.0.0(postcss@8.4.49):
    resolution: {integrity: sha512-HpIdsdieClTjXLOyYdUPAX/XQASNIwdKt5hoZW08ZOAiI+tbV0ta1oclkpVkW5ANU+xJvk3KkA0FejkjGLXUkg==}
    engines: {node: '>=18'}
    peerDependencies:
      postcss: ^8.4
    dependencies:
      postcss: 8.4.49
      postcss-value-parser: 4.2.0
    dev: true

  /postcss-modules-extract-imports@3.0.0(postcss@8.4.49):
    resolution: {integrity: sha512-bdHleFnP3kZ4NYDhuGlVK+CMrQ/pqUm8bx/oGL93K6gVwiclvX5x0n76fYMKuIGKzlABOy13zsvqjb0f92TEXw==}
    engines: {node: ^10 || ^12 || >= 14}
    peerDependencies:
      postcss: ^8.1.0
    dependencies:
      postcss: 8.4.49
    dev: true

  /postcss-modules-local-by-default@4.0.0(postcss@8.4.49):
    resolution: {integrity: sha512-sT7ihtmGSF9yhm6ggikHdV0hlziDTX7oFoXtuVWeDd3hHObNkcHRo9V3yg7vCAY7cONyxJC/XXCmmiHHcvX7bQ==}
    engines: {node: ^10 || ^12 || >= 14}
    peerDependencies:
      postcss: ^8.1.0
    dependencies:
      icss-utils: 5.1.0(postcss@8.4.49)
      postcss: 8.4.49
      postcss-selector-parser: 6.0.11
      postcss-value-parser: 4.2.0
    dev: true

  /postcss-modules-scope@3.0.0(postcss@8.4.49):
    resolution: {integrity: sha512-hncihwFA2yPath8oZ15PZqvWGkWf+XUfQgUGamS4LqoP1anQLOsOJw0vr7J7IwLpoY9fatA2qiGUGmuZL0Iqlg==}
    engines: {node: ^10 || ^12 || >= 14}
    peerDependencies:
      postcss: ^8.1.0
    dependencies:
      postcss: 8.4.49
      postcss-selector-parser: 6.0.11
    dev: true

  /postcss-modules-values@4.0.0(postcss@8.4.49):
    resolution: {integrity: sha512-RDxHkAiEGI78gS2ofyvCsu7iycRv7oqw5xMWn9iMoR0N/7mf9D50ecQqUo5BZ9Zh2vH4bCUR/ktCqbB9m8vJjQ==}
    engines: {node: ^10 || ^12 || >= 14}
    peerDependencies:
      postcss: ^8.1.0
    dependencies:
      icss-utils: 5.1.0(postcss@8.4.49)
      postcss: 8.4.49
    dev: true

  /postcss-nested@7.0.2(postcss@8.4.49):
    resolution: {integrity: sha512-5osppouFc0VR9/VYzYxO03VaDa3e8F23Kfd6/9qcZTUI8P58GIYlArOET2Wq0ywSl2o2PjELhYOFI4W7l5QHKw==}
    engines: {node: '>=18.0'}
    peerDependencies:
      postcss: ^8.2.14
    dependencies:
      postcss: 8.4.49
      postcss-selector-parser: 7.0.0
    dev: true

  /postcss-nesting@13.0.1(postcss@8.4.49):
    resolution: {integrity: sha512-VbqqHkOBOt4Uu3G8Dm8n6lU5+9cJFxiuty9+4rcoyRPO9zZS1JIs6td49VIoix3qYqELHlJIn46Oih9SAKo+yQ==}
    engines: {node: '>=18'}
    peerDependencies:
      postcss: ^8.4
    dependencies:
      '@csstools/selector-resolve-nested': 3.0.0(postcss-selector-parser@7.0.0)
      '@csstools/selector-specificity': 5.0.0(postcss-selector-parser@7.0.0)
      postcss: 8.4.49
      postcss-selector-parser: 7.0.0
    dev: true

  /postcss-opacity-percentage@3.0.0(postcss@8.4.49):
    resolution: {integrity: sha512-K6HGVzyxUxd/VgZdX04DCtdwWJ4NGLG212US4/LA1TLAbHgmAsTWVR86o+gGIbFtnTkfOpb9sCRBx8K7HO66qQ==}
    engines: {node: '>=18'}
    peerDependencies:
      postcss: ^8.4
    dependencies:
      postcss: 8.4.49
    dev: true

  /postcss-overflow-shorthand@6.0.0(postcss@8.4.49):
    resolution: {integrity: sha512-BdDl/AbVkDjoTofzDQnwDdm/Ym6oS9KgmO7Gr+LHYjNWJ6ExORe4+3pcLQsLA9gIROMkiGVjjwZNoL/mpXHd5Q==}
    engines: {node: '>=18'}
    peerDependencies:
      postcss: ^8.4
    dependencies:
      postcss: 8.4.49
      postcss-value-parser: 4.2.0
    dev: true

  /postcss-page-break@3.0.4(postcss@8.4.49):
    resolution: {integrity: sha512-1JGu8oCjVXLa9q9rFTo4MbeeA5FMe00/9C7lN4va606Rdb+HkxXtXsmEDrIraQ11fGz/WvKWa8gMuCKkrXpTsQ==}
    peerDependencies:
      postcss: ^8
    dependencies:
      postcss: 8.4.49
    dev: true

  /postcss-place@10.0.0(postcss@8.4.49):
    resolution: {integrity: sha512-5EBrMzat2pPAxQNWYavwAfoKfYcTADJ8AXGVPcUZ2UkNloUTWzJQExgrzrDkh3EKzmAx1evfTAzF9I8NGcc+qw==}
    engines: {node: '>=18'}
    peerDependencies:
      postcss: ^8.4
    dependencies:
      postcss: 8.4.49
      postcss-value-parser: 4.2.0
    dev: true

  /postcss-preset-env@10.1.2(postcss@8.4.49):
    resolution: {integrity: sha512-OqUBZ9ByVfngWhMNuBEMy52Izj07oIFA6K/EOGBlaSv+P12MiE1+S2cqXtS1VuW82demQ/Tzc7typYk3uHunkA==}
    engines: {node: '>=18'}
    peerDependencies:
      postcss: ^8.4
    dependencies:
      '@csstools/postcss-cascade-layers': 5.0.1(postcss@8.4.49)
      '@csstools/postcss-color-function': 4.0.6(postcss@8.4.49)
      '@csstools/postcss-color-mix-function': 3.0.6(postcss@8.4.49)
      '@csstools/postcss-content-alt-text': 2.0.4(postcss@8.4.49)
      '@csstools/postcss-exponential-functions': 2.0.5(postcss@8.4.49)
      '@csstools/postcss-font-format-keywords': 4.0.0(postcss@8.4.49)
      '@csstools/postcss-gamut-mapping': 2.0.6(postcss@8.4.49)
      '@csstools/postcss-gradients-interpolation-method': 5.0.6(postcss@8.4.49)
      '@csstools/postcss-hwb-function': 4.0.6(postcss@8.4.49)
      '@csstools/postcss-ic-unit': 4.0.0(postcss@8.4.49)
      '@csstools/postcss-initial': 2.0.0(postcss@8.4.49)
      '@csstools/postcss-is-pseudo-class': 5.0.1(postcss@8.4.49)
      '@csstools/postcss-light-dark-function': 2.0.7(postcss@8.4.49)
      '@csstools/postcss-logical-float-and-clear': 3.0.0(postcss@8.4.49)
      '@csstools/postcss-logical-overflow': 2.0.0(postcss@8.4.49)
      '@csstools/postcss-logical-overscroll-behavior': 2.0.0(postcss@8.4.49)
      '@csstools/postcss-logical-resize': 3.0.0(postcss@8.4.49)
      '@csstools/postcss-logical-viewport-units': 3.0.3(postcss@8.4.49)
      '@csstools/postcss-media-minmax': 2.0.5(postcss@8.4.49)
      '@csstools/postcss-media-queries-aspect-ratio-number-values': 3.0.4(postcss@8.4.49)
      '@csstools/postcss-nested-calc': 4.0.0(postcss@8.4.49)
      '@csstools/postcss-normalize-display-values': 4.0.0(postcss@8.4.49)
      '@csstools/postcss-oklab-function': 4.0.6(postcss@8.4.49)
      '@csstools/postcss-progressive-custom-properties': 4.0.0(postcss@8.4.49)
      '@csstools/postcss-random-function': 1.0.1(postcss@8.4.49)
      '@csstools/postcss-relative-color-syntax': 3.0.6(postcss@8.4.49)
      '@csstools/postcss-scope-pseudo-class': 4.0.1(postcss@8.4.49)
      '@csstools/postcss-sign-functions': 1.1.0(postcss@8.4.49)
      '@csstools/postcss-stepped-value-functions': 4.0.5(postcss@8.4.49)
      '@csstools/postcss-text-decoration-shorthand': 4.0.1(postcss@8.4.49)
      '@csstools/postcss-trigonometric-functions': 4.0.5(postcss@8.4.49)
      '@csstools/postcss-unset-value': 4.0.0(postcss@8.4.49)
      autoprefixer: 10.4.20(postcss@8.4.49)
      browserslist: 4.24.3
      css-blank-pseudo: 7.0.1(postcss@8.4.49)
      css-has-pseudo: 7.0.2(postcss@8.4.49)
      css-prefers-color-scheme: 10.0.0(postcss@8.4.49)
      cssdb: 8.2.3
      postcss: 8.4.49
      postcss-attribute-case-insensitive: 7.0.1(postcss@8.4.49)
      postcss-clamp: 4.1.0(postcss@8.4.49)
      postcss-color-functional-notation: 7.0.6(postcss@8.4.49)
      postcss-color-hex-alpha: 10.0.0(postcss@8.4.49)
      postcss-color-rebeccapurple: 10.0.0(postcss@8.4.49)
      postcss-custom-media: 11.0.5(postcss@8.4.49)
      postcss-custom-properties: 14.0.4(postcss@8.4.49)
      postcss-custom-selectors: 8.0.4(postcss@8.4.49)
      postcss-dir-pseudo-class: 9.0.1(postcss@8.4.49)
      postcss-double-position-gradients: 6.0.0(postcss@8.4.49)
      postcss-focus-visible: 10.0.1(postcss@8.4.49)
      postcss-focus-within: 9.0.1(postcss@8.4.49)
      postcss-font-variant: 5.0.0(postcss@8.4.49)
      postcss-gap-properties: 6.0.0(postcss@8.4.49)
      postcss-image-set-function: 7.0.0(postcss@8.4.49)
      postcss-lab-function: 7.0.6(postcss@8.4.49)
      postcss-logical: 8.0.0(postcss@8.4.49)
      postcss-nesting: 13.0.1(postcss@8.4.49)
      postcss-opacity-percentage: 3.0.0(postcss@8.4.49)
      postcss-overflow-shorthand: 6.0.0(postcss@8.4.49)
      postcss-page-break: 3.0.4(postcss@8.4.49)
      postcss-place: 10.0.0(postcss@8.4.49)
      postcss-pseudo-class-any-link: 10.0.1(postcss@8.4.49)
      postcss-replace-overflow-wrap: 4.0.0(postcss@8.4.49)
      postcss-selector-not: 8.0.1(postcss@8.4.49)
    dev: true

  /postcss-pseudo-class-any-link@10.0.1(postcss@8.4.49):
    resolution: {integrity: sha512-3el9rXlBOqTFaMFkWDOkHUTQekFIYnaQY55Rsp8As8QQkpiSgIYEcF/6Ond93oHiDsGb4kad8zjt+NPlOC1H0Q==}
    engines: {node: '>=18'}
    peerDependencies:
      postcss: ^8.4
    dependencies:
      postcss: 8.4.49
      postcss-selector-parser: 7.0.0
    dev: true

  /postcss-replace-overflow-wrap@4.0.0(postcss@8.4.49):
    resolution: {integrity: sha512-KmF7SBPphT4gPPcKZc7aDkweHiKEEO8cla/GjcBK+ckKxiZslIu3C4GCRW3DNfL0o7yW7kMQu9xlZ1kXRXLXtw==}
    peerDependencies:
      postcss: ^8.0.3
    dependencies:
      postcss: 8.4.49
    dev: true

  /postcss-selector-not@8.0.1(postcss@8.4.49):
    resolution: {integrity: sha512-kmVy/5PYVb2UOhy0+LqUYAhKj7DUGDpSWa5LZqlkWJaaAV+dxxsOG3+St0yNLu6vsKD7Dmqx+nWQt0iil89+WA==}
    engines: {node: '>=18'}
    peerDependencies:
      postcss: ^8.4
    dependencies:
      postcss: 8.4.49
      postcss-selector-parser: 7.0.0
    dev: true

  /postcss-selector-parser@6.0.11:
    resolution: {integrity: sha512-zbARubNdogI9j7WY4nQJBiNqQf3sLS3wCP4WfOidu+p28LofJqDH1tcXypGrcmMHhDk2t9wGhCsYe/+szLTy1g==}
    engines: {node: '>=4'}
    dependencies:
      cssesc: 3.0.0
      util-deprecate: 1.0.2
    dev: true

  /postcss-selector-parser@7.0.0:
    resolution: {integrity: sha512-9RbEr1Y7FFfptd/1eEdntyjMwLeghW1bHX9GWjXo19vx4ytPQhANltvVxDggzJl7mnWM+dX28kb6cyS/4iQjlQ==}
    engines: {node: '>=4'}
    dependencies:
      cssesc: 3.0.0
      util-deprecate: 1.0.2
    dev: true

  /postcss-svg@3.0.0:
    resolution: {integrity: sha512-kvwD3PJ66gXHgL/6t30W8/zT0qvuZ+TGwq76JlQFHyZb6Oal4tAvp6IARRwYwoy/FxQ8XAyLoYf34kk80yg8WQ==}
    engines: {node: '>=6.0.0'}
    dependencies:
      postcss: 7.0.39
      postcss-values-parser: 2.0.1
      svgo: 1.3.2
      xmldoc: 1.3.0
    dev: true

  /postcss-value-parser@4.2.0:
    resolution: {integrity: sha512-1NNCs6uurfkVbeXG4S8JFT9t19m45ICnif8zWLd5oPSZ50QnwMfK+H3jv408d4jw/7Bttv5axS5IiHoLaVNHeQ==}
    dev: true

  /postcss-values-parser@2.0.1:
    resolution: {integrity: sha512-2tLuBsA6P4rYTNKCXYG/71C7j1pU6pK503suYOmn4xYrQIzW+opD+7FAFNuGSdZC/3Qfy334QbeMu7MEb8gOxg==}
    engines: {node: '>=6.14.4'}
    dependencies:
      flatten: 1.0.3
      indexes-of: 1.0.1
      uniq: 1.0.1
    dev: true

  /postcss@7.0.39:
    resolution: {integrity: sha512-yioayjNbHn6z1/Bywyb2Y4s3yvDAeXGOyxqD+LnVOinq6Mdmd++SW2wUNVzavyyHxd6+DxzWGIuosg6P1Rj8uA==}
    engines: {node: '>=6.0.0'}
    dependencies:
      picocolors: 0.2.1
      source-map: 0.6.1
    dev: true

  /postcss@8.4.49:
    resolution: {integrity: sha512-OCVPnIObs4N29kxTjzLfUryOkvZEq+pf8jTF0lg8E7uETuWHA+v7j3c/xJmiqpX450191LlmZfUKkXxkTry7nA==}
    engines: {node: ^10 || ^12 || >=14}
    dependencies:
      nanoid: 3.3.8
      picocolors: 1.1.1
      source-map-js: 1.2.1
    dev: true

  /prelude-ls@1.2.1:
    resolution: {integrity: sha512-vkcDPrRZo1QZLbn5RLGPpg/WmIQ65qoWWhcGKf/b5eplkkarX0m9z8ppCat4mlOqUsWpyNuYgO3VRyrYHSzX5g==}
    engines: {node: '>= 0.8.0'}
    dev: true

  /preprocess-loader@0.3.0:
    resolution: {integrity: sha512-dnHXb8y3tZljNWyuUe1Pps30eKg49GKSsSqwGJYDMaJqdNnC3xO4LtDZR9zYlLojnk1lOKk1I5dAMPkeD5g9rA==}
    dependencies:
      loader-utils: 1.4.2
      preprocess: 3.2.0
    dev: true

  /preprocess@3.2.0:
    resolution: {integrity: sha512-cO+Rf+Ose/eD+ze8Hxd9p9nS1xT8thYqv8owG/V8+IS/Remd7Z17SvaRK/oJxp08yaM8zb+QTckDKJUul2pk7g==}
    engines: {node: '>= 0.10.0'}
    dependencies:
      xregexp: 3.1.0
    dev: true

  /pretty-error@4.0.0:
    resolution: {integrity: sha512-AoJ5YMAcXKYxKhuJGdcvse+Voc6v1RgnsR3nWcYU7q4t6z0Q6T86sv5Zq8VIRbOWWFpvdGE83LtdSMNd+6Y0xw==}
    dependencies:
      lodash: 4.17.21
      renderkid: 3.0.0
    dev: true

  /process-nextick-args@2.0.1:
    resolution: {integrity: sha512-3ouUOpQhtgrbOa17J7+uxOTpITYWaGP7/AhoR3+A+/1e9skrzelGi/dXzEYyvbxubEF6Wn2ypscTKiKJFFn1ag==}
    dev: true

  /prop-types@15.8.1:
    resolution: {integrity: sha512-oj87CgZICdulUohogVAR7AjlC0327U4el4L6eAvOqCeudMDVU0NThNaV+b9Df4dXgSP1gXMTnPdhfe/2qDH5cg==}
    dependencies:
      loose-envify: 1.4.0
      object-assign: 4.1.1
      react-is: 16.13.1

  /proto-list@1.2.4:
    resolution: {integrity: sha512-vtK/94akxsTMhe0/cbfpR+syPuszcuwhqVjJq26CuNDgFGj682oRBXOP5MJpv2r7JtE8MsiepGIqvvOTBwn2vA==}
    dev: false

  /protocol-buffers-schema@3.6.0:
    resolution: {integrity: sha512-TdDRD+/QNdrCGCE7v8340QyuXd4kIWIgapsE2+n/SaGiSSbomYl4TjHlvIoCWRpE7wFt02EpB35VVA2ImcBVqw==}
    dev: true

  /proxy-from-env@1.1.0:
    resolution: {integrity: sha512-D+zkORCbA9f1tdWRK0RaCR3GPv50cMxcrz4X8k5LTSUD1Dkw47mKJEZQNunItRTkWwgtaUSo1RVFRIG9ZXiFYg==}

  /pseudomap@1.0.2:
    resolution: {integrity: sha512-b/YwNhb8lk1Zz2+bXXpS/LK9OisiZZ1SNsSLxN1x2OXVEhW2Ckr/7mWE5vrC1ZTiJlD9g19jWszTmJsB+oEpFQ==}
    dev: false

  /public-encrypt@4.0.3:
    resolution: {integrity: sha512-zVpa8oKZSz5bTMTFClc1fQOnyyEzpl5ozpi1B5YcvBrdohMjH2rfsBtyXcuNuwjsDIXmBYlF2N5FlJYhR29t8Q==}
    dependencies:
      bn.js: 4.12.0
      browserify-rsa: 4.1.0
      create-hash: 1.2.0
      parse-asn1: 5.1.6
      randombytes: 2.1.0
      safe-buffer: 5.2.1
    dev: false

  /punycode@2.3.0:
    resolution: {integrity: sha512-rRV+zQD8tVFys26lAGR9WUuS4iUAngJScM+ZRSKtvl5tKeZ2t5bvdNFdNHBW9FWR4guGHlgmsZ1G7BSm2wTbuA==}
    engines: {node: '>=6'}

  /punycode@2.3.1:
    resolution: {integrity: sha512-vYt7UD1U9Wg6138shLtLOvdAu+8DsC/ilFtEVHcH+wydcSpNE20AfSOduf6MkRFahL5FY7X1oU7nKVZFtfq8Fg==}
    engines: {node: '>=6'}

  /q@1.5.1:
    resolution: {integrity: sha512-kV/CThkXo6xyFEZUugw/+pIOywXcDbFYgSct5cT3gqlbkBE1SJdwy6UQoZvodiWF/ckQLZyDE/Bu1M6gVu5lVw==}
    engines: {node: '>=0.6.0', teleport: '>=0.2.0'}
    deprecated: |-
      You or someone you depend on is using Q, the JavaScript Promise library that gave JavaScript developers strong feelings about promises. They can almost certainly migrate to the native JavaScript promise now. Thank you literally everyone for joining me in this bet against the odds. Be excellent to each other.

      (For a CapTP with native promises, see @endo/eventual-send and @endo/captp)
    dev: true

  /queue-microtask@1.2.3:
    resolution: {integrity: sha512-NuaNSa6flKT5JaSYQzJok04JzTL1CA6aGhv5rfLW3PgqA+M2ChpZQnAC8h8i4ZFkBS8X5RqkDBHA7r4hej3K9A==}
    dev: true

  /quick-lru@5.1.1:
    resolution: {integrity: sha512-WuyALRjWPDGtt/wzJiadO5AXY+8hZ80hVpe6MyivgraREW751X3SbhRvG3eLKOYN+8VEvqLcf3wdnt44Z4S4SA==}
    engines: {node: '>=10'}
    dev: false

  /randombytes@2.1.0:
    resolution: {integrity: sha512-vYl3iOX+4CKUWuxGi9Ukhie6fsqXqS9FE2Zaic4tNFD2N2QQaXOMFbuKK4QmDHC0JO6B1Zp41J0LpT0oR68amQ==}
    dependencies:
      safe-buffer: 5.2.1

  /randomfill@1.0.4:
    resolution: {integrity: sha512-87lcbR8+MhcWcUiQ+9e+Rwx8MyR2P7qnt15ynUlbm3TU/fjbgz4GsvfSUDTemtCCtVCqb4ZcEFlyPNTh9bBTLw==}
    dependencies:
      randombytes: 2.1.0
      safe-buffer: 5.2.1
    dev: false

  /react-ace@10.1.0(react-dom@17.0.2)(react@17.0.2):
    resolution: {integrity: sha512-VkvUjZNhdYTuKOKQpMIZi7uzZZVgzCjM7cLYu6F64V0mejY8a2XTyPUIMszC6A4trbeMIHbK5fYFcT/wkP/8VA==}
    peerDependencies:
      react: ^0.13.0 || ^0.14.0 || ^15.0.1 || ^16.0.0 || ^17.0.0 || ^18.0.0
      react-dom: ^0.13.0 || ^0.14.0 || ^15.0.1 || ^16.0.0 || ^17.0.0 || ^18.0.0
    dependencies:
      ace-builds: 1.17.0
      diff-match-patch: 1.0.5
      lodash.get: 4.4.2
      lodash.isequal: 4.5.0
      prop-types: 15.8.1
      react: 17.0.2
      react-dom: 17.0.2(react@17.0.2)
    dev: false

  /react-dom@17.0.2(react@17.0.2):
    resolution: {integrity: sha512-s4h96KtLDUQlsENhMn1ar8t2bEa+q/YAtj8pPPdIjPDGBDIVNsrD9aXNWqspUe6AzKCIG0C1HZZLqLV7qpOBGA==}
    peerDependencies:
      react: 17.0.2
    dependencies:
      loose-envify: 1.4.0
      object-assign: 4.1.1
      react: 17.0.2
      scheduler: 0.20.2
    dev: false

  /react-is@16.13.1:
    resolution: {integrity: sha512-24e6ynE2H+OKt4kqsOvNd8kBpV65zoxbA4BVsEOB3ARVWQki/DHzaUoC5KuON/BiccDaCCTZBuOcfZs70kR8bQ==}

  /react-lifecycles-compat@3.0.4:
    resolution: {integrity: sha512-fBASbA6LnOU9dOU2eW7aQ8xmYBSXUIWr+UmF9b1efZBazGNO+rcXT/icdKnYm2pTwcRylVUYwW7H1PHfLekVzA==}
    dev: false

  /react-modal@3.16.1(react-dom@17.0.2)(react@17.0.2):
    resolution: {integrity: sha512-VStHgI3BVcGo7OXczvnJN7yT2TWHJPDXZWyI/a0ssFNhGZWsPmB8cF0z33ewDXq4VfYMO1vXgiv/g8Nj9NDyWg==}
    engines: {node: '>=8'}
    peerDependencies:
      react: ^0.14.0 || ^15.0.0 || ^16 || ^17 || ^18
      react-dom: ^0.14.0 || ^15.0.0 || ^16 || ^17 || ^18
    dependencies:
      exenv: 1.2.2
      prop-types: 15.8.1
      react: 17.0.2
      react-dom: 17.0.2(react@17.0.2)
      react-lifecycles-compat: 3.0.4
      warning: 4.0.3
    dev: false

  /react-resize-detector@6.7.8(react-dom@17.0.2)(react@17.0.2):
    resolution: {integrity: sha512-0FaEcUBAbn+pq3PT5a9hHRebUfuS1SRLGLpIw8LydU7zX429I6XJgKerKAMPsJH0qWAl6o5bVKNqFJqr6tGPYw==}
    peerDependencies:
      react: ^16.0.0 || ^17.0.0
      react-dom: ^16.0.0 || ^17.0.0
    dependencies:
      '@types/resize-observer-browser': 0.1.7
      lodash: 4.17.21
      react: 17.0.2
      react-dom: 17.0.2(react@17.0.2)
      resize-observer-polyfill: 1.5.1
    dev: false

  /react-router-dom@6.28.0(react-dom@17.0.2)(react@17.0.2):
    resolution: {integrity: sha512-kQ7Unsl5YdyOltsPGl31zOjLrDv+m2VcIEcIHqYYD3Lp0UppLjrzcfJqDJwXxFw3TH/yvapbnUvPlAj7Kx5nbg==}
    engines: {node: '>=14.0.0'}
    peerDependencies:
      react: '>=16.8'
      react-dom: '>=16.8'
    dependencies:
      '@remix-run/router': 1.21.0
      react: 17.0.2
      react-dom: 17.0.2(react@17.0.2)
      react-router: 6.28.0(react@17.0.2)
    dev: false

  /react-router@6.28.0(react@17.0.2):
    resolution: {integrity: sha512-HrYdIFqdrnhDw0PqG/AKjAqEqM7AvxCz0DQ4h2W8k6nqmc5uRBYDag0SBxx9iYz5G8gnuNVLzUe13wl9eAsXXg==}
    engines: {node: '>=14.0.0'}
    peerDependencies:
      react: '>=16.8'
    dependencies:
      '@remix-run/router': 1.21.0
      react: 17.0.2
    dev: false

  /react-virtualized-auto-sizer@1.0.14(react-dom@17.0.2)(react@17.0.2):
    resolution: {integrity: sha512-UW9AiHYF2uo/8YgPYEtWHtwssFpHt/oQxs+uroTUcNI3W9/dP/+DVwQ47d2Xp3v2jVWlBuiOT+NBV2z6jam9XQ==}
    peerDependencies:
      react: ^15.3.0 || ^16.0.0-alpha || ^17.0.0 || ^18.0.0-rc
      react-dom: ^15.3.0 || ^16.0.0-alpha || ^17.0.0 || ^18.0.0-rc
    dependencies:
      react: 17.0.2
      react-dom: 17.0.2(react@17.0.2)
    dev: false

  /react-window@1.8.8(react-dom@17.0.2)(react@17.0.2):
    resolution: {integrity: sha512-D4IiBeRtGXziZ1n0XklnFGu7h9gU684zepqyKzgPNzrsrk7xOCxni+TCckjg2Nr/DiaEEGVVmnhYSlT2rB47dQ==}
    engines: {node: '>8.0.0'}
    peerDependencies:
      react: ^15.0.0 || ^16.0.0 || ^17.0.0 || ^18.0.0
      react-dom: ^15.0.0 || ^16.0.0 || ^17.0.0 || ^18.0.0
    dependencies:
      '@babel/runtime': 7.22.6
      memoize-one: 5.2.1
      react: 17.0.2
      react-dom: 17.0.2(react@17.0.2)
    dev: false

  /react@17.0.2:
    resolution: {integrity: sha512-gnhPt75i/dq/z3/6q/0asP78D0u592D5L1pd7M8P+dck6Fu/jJeL6iVVK23fptSUZj8Vjf++7wXA8UNclGQcbA==}
    engines: {node: '>=0.10.0'}
    dependencies:
      loose-envify: 1.4.0
      object-assign: 4.1.1
    dev: false

  /readable-stream@2.3.8:
    resolution: {integrity: sha512-8p0AUk4XODgIewSi0l8Epjs+EVnWiK7NoDIEGU0HhE7+ZyY8D1IMY7odu5lRrFXGg71L15KG8QrPmum45RTtdA==}
    dependencies:
      core-util-is: 1.0.3
      inherits: 2.0.4
      isarray: 1.0.0
      process-nextick-args: 2.0.1
      safe-buffer: 5.1.2
      string_decoder: 1.1.1
      util-deprecate: 1.0.2
    dev: true

  /readable-stream@3.6.2:
    resolution: {integrity: sha512-9u/sniCrY3D5WdsERHzHE4G2YCXqoG5FTHUiCC4SIbr6XcLZBY05ya9EKjYek9O5xOAwjGq+1JdGBAS7Q9ScoA==}
    engines: {node: '>= 6'}
    dependencies:
      inherits: 2.0.4
      string_decoder: 1.3.0
      util-deprecate: 1.0.2

  /regenerator-runtime@0.13.11:
    resolution: {integrity: sha512-kY1AZVr2Ra+t+piVaJ4gxaFaReZVH40AKNo7UCX6W+dEwBo/2oZJzqfuN1qLq1oL45o56cPaTXELwrTh8Fpggg==}

  /regenerator-runtime@0.14.1:
    resolution: {integrity: sha512-dYnhHh0nJoMfnkZs6GmmhFknAGRrLznOu5nc9ML+EJxGvrx6H7teuevqVqCuPcPK//3eDrrjQhehXVx9cnkGdw==}
    dev: false

  /regexp.prototype.flags@1.4.3:
    resolution: {integrity: sha512-fjggEOO3slI6Wvgjwflkc4NFRCTZAu5CnNfBd5qOMYhWdn67nJBBu34/TkD++eeFmd8C9r9jfXJ27+nSiRkSUA==}
    engines: {node: '>= 0.4'}
    dependencies:
      call-bind: 1.0.2
      define-properties: 1.2.0
      functions-have-names: 1.2.3
    dev: true

  /relateurl@0.2.7:
    resolution: {integrity: sha512-G08Dxvm4iDN3MLM0EsP62EDV9IuhXPR6blNz6Utcp7zyV3tr4HVNINt6MpaRWbxoOHT3Q7YN2P+jaHX8vUbgog==}
    engines: {node: '>= 0.10'}
    dev: true

  /renderkid@3.0.0:
    resolution: {integrity: sha512-q/7VIQA8lmM1hF+jn+sFSPWGlMkSAeNYcPLmDQx2zzuiDfaLrOmumR8iaUKlenFgh0XRPIUeSPlH3A+AW3Z5pg==}
    dependencies:
      css-select: 4.3.0
      dom-converter: 0.2.0
      htmlparser2: 6.1.0
      lodash: 4.17.21
      strip-ansi: 6.0.1
    dev: true

  /require-from-string@2.0.2:
    resolution: {integrity: sha512-Xf0nWe6RseziFMu+Ap9biiUbmplq6S9/p+7w7YXP/JBHhrUDDUhwa+vANyubuqfZWTveU//DYVGsDG7RKL/vEw==}
    engines: {node: '>=0.10.0'}
    dev: true

  /resize-observer-polyfill@1.5.1:
    resolution: {integrity: sha512-LwZrotdHOo12nQuZlHEmtuXdqGoOD0OhaxopaNFxWzInpEgaLWoVuAMbTzixuosCx2nEG58ngzW3vxdWoxIgdg==}
    dev: false

  /resolve-from@4.0.0:
    resolution: {integrity: sha512-pb/MYmXstAkysRFx8piNI1tGFNQIFA3vkE3Gq4EuA1dF6gHp/+vgZqsCGJapvy8N3Q+4o7FwvquPJcnZ7RYy4g==}
    engines: {node: '>=4'}
    dev: true

  /resolve-pkg-maps@1.0.0:
    resolution: {integrity: sha512-seS2Tj26TBVOC2NIc2rOe2y2ZO7efxITtLZcGSOnHHNOQ7CkiUBfw0Iw2ck6xkIhPwLhKNLS8BO+hEpngQlqzw==}
    dev: true

  /resolve-protobuf-schema@2.1.0:
    resolution: {integrity: sha512-kI5ffTiZWmJaS/huM8wZfEMer1eRd7oJQhDuxeCLe3t7N7mX3z94CN0xPxBQxFYQTSNz9T0i+v6inKqSdK8xrQ==}
    dependencies:
      protocol-buffers-schema: 3.6.0
    dev: true

  /resolve@1.22.2:
    resolution: {integrity: sha512-Sb+mjNHOULsBv818T40qSPeRiuWLyaGMa5ewydRLFimneixmVy2zdivRl+AF6jaYPC8ERxGDmFSiqui6SfPd+g==}
    hasBin: true
    dependencies:
      is-core-module: 2.12.0
      path-parse: 1.0.7
      supports-preserve-symlinks-flag: 1.0.0
    dev: true

  /resolve@2.0.0-next.4:
    resolution: {integrity: sha512-iMDbmAWtfU+MHpxt/I5iWI7cY6YVEZUQ3MBgPQ++XD1PELuJHIl82xBmObyP2KyQmkNB2dsqF7seoQQiAn5yDQ==}
    hasBin: true
    dependencies:
      is-core-module: 2.12.0
      path-parse: 1.0.7
      supports-preserve-symlinks-flag: 1.0.0
    dev: true

  /restore-cursor@3.1.0:
    resolution: {integrity: sha512-l+sSefzHpj5qimhFSE5a8nufZYAM3sBSVMAPtYkmC+4EH2anSGaEMXSD0izRQbu9nfyQ9y5JrVmp7E8oZrUjvA==}
    engines: {node: '>=8'}
    dependencies:
      onetime: 5.1.2
      signal-exit: 3.0.7
    dev: true

  /reusify@1.0.4:
    resolution: {integrity: sha512-U9nH88a3fc/ekCF1l0/UP1IosiuIjyTh7hBvXVMHYgVcfGvt897Xguj2UOLDeI5BG2m7/uwyaLVT6fbtCwTyzw==}
    engines: {iojs: '>=1.0.0', node: '>=0.10.0'}
    dev: true

  /rfdc@1.3.0:
    resolution: {integrity: sha512-V2hovdzFbOi77/WajaSMXk2OLm+xNIeQdMMuB7icj7bk6zi2F8GGAxigcnDFpJHbNyNcgyJDiP+8nOrY5cZGrA==}
    dev: true

  /rimraf@2.7.1:
    resolution: {integrity: sha512-uWjbaKIK3T1OSVptzX7Nl6PvQ3qAGtKEtVRjRuazjfL3Bx5eI409VZSqgND+4UNnmzLVdPj9FqFJNPqBZFve4w==}
    deprecated: Rimraf versions prior to v4 are no longer supported
    hasBin: true
    dependencies:
      glob: 7.2.3
    dev: true

  /rimraf@3.0.2:
    resolution: {integrity: sha512-JZkJMZkAGFFPP2YqXZXPbMlMBgsxzE8ILs4lMIX/2o0L9UBw9O/Y3o6wFw/i9YLapcUJWwqbi3kdxIPdC62TIA==}
    deprecated: Rimraf versions prior to v4 are no longer supported
    hasBin: true
    dependencies:
      glob: 7.2.3
    dev: true

  /rimraf@5.0.10:
    resolution: {integrity: sha512-l0OE8wL34P4nJH/H2ffoaniAokM2qSmrtXHmlpvYr5AVVX8msAyW0l8NVJFDxlSK4u3Uh/f41cQheDVdnYijwQ==}
    hasBin: true
    dependencies:
      glob: 10.4.5
    dev: true

  /ripemd160@2.0.2:
    resolution: {integrity: sha512-ii4iagi25WusVoiC4B4lq7pbXfAp3D9v5CwfkY33vffw2+pkDjY1D8GaN7spsxvCSx8dkPqOZCEZyfxcmJG2IA==}
    dependencies:
      hash-base: 3.1.0
      inherits: 2.0.4
    dev: false

  /rollup@4.28.1:
    resolution: {integrity: sha512-61fXYl/qNVinKmGSTHAZ6Yy8I3YIJC/r2m9feHo6SwVAVcLT5MPwOUFe7EuURA/4m0NR8lXG4BBXuo/IZEsjMg==}
    engines: {node: '>=18.0.0', npm: '>=8.0.0'}
    hasBin: true
    dependencies:
      '@types/estree': 1.0.6
    optionalDependencies:
      '@rollup/rollup-android-arm-eabi': 4.28.1
      '@rollup/rollup-android-arm64': 4.28.1
      '@rollup/rollup-darwin-arm64': 4.28.1
      '@rollup/rollup-darwin-x64': 4.28.1
      '@rollup/rollup-freebsd-arm64': 4.28.1
      '@rollup/rollup-freebsd-x64': 4.28.1
      '@rollup/rollup-linux-arm-gnueabihf': 4.28.1
      '@rollup/rollup-linux-arm-musleabihf': 4.28.1
      '@rollup/rollup-linux-arm64-gnu': 4.28.1
      '@rollup/rollup-linux-arm64-musl': 4.28.1
      '@rollup/rollup-linux-loongarch64-gnu': 4.28.1
      '@rollup/rollup-linux-powerpc64le-gnu': 4.28.1
      '@rollup/rollup-linux-riscv64-gnu': 4.28.1
      '@rollup/rollup-linux-s390x-gnu': 4.28.1
      '@rollup/rollup-linux-x64-gnu': 4.28.1
      '@rollup/rollup-linux-x64-musl': 4.28.1
      '@rollup/rollup-win32-arm64-msvc': 4.28.1
      '@rollup/rollup-win32-ia32-msvc': 4.28.1
      '@rollup/rollup-win32-x64-msvc': 4.28.1
      fsevents: 2.3.3
    dev: true

  /rrweb-cssom@0.7.1:
    resolution: {integrity: sha512-TrEMa7JGdVm0UThDJSx7ddw5nVm3UJS9o9CCIZ72B1vSyEZoziDqBYP3XIoi/12lKrJR8rE3jeFHMok2F/Mnsg==}
    dev: true

  /run-parallel@1.2.0:
    resolution: {integrity: sha512-5l4VyZR86LZ/lDxZTR6jqL8AFE2S0IFLMP26AbjsLVADxHdhB/c0GUsH+y39UfCi3dzz8OlQuPmnaJOMoDHQBA==}
    dependencies:
      queue-microtask: 1.2.3
    dev: true

  /rxjs@7.8.0:
    resolution: {integrity: sha512-F2+gxDshqmIub1KdvZkaEfGDwLNpPvk9Fs6LD/MyQxNgMds/WH9OdDDXOmxUZpME+iSK3rQCctkL0DYyytUqMg==}
    dependencies:
      tslib: 2.7.0
    dev: true

  /safe-buffer@5.1.2:
    resolution: {integrity: sha512-Gd2UZBJDkXlY7GbJxfsE8/nvKkUEU1G38c1siN6QP6a9PT9MmHB8GnpscSmMJSoF8LOIrt8ud/wPtojys4G6+g==}
    dev: true

  /safe-buffer@5.2.1:
    resolution: {integrity: sha512-rp3So07KcdmmKbGvgaNxQSJr7bGVSVk5S9Eq1F+ppbRo70+YeaDxkw5Dd8NPN+GD6bjnYm2VuPuCXmpuYvmCXQ==}

  /safe-regex-test@1.0.0:
    resolution: {integrity: sha512-JBUUzyOgEwXQY1NuPtvcj/qcBDbDmEvWufhlnXZIm75DEHp+afM1r1ujJpJsV/gSM4t59tpDyPi1sd6ZaPFfsA==}
    dependencies:
      call-bind: 1.0.2
      get-intrinsic: 1.2.0
      is-regex: 1.1.4
    dev: true

  /safer-buffer@2.1.2:
    resolution: {integrity: sha512-YZo3K82SD7Riyi0E1EQPojLz7kpepnSQI9IyPbHHg1XXXevb5dJI7tpyN2ADxGcQbHG7vcyRHk0cbwqcQriUtg==}

  /sax@1.2.4:
    resolution: {integrity: sha512-NqVDv9TpANUjFm0N8uM5GxL36UgKi9/atZw+x7YFnQ8ckwFGKrl4xX4yWtrey3UJm5nP1kUbnYgLopqWNSRhWw==}
    dev: true

  /saxes@6.0.0:
    resolution: {integrity: sha512-xAg7SOnEhrm5zI3puOOKyy1OMcMlIJZYNJY7xLBwSze0UjhPLnWfj2GF2EpT0jmzaJKIWKHLsaSSajf35bcYnA==}
    engines: {node: '>=v12.22.7'}
    dependencies:
      xmlchars: 2.2.0
    dev: true

  /scheduler@0.20.2:
    resolution: {integrity: sha512-2eWfGgAqqWFGqtdMmcL5zCMK1U8KlXv8SQFGglL3CEtd0aDVDWgeF/YoCmvln55m5zSk3J/20hTaSBeSObsQDQ==}
    dependencies:
      loose-envify: 1.4.0
      object-assign: 4.1.1
    dev: false

  /schema-utils@3.3.0:
    resolution: {integrity: sha512-pN/yOAvcC+5rQ5nERGuwrjLlYvLTbCibnZ1I7B1LaiAz9BRBlE9GMgE/eqV30P7aJQUf7Ddimy/RsbYO/GrVGg==}
    engines: {node: '>= 10.13.0'}
    dependencies:
      '@types/json-schema': 7.0.11
      ajv: 6.12.6
      ajv-keywords: 3.5.2(ajv@6.12.6)
    dev: true

  /schema-utils@4.2.0:
    resolution: {integrity: sha512-L0jRsrPpjdckP3oPug3/VxNKt2trR8TcabrM6FOAAlvC/9Phcmm+cuAgTlxBqdBR1WJx7Naj9WHw+aOmheSVbw==}
    engines: {node: '>= 12.13.0'}
    dependencies:
      '@types/json-schema': 7.0.11
      ajv: 8.12.0
      ajv-formats: 2.1.1(ajv@8.12.0)
      ajv-keywords: 5.1.0(ajv@8.12.0)
    dev: true

  /schema-utils@4.3.0:
    resolution: {integrity: sha512-Gf9qqc58SpCA/xdziiHz35F4GNIWYWZrEshUc/G/r5BnLph6xpKuLeoJoQuj5WfBIx/eQLf+hmVPYHaxJu7V2g==}
    engines: {node: '>= 10.13.0'}
    dependencies:
      '@types/json-schema': 7.0.11
      ajv: 8.12.0
      ajv-formats: 2.1.1(ajv@8.12.0)
      ajv-keywords: 5.1.0(ajv@8.12.0)
    dev: true

  /semver@5.7.1:
    resolution: {integrity: sha512-sauaDf/PZdVgrLTNYHRtpXa1iRiKcaebiKQ1BJdpQlWH2lCvexQdX55snPFyK7QzpudqbCI0qXFfOasHdyNDGQ==}
    hasBin: true
    dev: false

  /semver@6.3.0:
    resolution: {integrity: sha512-b39TBaTSfV6yBrapU89p5fKekE2m/NwnDocOVruQFS1/veMgdzuPcnOM34M6CwxW8jH/lxEa5rBoDeUwu5HHTw==}
    hasBin: true
    dev: true

  /semver@7.6.3:
    resolution: {integrity: sha512-oVekP1cKtI+CTDvHWYFUcMtsK/00wmAEfyqKfNdARm8u1wNVhSgaX7A8d4UuIlUI5e84iEwOhs7ZPYRmzU9U6A==}
    engines: {node: '>=10'}
    hasBin: true

  /serialize-javascript@6.0.2:
    resolution: {integrity: sha512-Saa1xPByTTq2gdeFZYLLo+RFE35NHZkAbqZeWNd3BpzppeVisAqpDjcp8dyf6uIvEqJRd46jemmyA4iFIeVk8g==}
    dependencies:
      randombytes: 2.1.0
    dev: true

  /sha.js@2.4.11:
    resolution: {integrity: sha512-QMEp5B7cftE7APOjk5Y6xgrbWu+WkLVQwk8JNjZ8nKRciZaByEW6MubieAiToS7+dwvrjGhH8jRXz3MVd0AYqQ==}
    hasBin: true
    dependencies:
      inherits: 2.0.4
      safe-buffer: 5.2.1
    dev: false

  /shallow-clone@3.0.1:
    resolution: {integrity: sha512-/6KqX+GVUdqPuPPd2LxDDxzX6CAbjJehAAOKlNpqqUpAqPM6HeL8f+o3a+JsyGjn2lv0WY8UsTgUJjU9Ok55NA==}
    engines: {node: '>=8'}
    dependencies:
      kind-of: 6.0.3

  /shebang-command@2.0.0:
    resolution: {integrity: sha512-kHxr2zZpYtdmrN1qDjrrX/Z1rR1kG8Dx+gkpK1G4eXmvXswmcE1hTWBWYUzlraYw1/yZp6YuDY77YtvbN0dmDA==}
    engines: {node: '>=8'}
    dependencies:
      shebang-regex: 3.0.0
    dev: true

  /shebang-regex@3.0.0:
    resolution: {integrity: sha512-7++dFhtcx3353uBaq8DDR4NuxBetBzC7ZQOhmTQInHEd6bSrXdiEyzCvG07Z44UYdLShWUyXt5M/yhz8ekcb1A==}
    engines: {node: '>=8'}
    dev: true

  /side-channel@1.0.4:
    resolution: {integrity: sha512-q5XPytqFEIKHkGdiMIrY10mvLRvnQh42/+GoBlFW3b2LXLE2xxJpZFdm94we0BaoV3RwJyGqg5wS7epxTv0Zvw==}
    dependencies:
      call-bind: 1.0.2
      get-intrinsic: 1.2.0
      object-inspect: 1.12.3
    dev: true

  /siginfo@2.0.0:
    resolution: {integrity: sha512-ybx0WO1/8bSBLEWXZvEd7gMW3Sn3JFlW3TvX1nREbDLRNQNaeNN8WK0meBwPdAaOI7TtRRRJn/Es1zhrrCHu7g==}
    dev: true

  /sigmund@1.0.1:
    resolution: {integrity: sha512-fCvEXfh6NWpm+YSuY2bpXb/VIihqWA6hLsgboC+0nl71Q7N7o2eaCW8mJa/NLvQhs6jpd3VZV4UiUQlV6+lc8g==}
    dev: false

  /signal-exit@3.0.7:
    resolution: {integrity: sha512-wnD2ZE+l+SPC/uoS0vXeE9L1+0wuaMqKlfz9AMUo38JsyLSBWSFcHR1Rri62LZc12vLr1gb3jl7iwQhgwpAbGQ==}
    dev: true

  /signal-exit@4.1.0:
    resolution: {integrity: sha512-bzyZ1e88w9O1iNJbKnOlvYTrWPDl46O1bG0D3XInv+9tkPrxrN8jUUTiFlDkkmKWgn1M6CfIA13SuGqOa9Korw==}
    engines: {node: '>=14'}
    dev: true

  /sinon-chrome@3.0.1:
    resolution: {integrity: sha512-NTEFhyuiWEMnRmIqldUiA2DhKn2EqnZxyEk5Ez5rBXj+Nl54aJ0MEmF4wjltrxecxd8zlNLxyE0HyLabev9JsQ==}
    dependencies:
      lodash: 4.17.21
      sinon: 7.5.0
      urijs: 1.19.11
    dev: true

  /sinon@19.0.2:
    resolution: {integrity: sha512-euuToqM+PjO4UgXeLETsfQiuoyPXlqFezr6YZDFwHR3t4qaX0fZUe1MfPMznTL5f8BWrVS89KduLdMUsxFCO6g==}
    dependencies:
      '@sinonjs/commons': 3.0.1
      '@sinonjs/fake-timers': 13.0.5
      '@sinonjs/samsam': 8.0.2
      diff: 7.0.0
      nise: 6.1.1
      supports-color: 7.2.0
    dev: true

  /sinon@7.5.0:
    resolution: {integrity: sha512-AoD0oJWerp0/rY9czP/D6hDTTUYGpObhZjMpd7Cl/A6+j0xBE+ayL/ldfggkBXUs0IkvIiM1ljM8+WkOc5k78Q==}
    deprecated: 16.1.1
    dependencies:
      '@sinonjs/commons': 1.8.6
      '@sinonjs/formatio': 3.2.2
      '@sinonjs/samsam': 3.3.3
      diff: 3.5.0
      lolex: 4.2.0
      nise: 1.5.3
      supports-color: 5.5.0
    dev: true

  /sirv@2.0.4:
    resolution: {integrity: sha512-94Bdh3cC2PKrbgSOUqTiGPWVZeSiXfKOVZNJniWoqrWrRkB1CJzBU3NEbiTsPcYy1lDsANA/THzS+9WBiy5nfQ==}
    engines: {node: '>= 10'}
    dependencies:
      '@polka/url': 1.0.0-next.25
      mrmime: 2.0.0
      totalist: 3.0.1
    dev: true

  /slash@3.0.0:
    resolution: {integrity: sha512-g9Q1haeby36OSStwb4ntCGGGaKsaVSjQ68fBxoQcutl5fS1vuY18H3wSt3jFyFtrkx+Kz0V1G85A4MyAdDMi2Q==}
    engines: {node: '>=8'}
    dev: true

  /slash@4.0.0:
    resolution: {integrity: sha512-3dOsAHXXUkQTpOYcoAxLIorMTp4gIQr5IW3iVb7A7lFIp0VHhnynm9izx6TssdrIcVIESAlVjtnO2K8bg+Coew==}
    engines: {node: '>=12'}
    dev: true

  /slash@5.1.0:
    resolution: {integrity: sha512-ZA6oR3T/pEyuqwMgAKT0/hAv8oAXckzbkmR0UkUosQ+Mc4RxGoJkRmwHgHufaenlyAgE1Mxgpdcrf75y6XcnDg==}
    engines: {node: '>=14.16'}
    dev: true

  /slashes@3.0.12:
    resolution: {integrity: sha512-Q9VME8WyGkc7pJf6QEkj3wE+2CnvZMI+XJhwdTPR8Z/kWQRXi7boAWLDibRPyHRTUTPx5FaU7MsyrjI3yLB4HA==}
    dev: true

  /slice-ansi@3.0.0:
    resolution: {integrity: sha512-pSyv7bSTC7ig9Dcgbw9AuRNUb5k5V6oDudjZoMBSr13qpLBG7tB+zgCkARjq7xIUgdz5P1Qe8u+rSGdouOOIyQ==}
    engines: {node: '>=8'}
    dependencies:
      ansi-styles: 4.3.0
      astral-regex: 2.0.0
      is-fullwidth-code-point: 3.0.0
    dev: true

  /slice-ansi@4.0.0:
    resolution: {integrity: sha512-qMCMfhY040cVHT43K9BFygqYbUPFZKHOg7K73mtTWJRb8pyP3fzf4Ixd5SzdEJQ6MRUg/WBnOLxghZtKKurENQ==}
    engines: {node: '>=10'}
    dependencies:
      ansi-styles: 4.3.0
      astral-regex: 2.0.0
      is-fullwidth-code-point: 3.0.0
    dev: true

  /slice-ansi@5.0.0:
    resolution: {integrity: sha512-FC+lgizVPfie0kkhqUScwRu1O/lF6NOgJmlCgK+/LYxDCTk8sGelYaHDhFcDN+Sn3Cv+3VSa4Byeo+IMCzpMgQ==}
    engines: {node: '>=12'}
    dependencies:
      ansi-styles: 6.2.1
      is-fullwidth-code-point: 4.0.0
    dev: true

  /source-map-js@1.0.2:
    resolution: {integrity: sha512-R0XvVJ9WusLiqTCEiGCmICCMplcCkIwwR11mOSD9CR5u+IXYdiseeEuXCVAjS54zqwkLcPNnmU4OeJ6tUrWhDw==}
    engines: {node: '>=0.10.0'}
    dev: true

  /source-map-js@1.2.1:
    resolution: {integrity: sha512-UXWMKhLOwVKb728IUtQPXxfYU+usdybtUrK/8uGE8CQMvrhOpwvzDBwj0QhSL7MQc7vIsISBG8VQ8+IDQxpfQA==}
    engines: {node: '>=0.10.0'}
    dev: true

  /source-map-loader@3.0.2(webpack@5.97.1):
    resolution: {integrity: sha512-BokxPoLjyl3iOrgkWaakaxqnelAJSS+0V+De0kKIq6lyWrXuiPgYTGp6z3iHmqljKAaLXwZa+ctD8GccRJeVvg==}
    engines: {node: '>= 12.13.0'}
    peerDependencies:
      webpack: ^5.0.0
    dependencies:
      abab: 2.0.6
      iconv-lite: 0.6.3
      source-map-js: 1.0.2
      webpack: 5.97.1(@swc/core@1.9.3)
    dev: true

  /source-map-support@0.5.21:
    resolution: {integrity: sha512-uBHU3L3czsIyYXKX88fdrGovxdSCoTGDRZ6SYXtSRxLZUzHg5P/66Ht6uoUlHu9EZod+inXhKo3qQgwXUT/y1w==}
    dependencies:
      buffer-from: 1.1.2
      source-map: 0.6.1
    dev: true

  /source-map@0.6.1:
    resolution: {integrity: sha512-UjgapumWlbMhkBgzT7Ykc5YXUT46F0iKu8SGXq0bcwP5dz/h0Plj6enJqjz1Zbq2l5WaqYnrVbwWOWMyF3F47g==}
    engines: {node: '>=0.10.0'}
    dev: true

  /source-map@0.7.4:
    resolution: {integrity: sha512-l3BikUxvPOcn5E74dZiq5BGsTb5yEwhaTSzccU6t4sDOH8NWJCstKO5QT2CvtFoK6F0saL7p9xHAqHOlCPJygA==}
    engines: {node: '>= 8'}
    dev: true

  /spdx-exceptions@2.3.0:
    resolution: {integrity: sha512-/tTrYOC7PPI1nUAgx34hUpqXuyJG+DTHJTnIULG4rDygi4xu/tfgmq1e1cIRwRzwZgo4NLySi+ricLkZkw4i5A==}
    dev: true

  /spdx-expression-parse@4.0.0:
    resolution: {integrity: sha512-Clya5JIij/7C6bRR22+tnGXbc4VKlibKSVj2iHvVeX5iMW7s1SIQlqu699JkODJJIhh/pUu8L0/VLh8xflD+LQ==}
    dependencies:
      spdx-exceptions: 2.3.0
      spdx-license-ids: 3.0.13
    dev: true

  /spdx-license-ids@3.0.13:
    resolution: {integrity: sha512-XkD+zwiqXHikFZm4AX/7JSCXA98U5Db4AFd5XUg/+9UNtnH75+Z9KxtpYiJZx36mUDVOwH83pl7yvCer6ewM3w==}
    dev: true

  /sprintf-js@1.0.3:
    resolution: {integrity: sha512-D9cPgkvLlV3t3IzL0D0YLvGA9Ahk4PcvVwUbN0dSGr1aP0Nrt4AEnTUbuGvquEC0mA64Gqt1fzirlRs5ibXx8g==}

  /sprintf-js@1.1.3:
    resolution: {integrity: sha512-Oo+0REFV59/rz3gfJNKQiBlwfHaSESl1pcGyABQsnnIfWOFt6JNj5gCog2U6MLZ//IGYD+nA8nI+mTShREReaA==}
    dev: false

  /stable@0.1.8:
    resolution: {integrity: sha512-ji9qxRnOVfcuLDySj9qzhGSEFVobyt1kIOSkj1qZzYLzq7Tos/oUUWvotUPQLlrsidqsK6tBH89Bc9kL5zHA6w==}
    deprecated: 'Modern JS already guarantees Array#sort() is a stable sort, so this library is deprecated. See the compatibility table on MDN: https://developer.mozilla.org/en-US/docs/Web/JavaScript/Reference/Global_Objects/Array/sort#browser_compatibility'
    dev: true

  /stackback@0.0.2:
    resolution: {integrity: sha512-1XMJE5fQo1jGH6Y/7ebnwPOBEkIEnT4QF32d5R1+VXdXveM0IBMJt8zfaxX1P3QhVwrYe+576+jkANtSS2mBbw==}
    dev: true

  /std-env@3.8.0:
    resolution: {integrity: sha512-Bc3YwwCB+OzldMxOXJIIvC6cPRWr/LxOp48CdQTOkPyk/t4JWWJbrilwBd7RJzKV8QW7tJkcgAmeuLLJugl5/w==}
    dev: true

  /stop-iteration-iterator@1.0.0:
    resolution: {integrity: sha512-iCGQj+0l0HOdZ2AEeBADlsRC+vsnDsZsbdSiH1yNSjcfKM7fdpCMfqAL/dwF5BLiw/XhRft/Wax6zQbhq2BcjQ==}
    engines: {node: '>= 0.4'}
    dependencies:
      internal-slot: 1.0.5
    dev: true

  /stream-browserify@3.0.0:
    resolution: {integrity: sha512-H73RAHsVBapbim0tU2JwwOiXUj+fikfiaoYAKHF3VJfA0pe2BCzkhAHBlLG6REzE+2WNZcxOXjK7lkso+9euLA==}
    dependencies:
      inherits: 2.0.4
      readable-stream: 3.6.2
    dev: false

  /string-argv@0.3.1:
    resolution: {integrity: sha512-a1uQGz7IyVy9YwhqjZIZu1c8JO8dNIe20xBmSS6qu9kv++k3JGzCVmprbNN5Kn+BgzD5E7YYwg1CcjuJMRNsvg==}
    engines: {node: '>=0.6.19'}
    dev: true

  /string-natural-compare@3.0.1:
    resolution: {integrity: sha512-n3sPwynL1nwKi3WJ6AIsClwBMa0zTi54fn2oLU6ndfTSIO05xaznjSf15PcBZU6FNWbmN5Q6cxT4V5hGvB4taw==}
    dev: false

  /string-width@4.2.3:
    resolution: {integrity: sha512-wKyQRQpjJ0sIp62ErSZdGsjMJWsap5oRNihHhu6G7JVO/9jIB6UyevL+tXuOqrng8j/cxKTWyWUwvSTriiZz/g==}
    engines: {node: '>=8'}
    dependencies:
      emoji-regex: 8.0.0
      is-fullwidth-code-point: 3.0.0
      strip-ansi: 6.0.1
    dev: true

  /string-width@5.1.2:
    resolution: {integrity: sha512-HnLOCR3vjcY8beoNLtcjZ5/nxn2afmME6lhrDrebokqMap+XbeW8n9TXpPDOqdGK5qcI3oT0GKTW6wC7EMiVqA==}
    engines: {node: '>=12'}
    dependencies:
      eastasianwidth: 0.2.0
      emoji-regex: 9.2.2
      strip-ansi: 7.0.1
    dev: true

  /string.prototype.matchall@4.0.8:
    resolution: {integrity: sha512-6zOCOcJ+RJAQshcTvXPHoxoQGONa3e/Lqx90wUA+wEzX78sg5Bo+1tQo4N0pohS0erG9qtCqJDjNCQBjeWVxyg==}
    dependencies:
      call-bind: 1.0.2
      define-properties: 1.2.0
      es-abstract: 1.21.2
      get-intrinsic: 1.2.0
      has-symbols: 1.0.3
      internal-slot: 1.0.5
      regexp.prototype.flags: 1.4.3
      side-channel: 1.0.4
    dev: true

  /string.prototype.trim@1.2.7:
    resolution: {integrity: sha512-p6TmeT1T3411M8Cgg9wBTMRtY2q9+PNy9EV1i2lIXUN/btt763oIfxwN3RR8VU6wHX8j/1CFy0L+YuThm6bgOg==}
    engines: {node: '>= 0.4'}
    dependencies:
      call-bind: 1.0.2
      define-properties: 1.2.0
      es-abstract: 1.21.2
    dev: true

  /string.prototype.trimend@1.0.6:
    resolution: {integrity: sha512-JySq+4mrPf9EsDBEDYMOb/lM7XQLulwg5R/m1r0PXEFqrV0qHvl58sdTilSXtKOflCsK2E8jxf+GKC0T07RWwQ==}
    dependencies:
      call-bind: 1.0.2
      define-properties: 1.2.0
      es-abstract: 1.21.2
    dev: true

  /string.prototype.trimstart@1.0.6:
    resolution: {integrity: sha512-omqjMDaY92pbn5HOX7f9IccLA+U1tA9GvtU4JrodiXFfYB7jPzzHpRzpglLAjtUV6bB557zwClJezTqnAiYnQA==}
    dependencies:
      call-bind: 1.0.2
      define-properties: 1.2.0
      es-abstract: 1.21.2
    dev: true

  /string_decoder@1.1.1:
    resolution: {integrity: sha512-n/ShnvDi6FHbbVfviro+WojiFzv+s8MPMHBczVePfUpDJLwoLT0ht1l4YwBCbi8pJAveEEdnkHyPyTP/mzRfwg==}
    dependencies:
      safe-buffer: 5.1.2
    dev: true

  /string_decoder@1.3.0:
    resolution: {integrity: sha512-hkRX8U1WjJFd8LsDJ2yQ/wWWxaopEsABU1XfkM8A+j0+85JAGppt16cr1Whg6KIbb4okU6Mql6BOj+uup/wKeA==}
    dependencies:
      safe-buffer: 5.2.1

  /strip-ansi@6.0.1:
    resolution: {integrity: sha512-Y38VPSHcqkFrCpFnQ9vuSXmquuv5oXOKpGeT6aGrr3o3Gc9AlVa6JBfUSOCnbxGGZF+/0ooI7KrPuUSztUdU5A==}
    engines: {node: '>=8'}
    dependencies:
      ansi-regex: 5.0.1
    dev: true

  /strip-ansi@7.0.1:
    resolution: {integrity: sha512-cXNxvT8dFNRVfhVME3JAe98mkXDYN2O1l7jmcwMnOslDeESg1rF/OZMtK0nRAhiari1unG5cD4jG3rapUAkLbw==}
    engines: {node: '>=12'}
    dependencies:
      ansi-regex: 6.0.1
    dev: true

  /strip-bom@3.0.0:
    resolution: {integrity: sha512-vavAMRXOgBVNF6nyEEmL3DBK19iRpDcoIwW+swQ+CbGiu7lju6t+JklA1MHweoWtadgt4ISVUsXLyDq34ddcwA==}
    engines: {node: '>=4'}
    dev: true

  /strip-final-newline@3.0.0:
    resolution: {integrity: sha512-dOESqjYr96iWYylGObzd39EuNTa5VJxyvVAEm5Jnh7KGo75V43Hk1odPQkNDyXNmUR6k+gEiDVXnjB8HJ3crXw==}
    engines: {node: '>=12'}
    dev: true

  /strip-json-comments@3.1.1:
    resolution: {integrity: sha512-6fPc+R4ihwqP6N/aIv2f1gMH8lOVtWQHoqC4yK6oSDVVocumAsfCqjkXnqiYMhmMwS/mEHLp7Vehlt3ql6lEig==}
    engines: {node: '>=8'}
    dev: true

  /style-loader@3.3.2(webpack@5.97.1):
    resolution: {integrity: sha512-RHs/vcrKdQK8wZliteNK4NKzxvLBzpuHMqYmUVWeKa6MkaIQ97ZTOS0b+zapZhy6GcrgWnvWYCMHRirC3FsUmw==}
    engines: {node: '>= 12.13.0'}
    peerDependencies:
      webpack: ^5.0.0
    dependencies:
      webpack: 5.97.1(@swc/core@1.9.3)
    dev: true

  /supports-color@5.5.0:
    resolution: {integrity: sha512-QjVjwdXIt408MIiAqCX4oUKsgU2EqAGzs2Ppkm4aQYbjm+ZEWEcW4SfFNTr4uMNZma0ey4f5lgLrkB0aX0QMow==}
    engines: {node: '>=4'}
    dependencies:
      has-flag: 3.0.0
    dev: true

  /supports-color@7.2.0:
    resolution: {integrity: sha512-qpCAvRl9stuOHveKsn7HncJRvv501qIacKzQlO/+Lwxc9+0q2wLyv4Dfvt80/DPn2pqOBsJdDiogXGR9+OvwRw==}
    engines: {node: '>=8'}
    dependencies:
      has-flag: 4.0.0
    dev: true

  /supports-color@8.1.1:
    resolution: {integrity: sha512-MpUEN2OodtUzxvKQl72cUF7RQ5EiHsGvSsVG0ia9c5RbWGL2CI4C7EpPS8UTBIplnlzZiNuV56w+FuNxy3ty2Q==}
    engines: {node: '>=10'}
    dependencies:
      has-flag: 4.0.0
    dev: true

  /supports-preserve-symlinks-flag@1.0.0:
    resolution: {integrity: sha512-ot0WnXS9fgdkgIcePe6RHNk1WA8+muPa6cSjeR3V8K27q9BB1rTE3R1p7Hv0z1ZyAc8s6Vvv8DIyWf681MAt0w==}
    engines: {node: '>= 0.4'}
    dev: true

  /svgo@1.3.2:
    resolution: {integrity: sha512-yhy/sQYxR5BkC98CY7o31VGsg014AKLEPxdfhora76l36hD9Rdy5NZA/Ocn6yayNPgSamYdtX2rFJdcv07AYVw==}
    engines: {node: '>=4.0.0'}
    deprecated: This SVGO version is no longer supported. Upgrade to v2.x.x.
    hasBin: true
    dependencies:
      chalk: 2.4.2
      coa: 2.0.2
      css-select: 2.1.0
      css-select-base-adapter: 0.1.1
      css-tree: 1.0.0-alpha.37
      csso: 4.2.0
      js-yaml: 3.14.1
      mkdirp: 0.5.6
      object.values: 1.1.6
      sax: 1.2.4
      stable: 0.1.8
      unquote: 1.1.1
      util.promisify: 1.0.1
    dev: true

  /swc-loader@0.2.3(@swc/core@1.9.3)(webpack@5.97.1):
    resolution: {integrity: sha512-D1p6XXURfSPleZZA/Lipb3A8pZ17fP4NObZvFCDjK/OKljroqDpPmsBdTraWhVBqUNpcWBQY1imWdoPScRlQ7A==}
    peerDependencies:
      '@swc/core': ^1.2.147
      webpack: '>=2'
    dependencies:
      '@swc/core': 1.9.3
      webpack: 5.97.1(@swc/core@1.9.3)
    dev: true

  /symbol-tree@3.2.4:
    resolution: {integrity: sha512-9QNk5KwDF+Bvz+PyObkmSYjI5ksVUYtjW7AU22r2NKcfLJcXp96hkDWU3+XndOsUb+AQ9QhfzfCT2O+CNWT5Tw==}
    dev: true

  /synckit@0.8.5:
    resolution: {integrity: sha512-L1dapNV6vu2s/4Sputv8xGsCdAVlb5nRDMFU/E27D44l5U6cw1g0dGd45uLc+OXjNMmF4ntiMdCimzcjFKQI8Q==}
    engines: {node: ^14.18.0 || >=16.0.0}
    dependencies:
      '@pkgr/utils': 2.3.1
      tslib: 2.7.0
    dev: true

  /synckit@0.9.1:
    resolution: {integrity: sha512-7gr8p9TQP6RAHusBOSLs46F4564ZrjV8xFmw5zCmgmhGUcw2hxsShhJ6CEiHQMgPDwAQ1fWHPM0ypc4RMAig4A==}
    engines: {node: ^14.18.0 || >=16.0.0}
    dependencies:
      '@pkgr/core': 0.1.1
      tslib: 2.7.0
    dev: true

  /tapable@2.2.1:
    resolution: {integrity: sha512-GNzQvQTOIP6RyTfE2Qxb8ZVlNmw0n88vp1szwWRimP02mnTsx3Wtn5qRdqY9w2XduFNUgvOwhNnQsjwCp+kqaQ==}
    engines: {node: '>=6'}
    dev: true

  /tar-stream@2.2.0:
    resolution: {integrity: sha512-ujeqbceABgwMZxEJnk2HDY2DlnUZ+9oEcb1KzTVfYHio0UE6dG71n60d8D2I4qNvleWrrXpmjpt7vZeF1LnMZQ==}
    engines: {node: '>=6'}
    dependencies:
      bl: 4.1.0
      end-of-stream: 1.4.4
      fs-constants: 1.0.0
      inherits: 2.0.4
      readable-stream: 3.6.2
    dev: true

  /terser-webpack-plugin@5.3.11(@swc/core@1.9.3)(webpack@5.97.1):
    resolution: {integrity: sha512-RVCsMfuD0+cTt3EwX8hSl2Ks56EbFHWmhluwcqoPKtBnfjiT6olaq7PRIRfhyU8nnC2MrnDrBLfrD/RGE+cVXQ==}
    engines: {node: '>= 10.13.0'}
    peerDependencies:
      '@swc/core': '*'
      esbuild: '*'
      uglify-js: '*'
      webpack: ^5.1.0
    peerDependenciesMeta:
      '@swc/core':
        optional: true
      esbuild:
        optional: true
      uglify-js:
        optional: true
    dependencies:
      '@jridgewell/trace-mapping': 0.3.25
      '@swc/core': 1.9.3
      jest-worker: 27.5.1
      schema-utils: 4.3.0
      serialize-javascript: 6.0.2
      terser: 5.37.0
      webpack: 5.97.1(@swc/core@1.9.3)
    dev: true

  /terser@5.37.0:
    resolution: {integrity: sha512-B8wRRkmre4ERucLM/uXx4MOV5cbnOlVAqUst+1+iLKPI0dOgFO28f84ptoQt9HEI537PMzfYa/d+GEPKTRXmYA==}
    engines: {node: '>=10'}
    hasBin: true
    dependencies:
      '@jridgewell/source-map': 0.3.3
      acorn: 8.14.0
      commander: 2.20.3
      source-map-support: 0.5.21
    dev: true

  /text-table@0.2.0:
    resolution: {integrity: sha512-N+8UisAXDGk8PFXP4HAzVR9nbfmVJ3zYLAWiTIoqC5v5isinhr+r5uaO8+7r3BMfuNIufIsA7RdpVgacC2cSpw==}
    dev: true

  /through@2.3.8:
    resolution: {integrity: sha512-w89qg7PI8wAdvX60bMDP+bFoD5Dvhm9oLheFp5O4a2QF0cSBGsBX4qZmadPMvVqlLJBBci+WqGGOAPvcDeNSVg==}
    dev: true

  /tiny-glob@0.2.9:
    resolution: {integrity: sha512-g/55ssRPUjShh+xkfx9UPDXqhckHEsHr4Vd9zX55oSdGZc/MD0m3sferOkwWtp98bv+kcVfEHtRJgBVJzelrzg==}
    dependencies:
      globalyzer: 0.1.0
      globrex: 0.1.2
    dev: true

  /tinybench@2.9.0:
    resolution: {integrity: sha512-0+DUvqWMValLmha6lr4kD8iAMK1HzV0/aKnCtWb9v9641TnP/MFb7Pc2bxoxQjTXAErryXVgUOfv2YqNllqGeg==}
    dev: true

  /tinyexec@0.3.1:
    resolution: {integrity: sha512-WiCJLEECkO18gwqIp6+hJg0//p23HXp4S+gGtAKu3mI2F2/sXC4FvHvXvB0zJVVaTPhx1/tOwdbRsa1sOBIKqQ==}
    dev: true

  /tinypool@1.0.2:
    resolution: {integrity: sha512-al6n+QEANGFOMf/dmUMsuS5/r9B06uwlyNjZZql/zv8J7ybHCgoihBNORZCY2mzUuAnomQa2JdhyHKzZxPCrFA==}
    engines: {node: ^18.0.0 || >=20.0.0}
    dev: true

  /tinyrainbow@1.2.0:
    resolution: {integrity: sha512-weEDEq7Z5eTHPDh4xjX789+fHfF+P8boiFB+0vbWzpbnbsEr/GRaohi/uMKxg8RZMXnl1ItAi/IUHWMsjDV7kQ==}
    engines: {node: '>=14.0.0'}
    dev: true

  /tinyspy@3.0.2:
    resolution: {integrity: sha512-n1cw8k1k0x4pgA2+9XrOkFydTerNcJ1zWCO5Nn9scWHTD+5tp8dghT2x1uduQePZTZgd3Tupf+x9BxJjeJi77Q==}
    engines: {node: '>=14.0.0'}
    dev: true

  /tldts-core@5.7.112:
    resolution: {integrity: sha512-mutrEUgG2sp0e/MIAnv9TbSLR0IPbvmAImpzqul5O/HJ2XM1/I1sajchQ/fbj0fPdA31IiuWde8EUhfwyldY1Q==}
    dev: false

  /tldts-core@6.1.61:
    resolution: {integrity: sha512-In7VffkDWUPgwa+c9picLUxvb0RltVwTkSgMNFgvlGSWveCzGBemBqTsgJCL4EDFWZ6WH0fKTsot6yNhzy3ZzQ==}
<<<<<<< HEAD
=======
    dev: true
>>>>>>> 0e2a50e3

  /tldts@5.7.112:
    resolution: {integrity: sha512-6VSJ/C0uBtc2PQlLsp4IT8MIk2UUh6qVeXB1HZtK+0HiXlAPzNcfF3p2WM9RqCO/2X1PIa4danlBLPoC2/Tc7A==}
    hasBin: true
    dependencies:
      tldts-core: 5.7.112
    dev: false

  /tldts@6.1.61:
    resolution: {integrity: sha512-rv8LUyez4Ygkopqn+M6OLItAOT9FF3REpPQDkdMx5ix8w4qkuE7Vo2o/vw1nxKQYmJDV8JpAMJQr1b+lTKf0FA==}
    hasBin: true
    dependencies:
      tldts-core: 6.1.61
    dev: true

  /to-regex-range@5.0.1:
    resolution: {integrity: sha512-65P7iz6X5yEr1cwcgvQxbbIw7Uk3gOy5dIdtZ4rDveLqhrdJP+Li/Hx6tyK0NEb+2GCyneCMJiGqrADCSNk8sQ==}
    engines: {node: '>=8.0'}
    dependencies:
      is-number: 7.0.0
    dev: true

  /totalist@3.0.1:
    resolution: {integrity: sha512-sf4i37nQ2LBx4m3wB74y+ubopq6W/dIzXg0FDGjsYnZHVa1Da8FH853wlL2gtUhg+xJXjfk3kUZS3BRoQeoQBQ==}
    engines: {node: '>=6'}
    dev: true

  /tough-cookie@5.0.0:
    resolution: {integrity: sha512-FRKsF7cz96xIIeMZ82ehjC3xW2E+O2+v11udrDYewUbszngYhsGa8z6YUMMzO9QJZzzyd0nGGXnML/TReX6W8Q==}
    engines: {node: '>=16'}
    dependencies:
      tldts: 6.1.61
    dev: true

  /tr46@0.0.3:
    resolution: {integrity: sha512-N3WMsuqV66lT30CrXNbEjx4GEwlow3v6rr4mCcv6prnfwhS01rkgyFdjPNBYd9br7LpXV1+Emh01fHnq2Gdgrw==}
    dev: true

  /tr46@5.0.0:
    resolution: {integrity: sha512-tk2G5R2KRwBd+ZN0zaEXpmzdKyOYksXwywulIX95MBODjSzMIuQnQ3m8JxgbhnL1LeVo7lqQKsYa1O3Htl7K5g==}
    engines: {node: '>=18'}
    dependencies:
      punycode: 2.3.1
    dev: true

  /ts-api-utils@1.4.3(typescript@5.6.3):
    resolution: {integrity: sha512-i3eMG77UTMD0hZhgRS562pv83RC6ukSAC2GMNWc+9dieh/+jDM5u5YG+NHX6VNDRHQcHwmsTHctP9LhbC3WxVw==}
    engines: {node: '>=16'}
    peerDependencies:
      typescript: '>=4.2.0'
    dependencies:
      typescript: 5.6.3
    dev: true

  /ts-node@10.9.1(@swc/core@1.9.3)(@types/node@22.10.2)(typescript@5.6.3):
    resolution: {integrity: sha512-NtVysVPkxxrwFGUUxGYhfux8k78pQB3JqYBXlLRZgdGUqTO5wU/UyHop5p70iEbGhB7q5KmiZiU0Y3KlJrScEw==}
    hasBin: true
    peerDependencies:
      '@swc/core': '>=1.2.50'
      '@swc/wasm': '>=1.2.50'
      '@types/node': '*'
      typescript: '>=2.7'
    peerDependenciesMeta:
      '@swc/core':
        optional: true
      '@swc/wasm':
        optional: true
    dependencies:
      '@cspotcode/source-map-support': 0.8.1
      '@swc/core': 1.9.3
      '@tsconfig/node10': 1.0.9
      '@tsconfig/node12': 1.0.11
      '@tsconfig/node14': 1.0.3
      '@tsconfig/node16': 1.0.3
      '@types/node': 22.10.2
      acorn: 8.12.1
      acorn-walk: 8.3.3
      arg: 4.1.3
      create-require: 1.1.1
      diff: 4.0.2
      make-error: 1.3.6
      typescript: 5.6.3
      v8-compile-cache-lib: 3.0.1
      yn: 3.1.1
    dev: true

  /tsconfck@3.1.4(typescript@5.6.3):
    resolution: {integrity: sha512-kdqWFGVJqe+KGYvlSO9NIaWn9jT1Ny4oKVzAJsKii5eoE9snzTJzL4+MMVOMn+fikWGFmKEylcXL710V/kIPJQ==}
    engines: {node: ^18 || >=20}
    hasBin: true
    peerDependencies:
      typescript: ^5.0.0
    peerDependenciesMeta:
      typescript:
        optional: true
    dependencies:
      typescript: 5.6.3
    dev: true

  /tsconfig-paths@3.14.2:
    resolution: {integrity: sha512-o/9iXgCYc5L/JxCHPe3Hvh8Q/2xm5Z+p18PESBU6Ff33695QnCHBEjcytY2q19ua7Mbl/DavtBOLq+oG0RCL+g==}
    dependencies:
      '@types/json5': 0.0.29
      json5: 1.0.2
      minimist: 1.2.8
      strip-bom: 3.0.0
    dev: true

  /tslib@2.5.3:
    resolution: {integrity: sha512-mSxlJJwl3BMEQCUNnxXBU9jP4JBktcEGhURcPR6VQVlnP0FdDEsIaz0C35dXNGLyRfrATNofF0F5p2KPxQgB+w==}
    dev: false

  /tslib@2.7.0:
    resolution: {integrity: sha512-gLXCKdN1/j47AiHiOkJN69hJmcbGTHI0ImLmbYLHykhgeN0jVGola9yVjFgzCUklsZQMW55o+dW7IXv3RCXDzA==}
    dev: true

  /tsx@4.19.2:
    resolution: {integrity: sha512-pOUl6Vo2LUq/bSa8S5q7b91cgNSjctn9ugq/+Mvow99qW6x/UZYwzxy/3NmqoT66eHYfCVvFvACC58UBPFf28g==}
    engines: {node: '>=18.0.0'}
    hasBin: true
    dependencies:
      esbuild: 0.23.1
      get-tsconfig: 4.8.1
    optionalDependencies:
      fsevents: 2.3.3
    dev: true

  /type-check@0.4.0:
    resolution: {integrity: sha512-XleUoc9uwGXqjWwXaUTZAmzMcFZ5858QA2vvx1Ur5xIcixXIP+8LnFDgRplU30us6teqdlskFfu+ae4K79Ooew==}
    engines: {node: '>= 0.8.0'}
    dependencies:
      prelude-ls: 1.2.1
    dev: true

  /type-detect@4.0.8:
    resolution: {integrity: sha512-0fr/mIH1dlO+x7TlcMy+bIDqKPsw/70tVyeHW787goQjhmqaZe10uwLujubK9q9Lg6Fiho1KUKDYz0Z7k7g5/g==}
    engines: {node: '>=4'}
    dev: true

  /type-detect@4.1.0:
    resolution: {integrity: sha512-Acylog8/luQ8L7il+geoSxhEkazvkslg7PSNKOX59mbB9cOveP5aq9h74Y7YU8yDpJwetzQQrfIwtf4Wp4LKcw==}
    engines: {node: '>=4'}
    dev: true

  /type-fest@0.20.2:
    resolution: {integrity: sha512-Ne+eE4r0/iWnpAxD852z3A+N0Bt5RN//NjJwRd2VFHEmrywxf5vsZlh4R6lixl6B+wz/8d+maTSAkN1FIkI3LQ==}
    engines: {node: '>=10'}
    dev: true

  /type-fest@0.21.3:
    resolution: {integrity: sha512-t0rzBq87m3fVcduHDUFhKmyyX+9eo6WQjZvf51Ea/M0Q7+T374Jp1aUiyUl0GKxp8M/OETVHSDvmkyPgvX+X2w==}
    engines: {node: '>=10'}
    dev: true

  /type-fest@1.4.0:
    resolution: {integrity: sha512-yGSza74xk0UG8k+pLh5oeoYirvIiWo5t0/o3zHHAO2tRDiZcxWP7fywNlXhqb6/r6sWvwi+RsyQMWhVLe4BVuA==}
    engines: {node: '>=10'}
    dev: false

  /typed-array-length@1.0.4:
    resolution: {integrity: sha512-KjZypGq+I/H7HI5HlOoGHkWUUGq+Q0TPhQurLbyrVrvnKTBgzLhIJ7j6J/XTQOi0d1RjyZ0wdas8bKs2p0x3Ng==}
    dependencies:
      call-bind: 1.0.2
      for-each: 0.3.3
      is-typed-array: 1.1.12
    dev: true

  /typescript@5.6.3:
    resolution: {integrity: sha512-hjcS1mhfuyi4WW8IWtjP7brDrG2cuDZukyrYrSauoXGNgx0S7zceP07adYkJycEr56BOUTNPzbInooiN3fn1qw==}
    engines: {node: '>=14.17'}
    hasBin: true
    dev: true

  /ua-parser-js@1.0.36:
    resolution: {integrity: sha512-znuyCIXzl8ciS3+y3fHJI/2OhQIXbXw9MWC/o3qwyR+RGppjZHrM27CGFSKCJXi2Kctiz537iOu2KnXs1lMQhw==}
    dev: false

  /unbox-primitive@1.0.2:
    resolution: {integrity: sha512-61pPlCD9h51VoreyJ0BReideM3MDKMKnh6+V9L08331ipq6Q8OFXZYiqP6n/tbHx4s5I9uRhcye6BrbkizkBDw==}
    dependencies:
      call-bind: 1.0.2
      has-bigints: 1.0.2
      has-symbols: 1.0.3
      which-boxed-primitive: 1.0.2
    dev: true

  /undici-types@5.26.5:
    resolution: {integrity: sha512-JlCMO+ehdEIKqlFxk6IfVoAUVmgz7cU7zD/h9XZ0qzeosSHmUJVOzSQvvYSYWXkFXC+IfLKSIffhv0sVZup6pA==}
    dev: true

  /undici-types@6.20.0:
    resolution: {integrity: sha512-Ny6QZ2Nju20vw1SRHe3d9jVu6gJ+4e3+MMpqu7pqE5HT6WsTSlce++GQmK5UXS8mzV8DSYHrQH+Xrf2jVcuKNg==}
    dev: true

  /unicorn-magic@0.1.0:
    resolution: {integrity: sha512-lRfVq8fE8gz6QMBuDM6a+LO3IAzTi05H6gCVaUpir2E1Rwpo4ZUog45KpNXKC/Mn3Yb9UDuHumeFTo9iV/D9FQ==}
    engines: {node: '>=18'}
    dev: true

  /uniq@1.0.1:
    resolution: {integrity: sha512-Gw+zz50YNKPDKXs+9d+aKAjVwpjNwqzvNpLigIruT4HA9lMZNdMqs9x07kKHB/L9WRzqp4+DlTU5s4wG2esdoA==}
    dev: true

  /universalify@2.0.0:
    resolution: {integrity: sha512-hAZsKq7Yy11Zu1DE0OzWjw7nnLZmJZYTDZZyEFHZdUhV8FkH5MCfoU1XMaxXovpyW5nq5scPqq0ZDP9Zyl04oQ==}
    engines: {node: '>= 10.0.0'}

  /unquote@1.1.1:
    resolution: {integrity: sha512-vRCqFv6UhXpWxZPyGDh/F3ZpNv8/qo7w6iufLpQg9aKnQ71qM4B5KiI7Mia9COcjEhrO9LueHpMYjYzsWH3OIg==}
    dev: true

  /unzipper@0.12.3:
    resolution: {integrity: sha512-PZ8hTS+AqcGxsaQntl3IRBw65QrBI6lxzqDEL7IAo/XCEqRTKGfOX56Vea5TH9SZczRVxuzk1re04z/YjuYCJA==}
    dependencies:
      bluebird: 3.7.2
      duplexer2: 0.1.4
      fs-extra: 11.2.0
      graceful-fs: 4.2.11
      node-int64: 0.4.0
    dev: true

  /update-browserslist-db@1.1.1(browserslist@4.24.3):
    resolution: {integrity: sha512-R8UzCaa9Az+38REPiJ1tXlImTJXlVfgHZsglwBD/k6nj76ctsH1E3q4doGrukiLQd3sGQYu56r5+lo5r94l29A==}
    hasBin: true
    peerDependencies:
      browserslist: '>= 4.21.0'
    dependencies:
      browserslist: 4.24.3
      escalade: 3.2.0
      picocolors: 1.1.1
    dev: true

  /uri-js@4.4.1:
    resolution: {integrity: sha512-7rKUyy33Q1yc98pQ1DAmLtwX109F7TIfWlW1Ydo8Wl1ii1SeHieeh0HHfPeL2fMXK6z0s8ecKs9frCuLJvndBg==}
    dependencies:
      punycode: 2.3.0
    dev: true

  /urijs@1.19.11:
    resolution: {integrity: sha512-HXgFDgDommxn5/bIv0cnQZsPhHDA90NPHD6+c/v21U5+Sx5hoP8+dP9IZXBU1gIfvdRfhG8cel9QNPeionfcCQ==}
    dev: true

  /use-isomorphic-layout-effect@1.1.2(@types/react@17.0.83)(react@17.0.2):
    resolution: {integrity: sha512-49L8yCO3iGT/ZF9QttjwLF/ZD9Iwto5LnH5LmEdk/6cFmXddqi2ulF0edxTwjj+7mqvpVVGQWvbXZdn32wRSHA==}
    peerDependencies:
      '@types/react': '*'
      react: ^16.8.0 || ^17.0.0 || ^18.0.0
    peerDependenciesMeta:
      '@types/react':
        optional: true
    dependencies:
      '@types/react': 17.0.83
      react: 17.0.2
    dev: false

  /use-sync-external-store@1.2.0(react@17.0.2):
    resolution: {integrity: sha512-eEgnFxGQ1Ife9bzYs6VLi8/4X6CObHMw9Qr9tPY43iKwsPw8xE8+EFsf/2cFZ5S3esXgpWgtSCtLNS41F+sKPA==}
    peerDependencies:
      react: ^16.8.0 || ^17.0.0 || ^18.0.0
    dependencies:
      react: 17.0.2
    dev: false

  /util-deprecate@1.0.2:
    resolution: {integrity: sha512-EPD5q1uXyFxJpCrLnCc1nHnq3gOa6DZBocAIiI2TaSCA7VCJ1UJDMagCzIkXNsUYfD1daK//LTEQ8xiIbrHtcw==}

  /util.promisify@1.0.1:
    resolution: {integrity: sha512-g9JpC/3He3bm38zsLupWryXHoEcS22YHthuPQSJdMy6KNrzIRzWqcsHzD/WUnqe45whVou4VIsPew37DoXWNrA==}
    dependencies:
      define-properties: 1.2.0
      es-abstract: 1.21.2
      has-symbols: 1.0.3
      object.getownpropertydescriptors: 2.1.5
    dev: true

  /utila@0.4.0:
    resolution: {integrity: sha512-Z0DbgELS9/L/75wZbro8xAnT50pBVFQZ+hUEueGDU5FN51YSCYM+jdxsfCiHjwNP/4LCDD0i/graKpeBnOXKRA==}
    dev: true

  /v8-compile-cache-lib@3.0.1:
    resolution: {integrity: sha512-wa7YjyUGfNZngI/vtK0UHAN+lgDCxBPCylVXGp0zu59Fz5aiGtNXaq3DhIov063MorB+VfufLh3JlF2KdTK3xg==}
    dev: true

  /vite-node@2.1.8(@types/node@22.10.2)(terser@5.37.0):
    resolution: {integrity: sha512-uPAwSr57kYjAUux+8E2j0q0Fxpn8M9VoyfGiRI8Kfktz9NcYMCenwY5RnZxnF1WTu3TGiYipirIzacLL3VVGFg==}
    engines: {node: ^18.0.0 || >=20.0.0}
    hasBin: true
    dependencies:
      cac: 6.7.14
      debug: 4.3.7
      es-module-lexer: 1.5.4
      pathe: 1.1.2
      vite: 5.4.11(@types/node@22.10.2)(terser@5.37.0)
    transitivePeerDependencies:
      - '@types/node'
      - less
      - lightningcss
      - sass
      - sass-embedded
      - stylus
      - sugarss
      - supports-color
      - terser
    dev: true

  /vite-tsconfig-paths@5.1.4(typescript@5.6.3):
    resolution: {integrity: sha512-cYj0LRuLV2c2sMqhqhGpaO3LretdtMn/BVX4cPLanIZuwwrkVl+lK84E/miEXkCHWXuq65rhNN4rXsBcOB3S4w==}
    peerDependencies:
      vite: '*'
    peerDependenciesMeta:
      vite:
        optional: true
    dependencies:
      debug: 4.3.7
      globrex: 0.1.2
      tsconfck: 3.1.4(typescript@5.6.3)
    transitivePeerDependencies:
      - supports-color
      - typescript
    dev: true

  /vite@5.4.11(@types/node@22.10.2)(terser@5.37.0):
    resolution: {integrity: sha512-c7jFQRklXua0mTzneGW9QVyxFjUgwcihC4bXEtujIo2ouWCe1Ajt/amn2PCxYnhYfd5k09JX3SB7OYWFKYqj8Q==}
    engines: {node: ^18.0.0 || >=20.0.0}
    hasBin: true
    peerDependencies:
      '@types/node': ^18.0.0 || >=20.0.0
      less: '*'
      lightningcss: ^1.21.0
      sass: '*'
      sass-embedded: '*'
      stylus: '*'
      sugarss: '*'
      terser: ^5.4.0
    peerDependenciesMeta:
      '@types/node':
        optional: true
      less:
        optional: true
      lightningcss:
        optional: true
      sass:
        optional: true
      sass-embedded:
        optional: true
      stylus:
        optional: true
      sugarss:
        optional: true
      terser:
        optional: true
    dependencies:
      '@types/node': 22.10.2
      esbuild: 0.21.5
      postcss: 8.4.49
      rollup: 4.28.1
      terser: 5.37.0
    optionalDependencies:
      fsevents: 2.3.3
    dev: true

  /vitest@2.1.8(@types/node@22.10.2)(jsdom@25.0.1)(terser@5.37.0):
    resolution: {integrity: sha512-1vBKTZskHw/aosXqQUlVWWlGUxSJR8YtiyZDJAFeW2kPAeX6S3Sool0mjspO+kXLuxVWlEDDowBAeqeAQefqLQ==}
    engines: {node: ^18.0.0 || >=20.0.0}
    hasBin: true
    peerDependencies:
      '@edge-runtime/vm': '*'
      '@types/node': ^18.0.0 || >=20.0.0
      '@vitest/browser': 2.1.8
      '@vitest/ui': 2.1.8
      happy-dom: '*'
      jsdom: '*'
    peerDependenciesMeta:
      '@edge-runtime/vm':
        optional: true
      '@types/node':
        optional: true
      '@vitest/browser':
        optional: true
      '@vitest/ui':
        optional: true
      happy-dom:
        optional: true
      jsdom:
        optional: true
    dependencies:
      '@types/node': 22.10.2
      '@vitest/expect': 2.1.8
      '@vitest/mocker': 2.1.8(vite@5.4.11)
      '@vitest/pretty-format': 2.1.8
      '@vitest/runner': 2.1.8
      '@vitest/snapshot': 2.1.8
      '@vitest/spy': 2.1.8
      '@vitest/utils': 2.1.8
      chai: 5.1.2
      debug: 4.3.7
      expect-type: 1.1.0
      jsdom: 25.0.1
      magic-string: 0.30.17
      pathe: 1.1.2
      std-env: 3.8.0
      tinybench: 2.9.0
      tinyexec: 0.3.1
      tinypool: 1.0.2
      tinyrainbow: 1.2.0
      vite: 5.4.11(@types/node@22.10.2)(terser@5.37.0)
      vite-node: 2.1.8(@types/node@22.10.2)(terser@5.37.0)
      why-is-node-running: 2.3.0
    transitivePeerDependencies:
      - less
      - lightningcss
      - msw
      - sass
      - sass-embedded
      - stylus
      - sugarss
      - supports-color
      - terser
    dev: true

  /vm-browserify@1.1.2:
    resolution: {integrity: sha512-2ham8XPWTONajOR0ohOKOHXkm3+gaBmGut3SRuu75xLd/RRaY6vqgh8NBYYk7+RW3u5AtzPQZG8F10LHkl0lAQ==}
    dev: false

  /w3c-xmlserializer@5.0.0:
    resolution: {integrity: sha512-o8qghlI8NZHU1lLPrpi2+Uq7abh4GGPpYANlalzWxyWteJOCsr/P+oPBA49TOLu5FTZO4d3F9MnWJfiMo4BkmA==}
    engines: {node: '>=18'}
    dependencies:
      xml-name-validator: 5.0.0
    dev: true

  /wait-for-expect@3.0.2:
    resolution: {integrity: sha512-cfS1+DZxuav1aBYbaO/kE06EOS8yRw7qOFoD3XtjTkYvCvh3zUvNST8DXK/nPaeqIzIv3P3kL3lRJn8iwOiSag==}
    dev: true

  /warning@4.0.3:
    resolution: {integrity: sha512-rpJyN222KWIvHJ/F53XSZv0Zl/accqHR8et1kpaMTD/fLCRxtV8iX8czMzY7sVZupTI3zcUTg8eycS2kNF9l6w==}
    dependencies:
      loose-envify: 1.4.0
    dev: false

  /watchpack@2.4.2:
    resolution: {integrity: sha512-TnbFSbcOCcDgjZ4piURLCbJ3nJhznVh9kw6F6iokjiFPl8ONxe9A6nMDVXDiNbrSfLILs6vB07F7wLBrwPYzJw==}
    engines: {node: '>=10.13.0'}
    dependencies:
      glob-to-regexp: 0.4.1
      graceful-fs: 4.2.11
    dev: true

  /web-streams-polyfill@3.3.2:
    resolution: {integrity: sha512-3pRGuxRF5gpuZc0W+EpwQRmCD7gRqcDOMt688KmdlDAgAyaB1XlN0zq2njfDNm44XVdIouE7pZ6GzbdyH47uIQ==}
    engines: {node: '>= 8'}
    dev: true

  /web-streams-polyfill@4.0.0-beta.3:
    resolution: {integrity: sha512-QW95TCTaHmsYfHDybGMwO5IJIM93I/6vTRk+daHTWFPhwh+C8Cg7j7XyKrwrj8Ib6vYXe0ocYNrmzY4xAAN6ug==}
    engines: {node: '>= 14'}
    dev: true

  /webextension-polyfill@0.12.0:
    resolution: {integrity: sha512-97TBmpoWJEE+3nFBQ4VocyCdLKfw54rFaJ6EVQYLBCXqCIpLSZkwGgASpv4oPt9gdKCJ80RJlcmNzNn008Ag6Q==}
    dev: false

  /webidl-conversions@3.0.1:
    resolution: {integrity: sha512-2JAn3z8AR6rjK8Sm8orRC0h/bcl/DqL7tRPdGZ4I1CjdF+EaMLmYxBHyXuKL849eucPFhvBoxMsflfOb8kxaeQ==}
    dev: true

  /webidl-conversions@7.0.0:
    resolution: {integrity: sha512-VwddBukDzu71offAQR975unBIGqfKZpM+8ZX6ySk8nYhVoo5CYaZyzt3YBvYtRtO+aoGlqxPg/B87NGVZ/fu6g==}
    engines: {node: '>=12'}
    dev: true

  /webpack-bundle-analyzer@4.10.2:
    resolution: {integrity: sha512-vJptkMm9pk5si4Bv922ZbKLV8UTT4zib4FPgXMhgzUny0bfDDkLXAVQs3ly3fS4/TN9ROFtb0NFrm04UXFE/Vw==}
    engines: {node: '>= 10.13.0'}
    hasBin: true
    dependencies:
      '@discoveryjs/json-ext': 0.5.7
      acorn: 8.12.1
      acorn-walk: 8.3.3
      commander: 7.2.0
      debounce: 1.2.1
      escape-string-regexp: 4.0.0
      gzip-size: 6.0.0
      html-escaper: 2.0.2
      opener: 1.5.2
      picocolors: 1.0.0
      sirv: 2.0.4
      ws: 7.5.10
    transitivePeerDependencies:
      - bufferutil
      - utf-8-validate
    dev: true

  /webpack-merge@5.10.0:
    resolution: {integrity: sha512-+4zXKdx7UnO+1jaN4l2lHVD+mFvnlZQP/6ljaJVb4SZiwIKeUnrT5l0gkT8z+n4hKpC+jpOv6O9R+gLtag7pSA==}
    engines: {node: '>=10.0.0'}
    dependencies:
      clone-deep: 4.0.1
      flat: 5.0.2
      wildcard: 2.0.0
    dev: true

  /webpack-sources@3.2.3:
    resolution: {integrity: sha512-/DyMEOrDgLKKIG0fmvtz+4dUX/3Ghozwgm6iPp8KRhvn+eQf9+Q7GWxVNMk3+uCPWfdXYC4ExGBckIXdFEfH1w==}
    engines: {node: '>=10.13.0'}
    dev: true

  /webpack@5.97.1(@swc/core@1.9.3):
    resolution: {integrity: sha512-EksG6gFY3L1eFMROS/7Wzgrii5mBAFe4rIr3r2BTfo7bcc+DWwFZ4OJ/miOuHJO/A85HwyI4eQ0F6IKXesO7Fg==}
    engines: {node: '>=10.13.0'}
    hasBin: true
    peerDependencies:
      webpack-cli: '*'
    peerDependenciesMeta:
      webpack-cli:
        optional: true
    dependencies:
      '@types/eslint-scope': 3.7.7
      '@types/estree': 1.0.6
      '@webassemblyjs/ast': 1.14.1
      '@webassemblyjs/wasm-edit': 1.14.1
      '@webassemblyjs/wasm-parser': 1.14.1
      acorn: 8.14.0
      browserslist: 4.24.3
      chrome-trace-event: 1.0.3
      enhanced-resolve: 5.17.1
      es-module-lexer: 1.5.4
      eslint-scope: 5.1.1
      events: 3.3.0
      glob-to-regexp: 0.4.1
      graceful-fs: 4.2.11
      json-parse-even-better-errors: 2.3.1
      loader-runner: 4.3.0
      mime-types: 2.1.35
      neo-async: 2.6.2
      schema-utils: 3.3.0
      tapable: 2.2.1
      terser-webpack-plugin: 5.3.11(@swc/core@1.9.3)(webpack@5.97.1)
      watchpack: 2.4.2
      webpack-sources: 3.2.3
    transitivePeerDependencies:
      - '@swc/core'
      - esbuild
      - uglify-js
    dev: true

  /whatwg-encoding@3.1.1:
    resolution: {integrity: sha512-6qN4hJdMwfYBtE3YBTTHhoeuUrDBPZmbQaxWAqSALV/MeEnR5z1xd8UKud2RAkFoPkmB+hli1TZSnyi84xz1vQ==}
    engines: {node: '>=18'}
    dependencies:
      iconv-lite: 0.6.3
    dev: true

  /whatwg-mimetype@4.0.0:
    resolution: {integrity: sha512-QaKxh0eNIi2mE9p2vEdzfagOKHCcj1pJ56EEHGQOVxp8r9/iszLUUV7v89x9O1p/T+NlTM5W7jW6+cz4Fq1YVg==}
    engines: {node: '>=18'}
    dev: true

  /whatwg-url@14.1.0:
    resolution: {integrity: sha512-jlf/foYIKywAt3x/XWKZ/3rz8OSJPiWktjmk891alJUEjiVxKX9LEO92qH3hv4aJ0mN3MWPvGMCy8jQi95xK4w==}
    engines: {node: '>=18'}
    dependencies:
      tr46: 5.0.0
      webidl-conversions: 7.0.0
    dev: true

  /whatwg-url@5.0.0:
    resolution: {integrity: sha512-saE57nupxk6v3HY35+jzBwYa0rKSy0XR8JSxZPwgLr7ys0IBzhGviA1/TUGJLmSVqs8pb9AnvICXEuOHLprYTw==}
    dependencies:
      tr46: 0.0.3
      webidl-conversions: 3.0.1
    dev: true

  /which-boxed-primitive@1.0.2:
    resolution: {integrity: sha512-bwZdv0AKLpplFY2KZRX6TvyuN7ojjr7lwkg6ml0roIy9YeuSr7JS372qlNW18UQYzgYK9ziGcerWqZOmEn9VNg==}
    dependencies:
      is-bigint: 1.0.4
      is-boolean-object: 1.1.2
      is-number-object: 1.0.7
      is-string: 1.0.7
      is-symbol: 1.0.4
    dev: true

  /which-collection@1.0.1:
    resolution: {integrity: sha512-W8xeTUwaln8i3K/cY1nGXzdnVZlidBcagyNFtBdD5kxnb4TvGKR7FfSIS3mYpwWS1QUCutfKz8IY8RjftB0+1A==}
    dependencies:
      is-map: 2.0.2
      is-set: 2.0.2
      is-weakmap: 2.0.1
      is-weakset: 2.0.2
    dev: true

  /which-typed-array@1.1.11:
    resolution: {integrity: sha512-qe9UWWpkeG5yzZ0tNYxDmd7vo58HDBc39mZ0xWWpolAGADdFOzkfamWLDxkOWcvHQKVmdTyQdLD4NOfjLWTKew==}
    engines: {node: '>= 0.4'}
    dependencies:
      available-typed-arrays: 1.0.5
      call-bind: 1.0.2
      for-each: 0.3.3
      gopd: 1.0.1
      has-tostringtag: 1.0.0
    dev: true

  /which@2.0.2:
    resolution: {integrity: sha512-BLI3Tl1TW3Pvl70l3yq3Y64i+awpwXqsGBYWkkqMtnbXgrMD+yj7rhW0kuEDxzJaYXGjEW5ogapKNMEKNMjibA==}
    engines: {node: '>= 8'}
    hasBin: true
    dependencies:
      isexe: 2.0.0
    dev: true

  /why-is-node-running@2.3.0:
    resolution: {integrity: sha512-hUrmaWBdVDcxvYqnyh09zunKzROWjbZTiNy8dBEjkS7ehEDQibXJ7XvlmtbwuTclUiIyN+CyXQD4Vmko8fNm8w==}
    engines: {node: '>=8'}
    hasBin: true
    dependencies:
      siginfo: 2.0.0
      stackback: 0.0.2
    dev: true

  /wildcard@2.0.0:
    resolution: {integrity: sha512-JcKqAHLPxcdb9KM49dufGXn2x3ssnfjbcaQdLlfZsL9rH9wgDQjUtDxbo8NE0F6SFvydeu1VhZe7hZuHsB2/pw==}
    dev: true

  /word-wrap@1.2.5:
    resolution: {integrity: sha512-BN22B5eaMMI9UMtjrGd5g5eCYPpCPDUy0FJXbYsaT5zYxjFOckS53SQDE3pWkVoWpHXVb3BrYcEN4Twa55B5cA==}
    engines: {node: '>=0.10.0'}
    dev: true

  /wrap-ansi@6.2.0:
    resolution: {integrity: sha512-r6lPcBGxZXlIcymEu7InxDMhdW0KDxpLgoFLcguasxCaJ/SOIZwINatK9KY/tf+ZrlywOKU0UDj3ATXUBfxJXA==}
    engines: {node: '>=8'}
    dependencies:
      ansi-styles: 4.3.0
      string-width: 4.2.3
      strip-ansi: 6.0.1
    dev: true

  /wrap-ansi@7.0.0:
    resolution: {integrity: sha512-YVGIj2kamLSTxw6NsZjoBxfSwsn0ycdesmc4p+Q21c5zPuZ1pl+NfxVdxPtdHvmNVOQ6XSYG4AUtyt/Fi7D16Q==}
    engines: {node: '>=10'}
    dependencies:
      ansi-styles: 4.3.0
      string-width: 4.2.3
      strip-ansi: 6.0.1
    dev: true

  /wrap-ansi@8.1.0:
    resolution: {integrity: sha512-si7QWI6zUMq56bESFvagtmzMdGOtoxfR+Sez11Mobfc7tm+VkUckk9bW2UeffTGVUbOksxmSw0AA2gs8g71NCQ==}
    engines: {node: '>=12'}
    dependencies:
      ansi-styles: 6.2.1
      string-width: 5.1.2
      strip-ansi: 7.0.1
    dev: true

  /wrappy@1.0.2:
    resolution: {integrity: sha512-l4Sp/DRseor9wL6EvV2+TuQn63dMkPjZ/sp9XkghTEbV9KlPS1xUsZ3u7/IQO4wxtcFB4bgpQPRcR3QCvezPcQ==}

  /ws@7.5.10:
    resolution: {integrity: sha512-+dbF1tHwZpXcbOJdVOkzLDxZP1ailvSxM6ZweXTegylPny803bFhA+vqBYw4s31NSAk4S2Qz+AKXK9a4wkdjcQ==}
    engines: {node: '>=8.3.0'}
    peerDependencies:
      bufferutil: ^4.0.1
      utf-8-validate: ^5.0.2
    peerDependenciesMeta:
      bufferutil:
        optional: true
      utf-8-validate:
        optional: true
    dev: true

  /ws@8.18.0:
    resolution: {integrity: sha512-8VbfWfHLbbwu3+N6OKsOMpBdT4kXPDDB9cJk2bJ6mh9ucxdlnNvH1e+roYkKmN9Nxw2yjz7VzeO9oOz2zJ04Pw==}
    engines: {node: '>=10.0.0'}
    peerDependencies:
      bufferutil: ^4.0.1
      utf-8-validate: '>=5.0.2'
    peerDependenciesMeta:
      bufferutil:
        optional: true
      utf-8-validate:
        optional: true
    dev: true

  /xml-name-validator@5.0.0:
    resolution: {integrity: sha512-EvGK8EJ3DhaHfbRlETOWAS5pO9MZITeauHKJyb8wyajUfQUenkIg2MvLDTZ4T/TgIcm3HU0TFBgWWboAZ30UHg==}
    engines: {node: '>=18'}
    dev: true

  /xmlbuilder@15.1.1:
    resolution: {integrity: sha512-yMqGBqtXyeN1e3TGYvgNgDVZ3j84W4cwkOXQswghol6APgZWaff9lnbvN7MHYJOiXsvGPXtjTYJEiC9J2wv9Eg==}
    engines: {node: '>=8.0'}
    dev: true

  /xmlchars@2.2.0:
    resolution: {integrity: sha512-JZnDKK8B0RCDw84FNdDAIpZK+JuJw+s7Lz8nksI7SIuU3UXJJslUthsi+uWBUYOwPFwW7W7PRLRfUKpxjtjFCw==}
    dev: true

  /xmldoc@1.3.0:
    resolution: {integrity: sha512-y7IRWW6PvEnYQZNZFMRLNJw+p3pezM4nKYPfr15g4OOW9i8VpeydycFuipE2297OvZnh3jSb2pxOt9QpkZUVng==}
    dependencies:
      sax: 1.2.4
    dev: true

  /xregexp@3.1.0:
    resolution: {integrity: sha512-4Y1x6DyB8xRoxosooa6PlGWqmmSKatbzhrftZ7Purmm4B8R4qIEJG1A2hZsdz5DhmIqS0msC0I7KEq93GphEVg==}
    dev: true

  /xregexp@5.1.1:
    resolution: {integrity: sha512-fKXeVorD+CzWvFs7VBuKTYIW63YD1e1osxwQ8caZ6o1jg6pDAbABDG54LCIq0j5cy7PjRvGIq6sef9DYPXpncg==}
    dependencies:
      '@babel/runtime-corejs3': 7.24.7
    dev: false

  /xstate@5.19.0:
    resolution: {integrity: sha512-Juh1MjeRaVWr1IRxXYvQMMRFMrei6vq6+AfP6Zk9D9YV0ZuvubN0aM6s2ITwUrq+uWtP1NTO8kOZmsM/IqeOiQ==}
    dev: false

  /yallist@2.1.2:
    resolution: {integrity: sha512-ncTzHV7NvsQZkYe1DW7cbDLm0YpzHmZF5r/iyP3ZnQtMiJ+pjzisCiMNI+Sj+xQF5pXhSHxSB3uDbsBTzY/c2A==}
    dev: false

  /yaml@2.2.1:
    resolution: {integrity: sha512-e0WHiYql7+9wr4cWMx3TVQrNwejKaEe7/rHNmQmqRjazfOP5W8PB6Jpebb5o6fIapbz9o9+2ipcaTM2ZwDI6lw==}
    engines: {node: '>= 14'}
    dev: true

  /yazl@2.5.1:
    resolution: {integrity: sha512-phENi2PLiHnHb6QBVot+dJnaAZ0xosj7p3fWl+znIjBDlnMI2PsZCJZ306BPTFOaHf5qdDEI8x5qFrSOBN5vrw==}
    dependencies:
      buffer-crc32: 0.2.13
    dev: true

  /yn@3.1.1:
    resolution: {integrity: sha512-Ux4ygGWsu2c7isFWe8Yu1YluJmqVhxqK2cLXNQA5AcC3QfbGNpM7fu0Y8b/z16pXLnFxZYvWhd3fhBY9DLmC6Q==}
    engines: {node: '>=6'}
    dev: true

  /yocto-queue@0.1.0:
    resolution: {integrity: sha512-rVksvsnNCdJ/ohGc6xgPwyN8eheCxsiLM8mxuE/t/mOVqJewPuO1miLpTHQiRgTKCLexL4MeAFVagts7HmNZ2Q==}
    engines: {node: '>=10'}
    dev: true

  /zip-stream@2.1.3:
    resolution: {integrity: sha512-EkXc2JGcKhO5N5aZ7TmuNo45budRaFGHOmz24wtJR7znbNqDPmdZtUauKX6et8KAVseAMBOyWJqEpXcHTBsh7Q==}
    engines: {node: '>= 6'}
    dependencies:
      archiver-utils: 2.1.0
      compress-commons: 2.1.1
      readable-stream: 3.6.2
    dev: true

  /zip-webpack-plugin@4.0.3(webpack-sources@3.2.3)(webpack@5.97.1):
    resolution: {integrity: sha512-F9JmhbFwmTqCNi2evY5j7cnyRz6NCAc8Scgzjiw2ZDBjrvVZ56WhKm8VGGVe+4o3B6BJ+J6WViMQ4xSDI2JpVQ==}
    peerDependencies:
      webpack: ^4.0.0 || ^5.0.0
      webpack-sources: '*'
    dependencies:
      webpack: 5.97.1(@swc/core@1.9.3)
      webpack-sources: 3.2.3
      yazl: 2.5.1
    dev: true

  /zod-validation-error@3.4.0(zod@3.21.4):
    resolution: {integrity: sha512-ZOPR9SVY6Pb2qqO5XHt+MkkTRxGXb4EVtnjc9JpXUOtUB1T9Ru7mZOT361AN3MsetVe7R0a1KZshJDZdgp9miQ==}
    engines: {node: '>=18.0.0'}
    peerDependencies:
      zod: ^3.18.0
    dependencies:
      zod: 3.21.4
    dev: false

  /zod@3.21.4:
    resolution: {integrity: sha512-m46AKbrzKVzOzs/DZgVnG5H55N1sv1M8qZU3A8RIKbs3mrACDNeIOeilDymVb2HdmP8uwshOCF4uJ8uM9rCqJw==}
    dev: false

  /zod@3.23.8:
    resolution: {integrity: sha512-XBx9AXhXktjUqnepgTiE5flcKIYWi/rme0Eaj+5Y0lftuGBq+jyRu/md4WnuxqgP1ubdpNCsYEYPxrzVHD8d6g==}
    dev: true

  '@github.com/AdguardTeam/text-encoding/tarball/v0.8.0':
    resolution: {tarball: https://github.com/AdguardTeam/text-encoding/tarball/v0.8.0}
    name: text-encoding
    version: 0.8.0
    dev: false

<<<<<<< HEAD
  '@github.com/AdguardTeam/tsurlfilter/raw/6f312304330b914cd462102950e99b4860851dc6/packages/tsurlfilter/tsurlfilter.tgz(@adguard/re2-wasm@1.2.0)':
    resolution: {tarball: https://github.com/AdguardTeam/tsurlfilter/raw/6f312304330b914cd462102950e99b4860851dc6/packages/tsurlfilter/tsurlfilter.tgz}
    id: '@github.com/AdguardTeam/tsurlfilter/raw/6f312304330b914cd462102950e99b4860851dc6/packages/tsurlfilter/tsurlfilter.tgz'
    name: '@adguard/tsurlfilter'
    version: 3.1.0-alpha.8
    engines: {node: '>=6.0.0'}
    hasBin: true
    peerDependencies:
      '@adguard/re2-wasm': 1.2.0
    dependencies:
      '@adguard/agtree': 3.0.0
      '@adguard/css-tokenizer': 1.1.1
      '@adguard/re2-wasm': 1.2.0
      '@adguard/scriptlets': 2.1.4
      cidr-tools: 6.4.2
      commander: 9.4.1
      is-cidr: 4.0.2
      is-ip: 3.1.0
      lru-cache: 11.0.2
      punycode: 2.3.1
      tldts: 5.7.112
      zod: 3.21.4
    dev: false

  '@github.com/AdguardTeam/tsurlfilter/raw/6f312304330b914cd462102950e99b4860851dc6/packages/tswebextension/tswebextension.tgz(@adguard/re2-wasm@1.2.0)':
    resolution: {tarball: https://github.com/AdguardTeam/tsurlfilter/raw/6f312304330b914cd462102950e99b4860851dc6/packages/tswebextension/tswebextension.tgz}
    id: '@github.com/AdguardTeam/tsurlfilter/raw/6f312304330b914cd462102950e99b4860851dc6/packages/tswebextension/tswebextension.tgz'
    name: '@adguard/tswebextension'
    version: 3.0.0-alpha.1
    engines: {node: '>=18.0.0'}
    hasBin: true
    dependencies:
      '@adguard/agtree': 3.0.0
      '@adguard/assistant': 4.3.70
      '@adguard/extended-css': 2.1.1
      '@adguard/logger': 1.1.1
      '@adguard/scriptlets': 2.1.4
      '@adguard/tsurlfilter': '@github.com/AdguardTeam/tsurlfilter/raw/6f312304330b914cd462102950e99b4860851dc6/packages/tsurlfilter/tsurlfilter.tgz(@adguard/re2-wasm@1.2.0)'
      bowser: 2.11.0
      chrome-types: 0.1.325
      commander: 11.0.0
      fs-extra: 11.1.1
      lodash-es: 4.17.21
      lru-cache: 11.0.2
      nanoid: 5.0.9
      text-encoding: '@github.com/AdguardTeam/text-encoding/tarball/v0.8.0'
      tldts: 5.7.112
      tslib: 2.5.3
      webextension-polyfill: 0.12.0
      zod: 3.21.4
    transitivePeerDependencies:
      - '@adguard/re2-wasm'
    dev: false

=======
>>>>>>> 0e2a50e3
  github.com/105th/jsdiff/2be2e7df90e8eebd99f0385c7b1dc16c2f4dcc1a:
    resolution: {tarball: https://codeload.github.com/105th/jsdiff/tar.gz/2be2e7df90e8eebd99f0385c7b1dc16c2f4dcc1a}
    name: diff
    version: 5.1.1
    engines: {node: '>=0.3.1'}
    dev: false<|MERGE_RESOLUTION|>--- conflicted
+++ resolved
@@ -4,12 +4,9 @@
   autoInstallPeers: true
   excludeLinksFromLockfile: false
 
-<<<<<<< HEAD
 overrides:
   '@adguard/tswebextension>@adguard/tsurlfilter': https://github.com/AdguardTeam/tsurlfilter/raw/6f312304330b914cd462102950e99b4860851dc6/packages/tsurlfilter/tsurlfilter.tgz
 
-=======
->>>>>>> 0e2a50e3
 dependencies:
   '@adguard/agtree':
     specifier: 3.0.0-alpha.3
@@ -21,30 +18,17 @@
     specifier: ^1.1.1
     version: 1.1.1
   '@adguard/scriptlets':
-<<<<<<< HEAD
-    specifier: ^2.1.3-alpha.1
-    version: 2.1.3
-=======
     specifier: ^2.1.4
     version: 2.1.4
->>>>>>> 0e2a50e3
   '@adguard/translate':
     specifier: ^1.0.2
     version: 1.0.2
   '@adguard/tsurlfilter':
-<<<<<<< HEAD
     specifier: https://github.com/AdguardTeam/tsurlfilter/raw/6f312304330b914cd462102950e99b4860851dc6/packages/tsurlfilter/tsurlfilter.tgz
     version: '@github.com/AdguardTeam/tsurlfilter/raw/6f312304330b914cd462102950e99b4860851dc6/packages/tsurlfilter/tsurlfilter.tgz(@adguard/re2-wasm@1.2.0)'
   '@adguard/tswebextension':
     specifier: https://github.com/AdguardTeam/tsurlfilter/raw/6f312304330b914cd462102950e99b4860851dc6/packages/tswebextension/tswebextension.tgz
     version: '@github.com/AdguardTeam/tsurlfilter/raw/6f312304330b914cd462102950e99b4860851dc6/packages/tswebextension/tswebextension.tgz(@adguard/re2-wasm@1.2.0)'
-=======
-    specifier: 3.1.0-alpha.8
-    version: 3.1.0-alpha.8(@adguard/re2-wasm@1.2.0)
-  '@adguard/tswebextension':
-    specifier: 3.0.0-alpha.1
-    version: 3.0.0-alpha.1(@adguard/re2-wasm@1.2.0)
->>>>>>> 0e2a50e3
   '@xstate/react':
     specifier: ^4.1.3
     version: 4.1.3(@types/react@17.0.83)(react@17.0.2)(xstate@5.19.0)
@@ -377,8 +361,8 @@
 
 packages:
 
-  /@adguard/agtree@3.0.0:
-    resolution: {integrity: sha512-dRHsZ49gjl5Rsnt2WLT8KS9oa7KH5wdiKZiTvqhI5B+h3KahFd8fH5QHhfUKRidXc2ysDw/OUiximAbqce+fFA==}
+  /@adguard/agtree@3.0.0-alpha.2:
+    resolution: {integrity: sha512-rpGxV8hysZ2+ldFjLG3266XAmJMrvnr+Sa2Igj7g5jBhSR27BXnqbrgUH1rBijZ8negAIzOA1Hmk6FuAGNeDjg==}
     engines: {node: '>=18'}
     dependencies:
       '@adguard/css-tokenizer': 1.1.1
@@ -393,8 +377,8 @@
       zod: 3.21.4
     dev: false
 
-  /@adguard/agtree@3.0.0-alpha.2:
-    resolution: {integrity: sha512-rpGxV8hysZ2+ldFjLG3266XAmJMrvnr+Sa2Igj7g5jBhSR27BXnqbrgUH1rBijZ8negAIzOA1Hmk6FuAGNeDjg==}
+  /@adguard/agtree@3.0.0-alpha.3:
+    resolution: {integrity: sha512-WsTX4U2Kg0N4ejOd9G7WpRh+BTa9lnz2BsiJ2grdTr+XsUdp3apK1jgXbdUEGJBoEsh76sg0zdq+5GVQY9skkA==}
     engines: {node: '>=18'}
     dependencies:
       '@adguard/css-tokenizer': 1.1.1
@@ -409,22 +393,6 @@
       zod: 3.21.4
     dev: false
 
-  /@adguard/agtree@3.0.0-alpha.3:
-    resolution: {integrity: sha512-WsTX4U2Kg0N4ejOd9G7WpRh+BTa9lnz2BsiJ2grdTr+XsUdp3apK1jgXbdUEGJBoEsh76sg0zdq+5GVQY9skkA==}
-    engines: {node: '>=18'}
-    dependencies:
-      '@adguard/css-tokenizer': 1.1.1
-      camelcase-keys: 7.0.2
-      clone-deep: 4.0.1
-      is-ip: 3.1.0
-      json5: 2.2.3
-      semver: 7.6.3
-      sprintf-js: 1.1.3
-      tldts: 5.7.112
-      xregexp: 5.1.1
-      zod: 3.21.4
-    dev: false
-
   /@adguard/assistant@4.3.70:
     resolution: {integrity: sha512-q5o4ejQgRQMFbtV49X1ark0Ytb+MP/3vC9XErHqAcvh6wHpN/Hm2Q1+jbhiHHIs/H2rCU20TyVwZlGs0xtQ60w==}
     dev: false
@@ -483,63 +451,8 @@
       js-yaml: 3.14.1
     dev: false
 
-  /@adguard/scriptlets@2.1.4:
-    resolution: {integrity: sha512-zZXWIihXGCFWt8bE0i6ENK0lZ71v8zf145JE+hScqx8hDR6jOjCJIXo7kfB6ZyDkv0fXdjsWLAcxzMbyDUP1Sw==}
-    dependencies:
-      '@adguard/agtree': 3.0.0-alpha.2
-      js-yaml: 3.14.1
-    dev: false
-
   /@adguard/translate@1.0.2:
     resolution: {integrity: sha512-TeQV4ngse/fcpFDCrtU5VqjZfQsdytSuGT8wF4biIM6c6v6W/tkUdrTDhNItq126hAZe65V8QgipTAp8qHdeZw==}
-    dev: false
-
-  /@adguard/tsurlfilter@3.1.0-alpha.8(@adguard/re2-wasm@1.2.0):
-    resolution: {integrity: sha512-4Qku/O0Y3/8uDFeF/PgcwVxuzCwjTJ9Vg8AP0KflzSTKtyotpZwiFsnud8R0r3LqFTQauUmq98503mbFmm+MQQ==}
-    engines: {node: '>=6.0.0'}
-    hasBin: true
-    peerDependencies:
-      '@adguard/re2-wasm': 1.2.0
-    dependencies:
-      '@adguard/agtree': 3.0.0-alpha.3
-      '@adguard/css-tokenizer': 1.1.1
-      '@adguard/re2-wasm': 1.2.0
-      '@adguard/scriptlets': 2.1.4
-      cidr-tools: 6.4.2
-      commander: 9.4.1
-      is-cidr: 4.0.2
-      is-ip: 3.1.0
-      lru-cache: 11.0.2
-      punycode: 2.3.1
-      tldts: 5.7.112
-      zod: 3.21.4
-    dev: false
-
-  /@adguard/tswebextension@3.0.0-alpha.1(@adguard/re2-wasm@1.2.0):
-    resolution: {integrity: sha512-SIQli73N1v+24DN4n1IK5kK/1Uvl/xB0mDPv1ZD77tqcJXNCx++40lC3ZenOzFfLe2d7VhiQVZsrlapTO1EFIA==}
-    engines: {node: '>=18.0.0'}
-    hasBin: true
-    dependencies:
-      '@adguard/agtree': 3.0.0-alpha.3
-      '@adguard/assistant': 4.3.70
-      '@adguard/extended-css': 2.1.1
-      '@adguard/logger': 1.1.1
-      '@adguard/scriptlets': 2.1.4
-      '@adguard/tsurlfilter': 3.1.0-alpha.8(@adguard/re2-wasm@1.2.0)
-      bowser: 2.11.0
-      chrome-types: 0.1.325
-      commander: 11.0.0
-      fs-extra: 11.1.1
-      lodash-es: 4.17.21
-      lru-cache: 11.0.2
-      nanoid: 5.0.9
-      text-encoding: '@github.com/AdguardTeam/text-encoding/tarball/v0.8.0'
-      tldts: 5.7.112
-      tslib: 2.5.3
-      webextension-polyfill: 0.12.0
-      zod: 3.21.4
-    transitivePeerDependencies:
-      - '@adguard/re2-wasm'
     dev: false
 
   /@babel/code-frame@7.21.4:
@@ -1592,7 +1505,7 @@
     resolution: {integrity: sha512-vNk6aEwybGtawWmy/PzwnGDOjCkLWSD2wqvjGGAgOAwCGWySYXfYoxt00IJkTF+8Lb57DwOb3Aa0o9CApepiYQ==}
     dependencies:
       '@jridgewell/resolve-uri': 3.1.1
-      '@jridgewell/sourcemap-codec': 1.4.15
+      '@jridgewell/sourcemap-codec': 1.5.0
     dev: true
 
   /@jridgewell/trace-mapping@0.3.9:
@@ -6976,6 +6889,7 @@
   /punycode@2.3.0:
     resolution: {integrity: sha512-rRV+zQD8tVFys26lAGR9WUuS4iUAngJScM+ZRSKtvl5tKeZ2t5bvdNFdNHBW9FWR4guGHlgmsZ1G7BSm2wTbuA==}
     engines: {node: '>=6'}
+    dev: false
 
   /punycode@2.3.1:
     resolution: {integrity: sha512-vYt7UD1U9Wg6138shLtLOvdAu+8DsC/ilFtEVHcH+wydcSpNE20AfSOduf6MkRFahL5FY7X1oU7nKVZFtfq8Fg==}
@@ -7909,10 +7823,7 @@
 
   /tldts-core@6.1.61:
     resolution: {integrity: sha512-In7VffkDWUPgwa+c9picLUxvb0RltVwTkSgMNFgvlGSWveCzGBemBqTsgJCL4EDFWZ6WH0fKTsot6yNhzy3ZzQ==}
-<<<<<<< HEAD
-=======
-    dev: true
->>>>>>> 0e2a50e3
+    dev: true
 
   /tldts@5.7.112:
     resolution: {integrity: sha512-6VSJ/C0uBtc2PQlLsp4IT8MIk2UUh6qVeXB1HZtK+0HiXlAPzNcfF3p2WM9RqCO/2X1PIa4danlBLPoC2/Tc7A==}
@@ -8148,7 +8059,7 @@
   /uri-js@4.4.1:
     resolution: {integrity: sha512-7rKUyy33Q1yc98pQ1DAmLtwX109F7TIfWlW1Ydo8Wl1ii1SeHieeh0HHfPeL2fMXK6z0s8ecKs9frCuLJvndBg==}
     dependencies:
-      punycode: 2.3.0
+      punycode: 2.3.1
     dev: true
 
   /urijs@1.19.11:
@@ -8701,7 +8612,6 @@
     version: 0.8.0
     dev: false
 
-<<<<<<< HEAD
   '@github.com/AdguardTeam/tsurlfilter/raw/6f312304330b914cd462102950e99b4860851dc6/packages/tsurlfilter/tsurlfilter.tgz(@adguard/re2-wasm@1.2.0)':
     resolution: {tarball: https://github.com/AdguardTeam/tsurlfilter/raw/6f312304330b914cd462102950e99b4860851dc6/packages/tsurlfilter/tsurlfilter.tgz}
     id: '@github.com/AdguardTeam/tsurlfilter/raw/6f312304330b914cd462102950e99b4860851dc6/packages/tsurlfilter/tsurlfilter.tgz'
@@ -8712,7 +8622,7 @@
     peerDependencies:
       '@adguard/re2-wasm': 1.2.0
     dependencies:
-      '@adguard/agtree': 3.0.0
+      '@adguard/agtree': 3.0.0-alpha.3
       '@adguard/css-tokenizer': 1.1.1
       '@adguard/re2-wasm': 1.2.0
       '@adguard/scriptlets': 2.1.4
@@ -8734,7 +8644,7 @@
     engines: {node: '>=18.0.0'}
     hasBin: true
     dependencies:
-      '@adguard/agtree': 3.0.0
+      '@adguard/agtree': 3.0.0-alpha.3
       '@adguard/assistant': 4.3.70
       '@adguard/extended-css': 2.1.1
       '@adguard/logger': 1.1.1
@@ -8756,8 +8666,6 @@
       - '@adguard/re2-wasm'
     dev: false
 
-=======
->>>>>>> 0e2a50e3
   github.com/105th/jsdiff/2be2e7df90e8eebd99f0385c7b1dc16c2f4dcc1a:
     resolution: {tarball: https://codeload.github.com/105th/jsdiff/tar.gz/2be2e7df90e8eebd99f0385c7b1dc16c2f4dcc1a}
     name: diff
