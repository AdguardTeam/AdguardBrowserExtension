--- conflicted
+++ resolved
@@ -5,11 +5,7 @@
   excludeLinksFromLockfile: false
 
 overrides:
-<<<<<<< HEAD
-  '@adguard/tswebextension>@adguard/tsurlfilter': https://github.com/AdguardTeam/tsurlfilter/raw/6f312304330b914cd462102950e99b4860851dc6/packages/tsurlfilter/tsurlfilter.tgz
-=======
-  '@adguard/tswebextension>@adguard/tsurlfilter': https://github.com/AdguardTeam/tsurlfilter/raw/6f4e1c026de36ba9d424cbc1e191a86c4cfd212d/packages/tsurlfilter/tsurlfilter.tgz
->>>>>>> 08c9f598
+  '@adguard/tswebextension>@adguard/tsurlfilter': https://github.com/AdguardTeam/tsurlfilter/raw/be39a6965fbaaf780adc592e2da3d30678a4207c/packages/tsurlfilter/tsurlfilter.tgz
 
 dependencies:
   '@adguard/agtree':
@@ -28,19 +24,11 @@
     specifier: ^1.0.2
     version: 1.0.2
   '@adguard/tsurlfilter':
-<<<<<<< HEAD
-    specifier: https://github.com/AdguardTeam/tsurlfilter/raw/6f312304330b914cd462102950e99b4860851dc6/packages/tsurlfilter/tsurlfilter.tgz
-    version: '@github.com/AdguardTeam/tsurlfilter/raw/6f312304330b914cd462102950e99b4860851dc6/packages/tsurlfilter/tsurlfilter.tgz(@adguard/re2-wasm@1.2.0)'
+    specifier: https://github.com/AdguardTeam/tsurlfilter/raw/be39a6965fbaaf780adc592e2da3d30678a4207c/packages/tsurlfilter/tsurlfilter.tgz
+    version: '@github.com/AdguardTeam/tsurlfilter/raw/be39a6965fbaaf780adc592e2da3d30678a4207c/packages/tsurlfilter/tsurlfilter.tgz(@adguard/re2-wasm@1.2.0)'
   '@adguard/tswebextension':
-    specifier: https://github.com/AdguardTeam/tsurlfilter/raw/6f312304330b914cd462102950e99b4860851dc6/packages/tswebextension/tswebextension.tgz
-    version: '@github.com/AdguardTeam/tsurlfilter/raw/6f312304330b914cd462102950e99b4860851dc6/packages/tswebextension/tswebextension.tgz(@adguard/re2-wasm@1.2.0)'
-=======
-    specifier: https://github.com/AdguardTeam/tsurlfilter/raw/6f4e1c026de36ba9d424cbc1e191a86c4cfd212d/packages/tsurlfilter/tsurlfilter.tgz
-    version: '@github.com/AdguardTeam/tsurlfilter/raw/6f4e1c026de36ba9d424cbc1e191a86c4cfd212d/packages/tsurlfilter/tsurlfilter.tgz(@adguard/re2-wasm@1.2.0)'
-  '@adguard/tswebextension':
-    specifier: https://github.com/AdguardTeam/tsurlfilter/raw/6f4e1c026de36ba9d424cbc1e191a86c4cfd212d/packages/tswebextension/tswebextension.tgz
-    version: '@github.com/AdguardTeam/tsurlfilter/raw/6f4e1c026de36ba9d424cbc1e191a86c4cfd212d/packages/tswebextension/tswebextension.tgz(@adguard/re2-wasm@1.2.0)'
->>>>>>> 08c9f598
+    specifier: https://github.com/AdguardTeam/tsurlfilter/raw/be39a6965fbaaf780adc592e2da3d30678a4207c/packages/tswebextension/tswebextension.tgz
+    version: '@github.com/AdguardTeam/tsurlfilter/raw/be39a6965fbaaf780adc592e2da3d30678a4207c/packages/tswebextension/tswebextension.tgz(@adguard/re2-wasm@1.2.0)'
   '@xstate/react':
     specifier: ^4.1.3
     version: 4.1.3(@types/react@17.0.83)(react@17.0.2)(xstate@5.19.0)
@@ -49,7 +37,7 @@
     version: 1.17.0
   assert:
     specifier: ^2.0.0
-    version: 2.0.0
+    version: 2.1.0
   buffer:
     specifier: ^6.0.3
     version: 6.0.3
@@ -2781,12 +2769,13 @@
       safer-buffer: 2.1.2
     dev: true
 
-  /assert@2.0.0:
-    resolution: {integrity: sha512-se5Cd+js9dXJnu6Ag2JFc00t+HmHOen+8Q+L7O9zI0PqQXr20uk2J0XQqMxZEeo5U50o8Nvmmx7dZrl+Ufr35A==}
-    dependencies:
-      es6-object-assign: 1.1.0
+  /assert@2.1.0:
+    resolution: {integrity: sha512-eLHpSK/Y4nhMJ07gDaAzoX/XAKS8PSaojml3M0DM4JpV1LAi5JOJ/p6H/XWrl8L+DzVEvVCW1z3vWAaB9oTsQw==}
+    dependencies:
+      call-bind: 1.0.2
       is-nan: 1.3.2
       object-is: 1.1.5
+      object.assign: 4.1.4
       util: 0.12.5
     dev: false
 
@@ -3015,11 +3004,27 @@
     engines: {node: '>=8'}
     dev: true
 
+  /call-bind-apply-helpers@1.0.1:
+    resolution: {integrity: sha512-BhYE+WDaywFg2TBWYNXAE+8B1ATnThNBqXHP5nQu0jWJdVvY2hvkpyB3qOmtmDePiS5/BDQ8wASEWGMWRG148g==}
+    engines: {node: '>= 0.4'}
+    dependencies:
+      es-errors: 1.3.0
+      function-bind: 1.1.2
+    dev: false
+
   /call-bind@1.0.2:
     resolution: {integrity: sha512-7O+FbCihrB5WGbFYesctwmTKae6rOiIzmz1icreWJ+0aA7LJfuqhEso2T9ncpcFtzMQtzXf2QGGueWJGTYsqrA==}
     dependencies:
       function-bind: 1.1.1
       get-intrinsic: 1.2.0
+
+  /call-bound@1.0.3:
+    resolution: {integrity: sha512-YTd+6wGlNlPxSuri7Y6X8tY2dmm12UMH66RpKMhiX6rsk5wXXnYgbUcOt8kiS31/AjfoTOvCsE+w8nZQLQnzHA==}
+    engines: {node: '>= 0.4'}
+    dependencies:
+      call-bind-apply-helpers: 1.0.1
+      get-intrinsic: 1.2.7
+    dev: false
 
   /callsites@3.1.0:
     resolution: {integrity: sha512-P8BjAsXvZS+VIDUI11hHCQEv74YT67YUi5JJFNWIqL235sBmjX4+qx9Muvls5ivyNENctx46xQLQ3aTuE7ssaQ==}
@@ -3812,6 +3817,15 @@
     resolution: {integrity: sha512-CjA3y+Dr3FyFDOAMnxZEGtnW9KBR2M0JvvUtXNW+dYJL5ROWxP9DUHCwgFqpMk0OXCc0ljhaNTr2w/kutYIcHQ==}
     engines: {node: '>=12'}
     dev: true
+
+  /dunder-proto@1.0.1:
+    resolution: {integrity: sha512-KIN/nDJBQRcXw0MLVhZE9iQHmG68qAVIBg9CqmUYjmQIhgij9U5MFvrqkUL5FbtyyzZuOeOt0zdeRe4UY7ct+A==}
+    engines: {node: '>= 0.4'}
+    dependencies:
+      call-bind-apply-helpers: 1.0.1
+      es-errors: 1.3.0
+      gopd: 1.2.0
+    dev: false
 
   /duplexer2@0.1.4:
     resolution: {integrity: sha512-asLFVfWWtJ90ZyOUHMqk7/S2w2guQKxUI2itj3d92ADHhxUSbCMGi1f1cBcJ7xM1To+pE/Khbwo1yuNbMEPKeA==}
@@ -3952,6 +3966,16 @@
     resolution: {integrity: sha512-wd6JXUmyHmt8T5a2xreUwKcGPq6f1f+WwIJkijUqiGcJz1qqnZgP6XIK+QyIWU5lT7imeNxUll48bziG+TSYcA==}
     dev: true
 
+  /es-define-property@1.0.1:
+    resolution: {integrity: sha512-e3nRfgfUZ4rNGL232gUgX06QNyyez04KdjFrF+LTRoOXmrOgFKDg4BCdsjW8EnT69eqdYGmRpJwiPVYNrCaW3g==}
+    engines: {node: '>= 0.4'}
+    dev: false
+
+  /es-errors@1.3.0:
+    resolution: {integrity: sha512-Zf5H2Kxt2xjTvbJvP2ZWLEICxA6j+hAmMzIlypy4xcBg1vKVnx89Wy0GbS+kf5cwCVFFzdCFh2XSCFNULS6csw==}
+    engines: {node: '>= 0.4'}
+    dev: false
+
   /es-get-iterator@1.1.3:
     resolution: {integrity: sha512-sPZmqHBe6JIiTfN5q2pEi//TwxmAFHwj/XEuYjTuse78i8KxaqMTTzxPoFKuzRpDpTJ+0NAbpfenkmH2rePtuw==}
     dependencies:
@@ -3970,6 +3994,13 @@
     resolution: {integrity: sha512-MVNK56NiMrOwitFB7cqDwq0CQutbw+0BvLshJSse0MUNU+y1FC3bUS/AQg7oUng+/wKrrki7JfmwtVHkVfPLlw==}
     dev: true
 
+  /es-object-atoms@1.1.1:
+    resolution: {integrity: sha512-FGgH2h8zKNim9ljj7dankFPcICIK9Cp5bm+c2gQSYePhpaG5+esrLODihIorn+Pe6FGJzWhXQotPv73jTaldXA==}
+    engines: {node: '>= 0.4'}
+    dependencies:
+      es-errors: 1.3.0
+    dev: false
+
   /es-set-tostringtag@2.0.1:
     resolution: {integrity: sha512-g3OMbtlwY3QewlqAiMLI47KywjWZoEytKr8pf6iTC8uJq5bIAH52Z9pnQ8pVL6whrCto53JZDuUIsifGeLorTg==}
     engines: {node: '>= 0.4'}
@@ -3993,10 +4024,6 @@
       is-date-object: 1.0.5
       is-symbol: 1.0.4
     dev: true
-
-  /es6-object-assign@1.1.0:
-    resolution: {integrity: sha512-MEl9uirslVwqQU369iHNWZXsI8yaZYGg/D65aOgZkeyFJwHYSxilf7rQzXKI7DdDuBPrBXbfk3sl9hJhmd5AUw==}
-    dev: false
 
   /esbuild@0.21.5:
     resolution: {integrity: sha512-mg3OPMV4hXywwpoDxu3Qda5xCKQi+vCTZq8S9J/EpkhB2HzKXq4SNFZE3+NK93JYxc8VMSep+lOUSC/RVKaBqw==}
@@ -4679,6 +4706,10 @@
   /function-bind@1.1.1:
     resolution: {integrity: sha512-yIovAzMX49sF8Yl58fSCWJ5svSLuaibPxXQJFLmBObTuCr0Mf1KiPopGM9NiFjiYBCbfaa2Fh6breQ6ANVTI0A==}
 
+  /function-bind@1.1.2:
+    resolution: {integrity: sha512-7XHNxH7qX9xG5mIwxkhumTox/MIRNcOgDrxWsMt2pAr23WHp6MrRlN7FBSFpCpr+oVO0F744iUgR82nJMfG2SA==}
+    dev: false
+
   /function.prototype.name@1.1.5:
     resolution: {integrity: sha512-uN7m/BzVKQnCUF/iW8jYea67v++2u7m5UgENbHRtdDVclOUP+FMPlCNdmk0h/ysGyo2tavMJEDqJAkJdRa1vMA==}
     engines: {node: '>= 0.4'}
@@ -4699,6 +4730,30 @@
       function-bind: 1.1.1
       has: 1.0.3
       has-symbols: 1.0.3
+
+  /get-intrinsic@1.2.7:
+    resolution: {integrity: sha512-VW6Pxhsrk0KAOqs3WEd0klDiF/+V7gQOpAvY1jVU/LHmaD/kQO4523aiJuikX/QAKYiW6x8Jh+RJej1almdtCA==}
+    engines: {node: '>= 0.4'}
+    dependencies:
+      call-bind-apply-helpers: 1.0.1
+      es-define-property: 1.0.1
+      es-errors: 1.3.0
+      es-object-atoms: 1.1.1
+      function-bind: 1.1.2
+      get-proto: 1.0.1
+      gopd: 1.2.0
+      has-symbols: 1.1.0
+      hasown: 2.0.2
+      math-intrinsics: 1.1.0
+    dev: false
+
+  /get-proto@1.0.1:
+    resolution: {integrity: sha512-sTSfBjoXBp89JvIKIefqw7U2CCebsc74kiY6awiGogKtoSGbgjYE/G/+l9sF3MWFPNc9IcoOC4ODfKHfxFmp0g==}
+    engines: {node: '>= 0.4'}
+    dependencies:
+      dunder-proto: 1.0.1
+      es-object-atoms: 1.1.1
+    dev: false
 
   /get-stream@6.0.1:
     resolution: {integrity: sha512-ts6Wi+2j3jQjqi70w5AlN8DFnkSwC+MqmxEzdEALB2qXZYV3X/b1CTfgPLGJNMeAWxdPfU8FO1ms3NUfaHCPYg==}
@@ -4850,6 +4905,11 @@
     dependencies:
       get-intrinsic: 1.2.0
 
+  /gopd@1.2.0:
+    resolution: {integrity: sha512-ZUKRh6/kUFoAiTAtTYPZJ3hw9wNxx+BIBOijnlG9PnrJsCcSjs1wyyD6vJpaYtgnzDrKYRSqf3OO6Rfa93xsRg==}
+    engines: {node: '>= 0.4'}
+    dev: false
+
   /graceful-fs@4.2.11:
     resolution: {integrity: sha512-RbJ5/jmFcNNCcDV5o9eTnBLJ/HszWV0P73bc+Ff4nS/rJj+YaS6IGyiOL0VoBYX+l1Wrl3k63h/KrH+nhJ0XvQ==}
 
@@ -4892,12 +4952,24 @@
     resolution: {integrity: sha512-l3LCuF6MgDNwTDKkdYGEihYjt5pRPbEg46rtlmnSPlUbgmB8LOIrKJbYYFBSbnPaJexMKtiPO8hmeRjRz2Td+A==}
     engines: {node: '>= 0.4'}
 
+  /has-symbols@1.1.0:
+    resolution: {integrity: sha512-1cDNdwJ2Jaohmb3sg4OmKaMBwuC48sYni5HUw2DvsC8LjGTLK9h+eb1X6RyuOHe4hT0ULCW68iomhjUoKUqlPQ==}
+    engines: {node: '>= 0.4'}
+    dev: false
+
   /has-tostringtag@1.0.0:
     resolution: {integrity: sha512-kFjcSNhnlGV1kyoGk7OXKSawH5JOb/LzUc5w9B02hOTO0dfFRjbHQKvg1d6cf3HbeUmtU9VbbV3qzZ2Teh97WQ==}
     engines: {node: '>= 0.4'}
     dependencies:
       has-symbols: 1.0.3
 
+  /has-tostringtag@1.0.2:
+    resolution: {integrity: sha512-NqADB8VjPFLM2V0VvHUewwwsw0ZWBaIdgo+ieHtK3hasLz4qeCRjYcqfB6AQrBggRKppKF8L52/VqdVsO47Dlw==}
+    engines: {node: '>= 0.4'}
+    dependencies:
+      has-symbols: 1.0.3
+    dev: false
+
   /has@1.0.3:
     resolution: {integrity: sha512-f2dvO0VU6Oej7RkWJGrehjbzMAjFp5/VKPp5tTpWIV4JHHZK1/BxbFRtf/siA2SWTe09caDmVtYYzWEIbBS4zw==}
     engines: {node: '>= 0.4.0'}
@@ -4918,6 +4990,13 @@
     dependencies:
       inherits: 2.0.4
       minimalistic-assert: 1.0.1
+    dev: false
+
+  /hasown@2.0.2:
+    resolution: {integrity: sha512-0hJU9SCPvmMzIBdZFqNPXWa6dqh7WdH0cII9y+CyS8rG3nL48Bclra9HmKhVVUHyPWNH5Y7xDwAB7bfgSjkUMQ==}
+    engines: {node: '>= 0.4'}
+    dependencies:
+      function-bind: 1.1.2
     dev: false
 
   /he@1.2.0:
@@ -5199,11 +5278,14 @@
     engines: {node: '>=12'}
     dev: true
 
-  /is-generator-function@1.0.10:
-    resolution: {integrity: sha512-jsEjy9l3yiXEQ+PsXdmBwEPcOxaXWLspKdplFUVI9vq1iZgIekeC0L167qeu86czQaxed3q/Uzuw0swL0irL8A==}
+  /is-generator-function@1.1.0:
+    resolution: {integrity: sha512-nPUB5km40q9e8UfN/Zc24eLlzdSf9OfKByBw9CIdw4H1giPMeA0OIJvbchsCu4npfI2QcMVBsGEBHKZ7wLTWmQ==}
     engines: {node: '>= 0.4'}
     dependencies:
-      has-tostringtag: 1.0.0
+      call-bound: 1.0.3
+      get-proto: 1.0.1
+      has-tostringtag: 1.0.2
+      safe-regex-test: 1.1.0
     dev: false
 
   /is-glob@4.0.3:
@@ -5290,6 +5372,16 @@
       call-bind: 1.0.2
       has-tostringtag: 1.0.0
     dev: true
+
+  /is-regex@1.2.1:
+    resolution: {integrity: sha512-MjYsKHO5O7mCsmRGxWcLWheFqN9DJ/2TmngvjKXihe6efViPqc274+Fx/4fYj/r03+ESvBdTXK0V6tA3rgez1g==}
+    engines: {node: '>= 0.4'}
+    dependencies:
+      call-bound: 1.0.3
+      gopd: 1.2.0
+      has-tostringtag: 1.0.2
+      hasown: 2.0.2
+    dev: false
 
   /is-set@2.0.2:
     resolution: {integrity: sha512-+2cnTEZeY5z/iXGbLhPrOAaK/Mau5k5eXq9j14CpRTftq0pAJu2MwVRSZhyZWBzx3o6X795Lz6Bpb6R0GKf37g==}
@@ -5757,6 +5849,11 @@
     engines: {node: '>=8'}
     dev: false
 
+  /math-intrinsics@1.1.0:
+    resolution: {integrity: sha512-/IXtbwEk5HTPyEwyKX6hGkYXxM9nbj64B+ilVJnC/R6B0pH5G4V3b0pVbL7DBj4tkhBAppbQUlf6F6Xl9LHu1g==}
+    engines: {node: '>= 0.4'}
+    dev: false
+
   /md5.js@1.3.5:
     resolution: {integrity: sha512-xitP+WxNPcTTOgnTJcrhM0xvdPepipPSf3I8EIpGKeFLjt3PlJLIDG3u8EX53ZIubkb+5U2+3rELYpEhHhzdkg==}
     dependencies:
@@ -6080,7 +6177,6 @@
       define-properties: 1.2.0
       has-symbols: 1.0.3
       object-keys: 1.1.1
-    dev: true
 
   /object.entries@1.1.6:
     resolution: {integrity: sha512-leTPzo4Zvg3pmbQ3rDK69Rl8GQvIqMWubrkxONG9/ojtFE2rD9fjMKfSI5BxW3osRH1m6VdzmqK8oAY9aT4x5w==}
@@ -7304,6 +7400,15 @@
       is-regex: 1.1.4
     dev: true
 
+  /safe-regex-test@1.1.0:
+    resolution: {integrity: sha512-x/+Cz4YrimQxQccJf5mKEbIa1NzeCRNI5Ecl/ekmlYaampdNLPalVyIcCZNNH3MvmqBugV5TMYZXv0ljslUlaw==}
+    engines: {node: '>= 0.4'}
+    dependencies:
+      call-bound: 1.0.3
+      es-errors: 1.3.0
+      is-regex: 1.2.1
+    dev: false
+
   /safer-buffer@2.1.2:
     resolution: {integrity: sha512-YZo3K82SD7Riyi0E1EQPojLz7kpepnSQI9IyPbHHg1XXXevb5dJI7tpyN2ADxGcQbHG7vcyRHk0cbwqcQriUtg==}
 
@@ -8174,7 +8279,7 @@
     dependencies:
       inherits: 2.0.4
       is-arguments: 1.1.1
-      is-generator-function: 1.0.10
+      is-generator-function: 1.1.0
       is-typed-array: 1.1.12
       which-typed-array: 1.1.11
     dev: false
@@ -8691,13 +8796,6 @@
     version: 0.8.0
     dev: false
 
-<<<<<<< HEAD
-  '@github.com/AdguardTeam/tsurlfilter/raw/6f312304330b914cd462102950e99b4860851dc6/packages/tsurlfilter/tsurlfilter.tgz(@adguard/re2-wasm@1.2.0)':
-    resolution: {tarball: https://github.com/AdguardTeam/tsurlfilter/raw/6f312304330b914cd462102950e99b4860851dc6/packages/tsurlfilter/tsurlfilter.tgz}
-    id: '@github.com/AdguardTeam/tsurlfilter/raw/6f312304330b914cd462102950e99b4860851dc6/packages/tsurlfilter/tsurlfilter.tgz'
-    name: '@adguard/tsurlfilter'
-    version: 3.1.0-alpha.8
-=======
   '@github.com/AdguardTeam/tsurlfilter/raw/6f4e1c026de36ba9d424cbc1e191a86c4cfd212d/packages/dnr-rulesets/adguard-dnr-rulesets.tgz':
     resolution: {tarball: https://github.com/AdguardTeam/tsurlfilter/raw/6f4e1c026de36ba9d424cbc1e191a86c4cfd212d/packages/dnr-rulesets/adguard-dnr-rulesets.tgz}
     name: '@adguard/dnr-rulesets'
@@ -8711,12 +8809,11 @@
       zod: 3.23.8
     dev: true
 
-  '@github.com/AdguardTeam/tsurlfilter/raw/6f4e1c026de36ba9d424cbc1e191a86c4cfd212d/packages/tsurlfilter/tsurlfilter.tgz(@adguard/re2-wasm@1.2.0)':
-    resolution: {tarball: https://github.com/AdguardTeam/tsurlfilter/raw/6f4e1c026de36ba9d424cbc1e191a86c4cfd212d/packages/tsurlfilter/tsurlfilter.tgz}
-    id: '@github.com/AdguardTeam/tsurlfilter/raw/6f4e1c026de36ba9d424cbc1e191a86c4cfd212d/packages/tsurlfilter/tsurlfilter.tgz'
+  '@github.com/AdguardTeam/tsurlfilter/raw/be39a6965fbaaf780adc592e2da3d30678a4207c/packages/tsurlfilter/tsurlfilter.tgz(@adguard/re2-wasm@1.2.0)':
+    resolution: {tarball: https://github.com/AdguardTeam/tsurlfilter/raw/be39a6965fbaaf780adc592e2da3d30678a4207c/packages/tsurlfilter/tsurlfilter.tgz}
+    id: '@github.com/AdguardTeam/tsurlfilter/raw/be39a6965fbaaf780adc592e2da3d30678a4207c/packages/tsurlfilter/tsurlfilter.tgz'
     name: '@adguard/tsurlfilter'
     version: 3.2.0-alpha.0
->>>>>>> 08c9f598
     engines: {node: '>=6.0.0'}
     hasBin: true
     peerDependencies:
@@ -8730,28 +8827,17 @@
       commander: 9.4.1
       is-cidr: 4.0.2
       is-ip: 3.1.0
-<<<<<<< HEAD
-=======
       jsonpos: 4.1.2
->>>>>>> 08c9f598
       lru-cache: 11.0.2
       punycode: 2.3.1
       tldts: 5.7.112
       zod: 3.21.4
-<<<<<<< HEAD
-    dev: false
-
-  '@github.com/AdguardTeam/tsurlfilter/raw/6f312304330b914cd462102950e99b4860851dc6/packages/tswebextension/tswebextension.tgz(@adguard/re2-wasm@1.2.0)':
-    resolution: {tarball: https://github.com/AdguardTeam/tsurlfilter/raw/6f312304330b914cd462102950e99b4860851dc6/packages/tswebextension/tswebextension.tgz}
-    id: '@github.com/AdguardTeam/tsurlfilter/raw/6f312304330b914cd462102950e99b4860851dc6/packages/tswebextension/tswebextension.tgz'
-=======
       zod-validation-error: 3.4.0(zod@3.21.4)
     dev: false
 
-  '@github.com/AdguardTeam/tsurlfilter/raw/6f4e1c026de36ba9d424cbc1e191a86c4cfd212d/packages/tswebextension/tswebextension.tgz(@adguard/re2-wasm@1.2.0)':
-    resolution: {tarball: https://github.com/AdguardTeam/tsurlfilter/raw/6f4e1c026de36ba9d424cbc1e191a86c4cfd212d/packages/tswebextension/tswebextension.tgz}
-    id: '@github.com/AdguardTeam/tsurlfilter/raw/6f4e1c026de36ba9d424cbc1e191a86c4cfd212d/packages/tswebextension/tswebextension.tgz'
->>>>>>> 08c9f598
+  '@github.com/AdguardTeam/tsurlfilter/raw/be39a6965fbaaf780adc592e2da3d30678a4207c/packages/tswebextension/tswebextension.tgz(@adguard/re2-wasm@1.2.0)':
+    resolution: {tarball: https://github.com/AdguardTeam/tsurlfilter/raw/be39a6965fbaaf780adc592e2da3d30678a4207c/packages/tswebextension/tswebextension.tgz}
+    id: '@github.com/AdguardTeam/tsurlfilter/raw/be39a6965fbaaf780adc592e2da3d30678a4207c/packages/tswebextension/tswebextension.tgz'
     name: '@adguard/tswebextension'
     version: 3.0.0-alpha.1
     engines: {node: '>=18.0.0'}
@@ -8762,26 +8848,16 @@
       '@adguard/extended-css': 2.1.1
       '@adguard/logger': 1.1.1
       '@adguard/scriptlets': 2.1.4
-<<<<<<< HEAD
-      '@adguard/tsurlfilter': '@github.com/AdguardTeam/tsurlfilter/raw/6f312304330b914cd462102950e99b4860851dc6/packages/tsurlfilter/tsurlfilter.tgz(@adguard/re2-wasm@1.2.0)'
-=======
-      '@adguard/tsurlfilter': '@github.com/AdguardTeam/tsurlfilter/raw/6f4e1c026de36ba9d424cbc1e191a86c4cfd212d/packages/tsurlfilter/tsurlfilter.tgz(@adguard/re2-wasm@1.2.0)'
->>>>>>> 08c9f598
+      '@adguard/tsurlfilter': '@github.com/AdguardTeam/tsurlfilter/raw/be39a6965fbaaf780adc592e2da3d30678a4207c/packages/tsurlfilter/tsurlfilter.tgz(@adguard/re2-wasm@1.2.0)'
       bowser: 2.11.0
       chrome-types: 0.1.325
       commander: 11.0.0
       fs-extra: 11.1.1
-<<<<<<< HEAD
-      lodash-es: 4.17.21
-      lru-cache: 11.0.2
-      nanoid: 5.0.9
-=======
       idb: 8.0.0
       lodash-es: 4.17.21
       lru-cache: 11.0.2
       nanoid: 5.0.9
       superjson: 2.2.2
->>>>>>> 08c9f598
       text-encoding: '@github.com/AdguardTeam/text-encoding/tarball/v0.8.0'
       tldts: 5.7.112
       tslib: 2.5.3
