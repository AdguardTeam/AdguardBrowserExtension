--- conflicted
+++ resolved
@@ -12,13 +12,8 @@
   .:
     dependencies:
       '@adguard/agtree':
-<<<<<<< HEAD
         specifier: 3.1.5
         version: 3.1.5
-=======
-        specifier: 3.2.0
-        version: 3.2.0
->>>>>>> de93f258
       '@adguard/filters-downloader':
         specifier: 2.2.6
         version: 2.2.6
@@ -35,7 +30,6 @@
         specifier: 1.0.2
         version: 1.0.2
       '@adguard/tsurlfilter':
-<<<<<<< HEAD
         specifier: https://github.com/AdguardTeam/tsurlfilter/raw/a7b9efe5f9e4af364f92cc38c85d1c3bde2ef457/packages/tsurlfilter/tsurlfilter.tgz
         version: https://raw.githubusercontent.com/AdguardTeam/tsurlfilter/a7b9efe5f9e4af364f92cc38c85d1c3bde2ef457/packages/tsurlfilter/tsurlfilter.tgz(@adguard/re2-wasm@1.2.0)
       '@adguard/tswebextension':
@@ -44,13 +38,6 @@
       '@date-fns/utc':
         specifier: ^2.1.0
         version: 2.1.0
-=======
-        specifier: 3.3.3
-        version: 3.3.3(@adguard/re2-wasm@1.2.0)
-      '@adguard/tswebextension':
-        specifier: 3.1.0-alpha.3
-        version: 3.1.0-alpha.3(@adguard/re2-wasm@1.2.0)
->>>>>>> de93f258
       '@xstate/react':
         specifier: 4.1.3
         version: 4.1.3(@types/react@17.0.83)(react@17.0.2)(xstate@5.19.0)
@@ -161,13 +148,8 @@
         version: 3.4.0(zod@3.24.4)
     devDependencies:
       '@adguard/dnr-rulesets':
-<<<<<<< HEAD
         specifier: https://github.com/AdguardTeam/tsurlfilter/raw/69c9db79c37053ad2a574c358694f7f453c67479/packages/dnr-rulesets/dnr-rulesets.tgz
         version: https://raw.githubusercontent.com/AdguardTeam/tsurlfilter/69c9db79c37053ad2a574c358694f7f453c67479/packages/dnr-rulesets/dnr-rulesets.tgz
-=======
-        specifier: 3.0.0-alpha.11
-        version: 3.0.0-alpha.11
->>>>>>> de93f258
       '@adguard/re2-wasm':
         specifier: 1.2.0
         version: 1.2.0
@@ -402,17 +384,8 @@
 
 packages:
 
-<<<<<<< HEAD
   '@adguard/agtree@3.1.5':
     resolution: {integrity: sha512-QyOSzAHMioF9Z9tRh7eGb7J4IQYcO9ymeHWQdZ7xInk0FNMDqZI9at7t+8YDnbS87bkxgzFODqxayIz5Cid8rA==}
-=======
-  '@adguard/agtree@3.0.1':
-    resolution: {integrity: sha512-/tx6NXr9zUUmmnIJLK8dtSwH9il3lH38iBPQ2AFfPUkqYXizBWQuA2tttz91YNpFj54ABnpMSbYGB7zMBNNmLA==}
-    engines: {node: '>=18'}
-
-  '@adguard/agtree@3.2.0':
-    resolution: {integrity: sha512-sH0UWmhwjxdZvkGFBSQ+CHuQddoffIbSn+T3Wujtm/ARFlmvoxwEcr3V5PvQEDx6PgDtid6duWpcLut1qwRfQA==}
->>>>>>> de93f258
     engines: {node: '>=22'}
 
   '@adguard/assistant@4.3.70':
@@ -425,14 +398,9 @@
     resolution: {integrity: sha512-pKM8oUQcl8IrVyJIlqwiAUMX4manZrfe2S/a9Np3VDbnaQFbGTwW1cmQoKffmdFUwk7dEKzQ83ILm1OuOu6kZw==}
     hasBin: true
 
-<<<<<<< HEAD
   '@adguard/dnr-rulesets@https://raw.githubusercontent.com/AdguardTeam/tsurlfilter/69c9db79c37053ad2a574c358694f7f453c67479/packages/dnr-rulesets/dnr-rulesets.tgz':
     resolution: {tarball: https://raw.githubusercontent.com/AdguardTeam/tsurlfilter/69c9db79c37053ad2a574c358694f7f453c67479/packages/dnr-rulesets/dnr-rulesets.tgz}
     version: 3.0.0-alpha.2
-=======
-  '@adguard/dnr-rulesets@3.0.0-alpha.11':
-    resolution: {integrity: sha512-QGJcjEWcViOSxvQL0Z2jgxZn+yBJpGj+N6LOzJgFbBUyaSRDC0cmY4oGf5pdSxNTGYpvInX/M87zNzOOjcuCJA==}
->>>>>>> de93f258
     hasBin: true
 
   '@adguard/extended-css@2.1.1':
@@ -460,27 +428,17 @@
   '@adguard/translate@1.0.2':
     resolution: {integrity: sha512-TeQV4ngse/fcpFDCrtU5VqjZfQsdytSuGT8wF4biIM6c6v6W/tkUdrTDhNItq126hAZe65V8QgipTAp8qHdeZw==}
 
-<<<<<<< HEAD
   '@adguard/tsurlfilter@https://raw.githubusercontent.com/AdguardTeam/tsurlfilter/a7b9efe5f9e4af364f92cc38c85d1c3bde2ef457/packages/tsurlfilter/tsurlfilter.tgz':
     resolution: {tarball: https://raw.githubusercontent.com/AdguardTeam/tsurlfilter/a7b9efe5f9e4af364f92cc38c85d1c3bde2ef457/packages/tsurlfilter/tsurlfilter.tgz}
     version: 3.4.0
-=======
-  '@adguard/tsurlfilter@3.3.3':
-    resolution: {integrity: sha512-poJJeaKettVwGd57cTmtEoOHTb8sJEeYM3c64OZof1bLtxb9lsgmycOWpmchy4OPsVfx5Vtyw7kKIGX76eFh8Q==}
->>>>>>> de93f258
     engines: {node: '>=22'}
     hasBin: true
     peerDependencies:
       '@adguard/re2-wasm': 1.2.0
 
-<<<<<<< HEAD
   '@adguard/tswebextension@https://raw.githubusercontent.com/AdguardTeam/tsurlfilter/a7b9efe5f9e4af364f92cc38c85d1c3bde2ef457/packages/tswebextension/tswebextension.tgz':
     resolution: {tarball: https://raw.githubusercontent.com/AdguardTeam/tsurlfilter/a7b9efe5f9e4af364f92cc38c85d1c3bde2ef457/packages/tswebextension/tswebextension.tgz}
     version: 3.2.0
-=======
-  '@adguard/tswebextension@3.1.0-alpha.3':
-    resolution: {integrity: sha512-gGEMTCJt+XP7bpW3UsU8XHMx1Li+h2tUv98568C55OKkJWLNVh5Fo7T718iLle6cp5NbWgpOzoL+Iev7yAKySg==}
->>>>>>> de93f258
     engines: {node: '>=22'}
     hasBin: true
 
@@ -1988,8 +1946,8 @@
     resolution: {integrity: sha512-rNjApaLzuwaOTjCiT8lSDdGN1APCiqkChLMJxJPWLunPAt5fy8xgU9/jNOchV84wfIxrA0lRQB7oCT8jrn/wrQ==}
     engines: {node: '>=6.0'}
 
-  chrome-types@0.1.347:
-    resolution: {integrity: sha512-c8lbQnYfghYJ8hQ6XivJzex3NJS7RAdcD81uGylnvrRqzF2QMei/wVhsE6+PsZDOipNxbFMxjhf242ZuGhYZzQ==}
+  chrome-types@0.1.352:
+    resolution: {integrity: sha512-JNrgGm9fm/9yZP38/aOO37zrx+c8L+jTaJgrPhnFMvf/3KYySJISvCYouQCLSAjKNC3Kv/6lAKgidquUOzyxzg==}
 
   cidr-regex@3.1.1:
     resolution: {integrity: sha512-RBqYd32aDwbCMFJRL6wHOlDNYJsPNTt8vC82ErHF5vKt8QQzxm1FrkW8s/R5pVrXMf17sba09Uoy91PKiddAsw==}
@@ -5113,21 +5071,6 @@
       sprintf-js: 1.1.3
       tldts: 5.7.112
       xregexp: 5.1.2
-<<<<<<< HEAD
-=======
-      zod: 3.21.4
-
-  '@adguard/agtree@3.2.0':
-    dependencies:
-      '@adguard/css-tokenizer': 1.2.0
-      camelcase-keys: 7.0.2
-      clone-deep: 4.0.1
-      is-ip: 3.1.0
-      json5: 2.2.3
-      sprintf-js: 1.1.3
-      tldts: 5.7.112
-      xregexp: 5.1.2
->>>>>>> de93f258
       zod: 3.24.4
 
   '@adguard/assistant@4.3.70': {}
@@ -5140,11 +5083,7 @@
       crypto-js: 4.2.0
       diff: https://codeload.github.com/105th/jsdiff/tar.gz/2be2e7df90e8eebd99f0385c7b1dc16c2f4dcc1a
 
-<<<<<<< HEAD
   '@adguard/dnr-rulesets@https://raw.githubusercontent.com/AdguardTeam/tsurlfilter/69c9db79c37053ad2a574c358694f7f453c67479/packages/dnr-rulesets/dnr-rulesets.tgz':
-=======
-  '@adguard/dnr-rulesets@3.0.0-alpha.11':
->>>>>>> de93f258
     dependencies:
       '@adguard/logger': 1.1.1
       commander: 12.1.0
@@ -5176,15 +5115,9 @@
 
   '@adguard/translate@1.0.2': {}
 
-<<<<<<< HEAD
   '@adguard/tsurlfilter@https://raw.githubusercontent.com/AdguardTeam/tsurlfilter/a7b9efe5f9e4af364f92cc38c85d1c3bde2ef457/packages/tsurlfilter/tsurlfilter.tgz(@adguard/re2-wasm@1.2.0)':
     dependencies:
       '@adguard/agtree': 3.1.5
-=======
-  '@adguard/tsurlfilter@3.3.3(@adguard/re2-wasm@1.2.0)':
-    dependencies:
-      '@adguard/agtree': 3.2.0
->>>>>>> de93f258
       '@adguard/css-tokenizer': 1.2.0
       '@adguard/re2-wasm': 1.2.0
       '@adguard/scriptlets': 2.2.1
@@ -5198,27 +5131,17 @@
       zod: 3.24.4
       zod-validation-error: 3.4.0(zod@3.24.4)
 
-<<<<<<< HEAD
   '@adguard/tswebextension@https://raw.githubusercontent.com/AdguardTeam/tsurlfilter/a7b9efe5f9e4af364f92cc38c85d1c3bde2ef457/packages/tswebextension/tswebextension.tgz(@adguard/re2-wasm@1.2.0)':
     dependencies:
       '@adguard/agtree': 3.1.5
-=======
-  '@adguard/tswebextension@3.1.0-alpha.3(@adguard/re2-wasm@1.2.0)':
-    dependencies:
-      '@adguard/agtree': 3.2.0
->>>>>>> de93f258
       '@adguard/assistant': 4.3.70
       '@adguard/extended-css': 2.1.1
       '@adguard/logger': 1.1.1
       '@adguard/scriptlets': 2.2.1
       '@adguard/text-encoding': 0.8.3
-<<<<<<< HEAD
       '@adguard/tsurlfilter': https://raw.githubusercontent.com/AdguardTeam/tsurlfilter/a7b9efe5f9e4af364f92cc38c85d1c3bde2ef457/packages/tsurlfilter/tsurlfilter.tgz(@adguard/re2-wasm@1.2.0)
-=======
-      '@adguard/tsurlfilter': 3.3.3(@adguard/re2-wasm@1.2.0)
->>>>>>> de93f258
       bowser: 2.11.0
-      chrome-types: 0.1.347
+      chrome-types: 0.1.352
       commander: 12.1.0
       fs-extra: 11.3.0
       idb: 8.0.2
@@ -6684,7 +6607,7 @@
 
   chrome-trace-event@1.0.4: {}
 
-  chrome-types@0.1.347: {}
+  chrome-types@0.1.352: {}
 
   cidr-regex@3.1.1:
     dependencies:
@@ -10185,16 +10108,6 @@
 
   zod-validation-error@3.4.0(zod@3.24.4):
     dependencies:
-<<<<<<< HEAD
       zod: 3.24.4
-=======
-      zod: 3.21.4
-
-  zod-validation-error@3.4.0(zod@3.24.4):
-    dependencies:
-      zod: 3.24.4
-
-  zod@3.21.4: {}
->>>>>>> de93f258
 
   zod@3.24.4: {}