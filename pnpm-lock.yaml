--- conflicted
+++ resolved
@@ -146,11 +146,7 @@
     devDependencies:
       '@adguard/dnr-rulesets':
         specifier: ~3.2
-<<<<<<< HEAD
-        version: 3.2.20251028090043
-=======
         version: 3.2.20251022090039
->>>>>>> 80e65ec3
       '@adguard/eslint-plugin-logger-context':
         specifier: ^1.0.1
         version: 1.0.1
@@ -412,13 +408,8 @@
     engines: {node: '>=18.13.0'}
     hasBin: true
 
-<<<<<<< HEAD
-  '@adguard/dnr-rulesets@3.2.20251028090043':
-    resolution: {integrity: sha512-NxqbXBua/vvs/5s8ANY2SfHpIBJV2XKaQCYwNBhc+Z5lJLl1mkSHAMVVrTzslVjunw+K0IoKv8nP/PsYBzNXKw==}
-=======
   '@adguard/dnr-rulesets@3.2.20251022090039':
     resolution: {integrity: sha512-Mw+GJso1QlQYvnt88pl640QrVWG6IgfAddcSX9TFkjgmVzBjxhElryhxfgaMRZ6Xi2TRSiTKnY2aUsB4WLHcAg==}
->>>>>>> 80e65ec3
     hasBin: true
 
   '@adguard/eslint-plugin-logger-context@1.0.1':
@@ -5157,11 +5148,7 @@
       commander: 11.1.0
       crypto-js: 4.2.0
 
-<<<<<<< HEAD
-  '@adguard/dnr-rulesets@3.2.20251028090043':
-=======
   '@adguard/dnr-rulesets@3.2.20251022090039':
->>>>>>> 80e65ec3
     dependencies:
       '@adguard/agtree': 3.2.3
       '@adguard/logger': 2.0.0
