lockfileVersion: '9.0'

settings:
  autoInstallPeers: true
  excludeLinksFromLockfile: false

overrides:
<<<<<<< HEAD
  '@adguard/dnr-rulesets': https://github.com/AdguardTeam/tsurlfilter/raw/80b9abb4826dfbc941722edb1dc467f30e22529a/packages/dnr-rulesets/dnr-rulesets.tgz
  '@adguard/tsurlfilter': https://github.com/AdguardTeam/tsurlfilter/raw/80b9abb4826dfbc941722edb1dc467f30e22529a/packages/tsurlfilter/tsurlfilter.tgz
  '@adguard/tswebextension': https://github.com/AdguardTeam/tsurlfilter/raw/80b9abb4826dfbc941722edb1dc467f30e22529a/packages/tswebextension/tswebextension.tgz
=======
  '@adguard/tswebextension>@adguard/tsurlfilter': https://github.com/AdguardTeam/tsurlfilter/raw/a7b9efe5f9e4af364f92cc38c85d1c3bde2ef457/packages/tsurlfilter/tsurlfilter.tgz
>>>>>>> 6ca13070

importers:

  .:
    dependencies:
      '@adguard/agtree':
        specifier: 3.1.5
        version: 3.1.5
      '@adguard/filters-downloader':
        specifier: 2.2.6
        version: 2.2.6
      '@adguard/logger':
        specifier: 1.1.1
        version: 1.1.1
      '@adguard/scriptlets':
        specifier: 2.2.1
        version: 2.2.1
      '@adguard/text-encoding':
        specifier: ^0.8.3
        version: 0.8.3
      '@adguard/translate':
        specifier: 1.0.2
        version: 1.0.2
      '@adguard/tsurlfilter':
<<<<<<< HEAD
        specifier: https://github.com/AdguardTeam/tsurlfilter/raw/80b9abb4826dfbc941722edb1dc467f30e22529a/packages/tsurlfilter/tsurlfilter.tgz
        version: https://raw.githubusercontent.com/AdguardTeam/tsurlfilter/80b9abb4826dfbc941722edb1dc467f30e22529a/packages/tsurlfilter/tsurlfilter.tgz(@adguard/re2-wasm@1.2.0)
      '@adguard/tswebextension':
        specifier: https://github.com/AdguardTeam/tsurlfilter/raw/80b9abb4826dfbc941722edb1dc467f30e22529a/packages/tswebextension/tswebextension.tgz
        version: https://raw.githubusercontent.com/AdguardTeam/tsurlfilter/80b9abb4826dfbc941722edb1dc467f30e22529a/packages/tswebextension/tswebextension.tgz(@adguard/re2-wasm@1.2.0)
=======
        specifier: https://github.com/AdguardTeam/tsurlfilter/raw/a7b9efe5f9e4af364f92cc38c85d1c3bde2ef457/packages/tsurlfilter/tsurlfilter.tgz
        version: https://raw.githubusercontent.com/AdguardTeam/tsurlfilter/a7b9efe5f9e4af364f92cc38c85d1c3bde2ef457/packages/tsurlfilter/tsurlfilter.tgz(@adguard/re2-wasm@1.2.0)
      '@adguard/tswebextension':
        specifier: https://github.com/AdguardTeam/tsurlfilter/raw/a7b9efe5f9e4af364f92cc38c85d1c3bde2ef457/packages/tswebextension/tswebextension.tgz
        version: https://raw.githubusercontent.com/AdguardTeam/tsurlfilter/a7b9efe5f9e4af364f92cc38c85d1c3bde2ef457/packages/tswebextension/tswebextension.tgz(@adguard/re2-wasm@1.2.0)
      '@date-fns/utc':
        specifier: ^2.1.0
        version: 2.1.0
>>>>>>> 6ca13070
      '@xstate/react':
        specifier: 4.1.3
        version: 4.1.3(@types/react@17.0.83)(react@17.0.2)(xstate@5.19.0)
      ace-builds:
        specifier: 1.17.0
        version: 1.17.0
      assert:
        specifier: 2.0.0
        version: 2.0.0
      buffer:
        specifier: 6.0.3
        version: 6.0.3
      c3:
        specifier: 0.4.15
        version: 0.4.15
      classnames:
        specifier: 2.3.2
        version: 2.3.2
      core-js:
        specifier: 3.40.0
        version: 3.40.0
      crypto-browserify:
        specifier: 3.12.0
        version: 3.12.0
      crypto-js:
        specifier: 4.2.0
        version: 4.2.0
      date-fns:
        specifier: 2.29.3
        version: 2.29.3
      idb:
        specifier: 8.0.2
        version: 8.0.2
      js-beautify:
        specifier: 1.14.7
        version: 1.14.7
      lodash-es:
        specifier: 4.17.21
        version: 4.17.21
      lru-cache:
        specifier: 11.0.2
        version: 11.0.2
      mobx:
        specifier: 6.9.0
        version: 6.9.0
      mobx-react:
        specifier: 7.6.0
        version: 7.6.0(mobx@6.9.0)(react-dom@17.0.2(react@17.0.2))(react@17.0.2)
      nanobar:
        specifier: 0.4.2
        version: 0.4.2
      nanoid:
        specifier: 3.3.6
        version: 3.3.6
      prop-types:
        specifier: 15.8.1
        version: 15.8.1
      punycode:
        specifier: 2.3.1
        version: 2.3.1
      react:
        specifier: 17.0.2
        version: 17.0.2
      react-ace:
        specifier: 10.1.0
        version: 10.1.0(react-dom@17.0.2(react@17.0.2))(react@17.0.2)
      react-dom:
        specifier: 17.0.2
        version: 17.0.2(react@17.0.2)
      react-modal:
        specifier: 3.16.1
        version: 3.16.1(react-dom@17.0.2(react@17.0.2))(react@17.0.2)
      react-resize-detector:
        specifier: 6.7.8
        version: 6.7.8(react-dom@17.0.2(react@17.0.2))(react@17.0.2)
      react-router-dom:
        specifier: 6.28.1
        version: 6.28.1(react-dom@17.0.2(react@17.0.2))(react@17.0.2)
      react-virtualized-auto-sizer:
        specifier: 1.0.14
        version: 1.0.14(react-dom@17.0.2(react@17.0.2))(react@17.0.2)
      react-window:
        specifier: 1.8.8
        version: 1.8.8(react-dom@17.0.2(react@17.0.2))(react@17.0.2)
      stream-browserify:
        specifier: 3.0.0
        version: 3.0.0
      tldts:
        specifier: 5.7.112
        version: 5.7.112
      ua-parser-js:
        specifier: 1.0.36
        version: 1.0.36
      vm-browserify:
        specifier: 1.1.2
        version: 1.1.2
      webextension-polyfill:
        specifier: 0.12.0
        version: 0.12.0
      xstate:
        specifier: 5.19.0
        version: 5.19.0
      zod:
        specifier: 3.24.4
        version: 3.24.4
      zod-validation-error:
        specifier: 3.4.0
        version: 3.4.0(zod@3.24.4)
    devDependencies:
      '@adguard/dnr-rulesets':
<<<<<<< HEAD
        specifier: https://github.com/AdguardTeam/tsurlfilter/raw/80b9abb4826dfbc941722edb1dc467f30e22529a/packages/dnr-rulesets/dnr-rulesets.tgz
        version: https://raw.githubusercontent.com/AdguardTeam/tsurlfilter/80b9abb4826dfbc941722edb1dc467f30e22529a/packages/dnr-rulesets/dnr-rulesets.tgz
=======
        specifier: https://github.com/AdguardTeam/tsurlfilter/raw/69c9db79c37053ad2a574c358694f7f453c67479/packages/dnr-rulesets/dnr-rulesets.tgz
        version: https://raw.githubusercontent.com/AdguardTeam/tsurlfilter/69c9db79c37053ad2a574c358694f7f453c67479/packages/dnr-rulesets/dnr-rulesets.tgz
>>>>>>> 6ca13070
      '@adguard/re2-wasm':
        specifier: 1.2.0
        version: 1.2.0
      '@types/chrome':
        specifier: 0.0.268
        version: 0.0.268
      '@types/crypto-js':
        specifier: 4.1.1
        version: 4.1.1
      '@types/css.escape':
        specifier: 1.5.0
        version: 1.5.0
      '@types/fs-extra':
        specifier: 11.0.4
        version: 11.0.4
      '@types/lodash-es':
        specifier: 4.17.11
        version: 4.17.11
      '@types/node-forge':
        specifier: 1.3.11
        version: 1.3.11
      '@types/punycode':
        specifier: 2.1.4
        version: 2.1.4
      '@types/react':
        specifier: 17.0.83
        version: 17.0.83
      '@types/react-dom':
        specifier: 17.0.25
        version: 17.0.25
      '@types/react-modal':
        specifier: 3.16.3
        version: 3.16.3
      '@types/sinon':
        specifier: 17.0.3
        version: 17.0.3
      '@types/sinon-chrome':
        specifier: 2.2.15
        version: 2.2.15
      '@types/ua-parser-js':
        specifier: 0.7.37
        version: 0.7.37
      '@types/unzipper':
        specifier: 0.10.10
        version: 0.10.10
      '@types/webextension-polyfill':
        specifier: 0.12.1
        version: 0.12.1
      '@types/zip-webpack-plugin':
        specifier: 3.0.6
        version: 3.0.6
      '@typescript-eslint/eslint-plugin':
        specifier: 7.18.0
        version: 7.18.0(@typescript-eslint/parser@7.18.0(eslint@8.57.1)(typescript@5.6.3))(eslint@8.57.1)(typescript@5.6.3)
      '@typescript-eslint/parser':
        specifier: 7.18.0
        version: 7.18.0(eslint@8.57.1)(typescript@5.6.3)
      axios:
        specifier: 1.6.2
        version: 1.6.2
      chalk:
        specifier: 4.1.2
        version: 4.1.2
      clean-webpack-plugin:
        specifier: 4.0.0
        version: 4.0.0(webpack@5.97.1(@swc/core@1.11.21))
      commander:
        specifier: 12.1.0
        version: 12.1.0
      copy-webpack-plugin:
        specifier: 12.0.2
        version: 12.0.2(webpack@5.97.1(@swc/core@1.11.21))
      cross-env:
        specifier: 7.0.3
        version: 7.0.3
      crx:
        specifier: 5.0.1
        version: 5.0.1
      css-loader:
        specifier: 6.7.3
        version: 6.7.3(webpack@5.97.1(@swc/core@1.11.21))
      css.escape:
        specifier: 1.5.1
        version: 1.5.1
      dotenv:
        specifier: 16.4.1
        version: 16.4.1
      escape-string-regexp:
        specifier: 4.0.0
        version: 4.0.0
      eslint:
        specifier: 8.57.1
        version: 8.57.1
      eslint-config-airbnb:
        specifier: 19.0.4
        version: 19.0.4(eslint-plugin-import@2.27.5)(eslint-plugin-jsx-a11y@6.7.1(eslint@8.57.1))(eslint-plugin-react-hooks@4.6.0(eslint@8.57.1))(eslint-plugin-react@7.32.2(eslint@8.57.1))(eslint@8.57.1)
      eslint-config-airbnb-typescript:
        specifier: 18.0.0
        version: 18.0.0(@typescript-eslint/eslint-plugin@7.18.0(@typescript-eslint/parser@7.18.0(eslint@8.57.1)(typescript@5.6.3))(eslint@8.57.1)(typescript@5.6.3))(@typescript-eslint/parser@7.18.0(eslint@8.57.1)(typescript@5.6.3))(eslint-plugin-import@2.27.5)(eslint@8.57.1)
      eslint-import-resolver-typescript:
        specifier: 3.5.5
        version: 3.5.5(@typescript-eslint/parser@7.18.0(eslint@8.57.1)(typescript@5.6.3))(eslint-plugin-import@2.27.5)(eslint@8.57.1)
      eslint-plugin-import:
        specifier: 2.27.5
        version: 2.27.5(@typescript-eslint/parser@7.18.0(eslint@8.57.1)(typescript@5.6.3))(eslint-import-resolver-typescript@3.5.5)(eslint@8.57.1)
      eslint-plugin-import-newlines:
        specifier: 1.3.1
        version: 1.3.1(eslint@8.57.1)
      eslint-plugin-jsdoc:
        specifier: 50.3.0
        version: 50.3.0(eslint@8.57.1)
      eslint-plugin-jsx-a11y:
        specifier: 6.7.1
        version: 6.7.1(eslint@8.57.1)
      eslint-plugin-react:
        specifier: 7.32.2
        version: 7.32.2(eslint@8.57.1)
      eslint-plugin-react-hooks:
        specifier: 4.6.0
        version: 4.6.0(eslint@8.57.1)
      fake-indexeddb:
        specifier: 6.0.0
        version: 6.0.0
      form-data:
        specifier: 4.0.0
        version: 4.0.0
      fs-extra:
        specifier: 10.1.0
        version: 10.1.0
      html-webpack-plugin:
        specifier: 5.6.3
        version: 5.6.3(webpack@5.97.1(@swc/core@1.11.21))
      husky:
        specifier: 7.0.4
        version: 7.0.4
      jsdom:
        specifier: 25.0.1
        version: 25.0.1
      junit-report-builder:
        specifier: 5.1.1
        version: 5.1.1
      lint-staged:
        specifier: 13.2.1
        version: 13.2.1
      lodash:
        specifier: 4.17.21
        version: 4.17.21
      node-forge:
        specifier: 1.3.1
        version: 1.3.1
      openai:
        specifier: 4.26.0
        version: 4.26.0
      playwright:
        specifier: 1.51.1
        version: 1.51.1
      postcss:
        specifier: 8.4.49
        version: 8.4.49
      postcss-loader:
        specifier: 8.1.1
        version: 8.1.1(postcss@8.4.49)(typescript@5.6.3)(webpack@5.97.1(@swc/core@1.11.21))
      postcss-nested:
        specifier: 7.0.2
        version: 7.0.2(postcss@8.4.49)
      postcss-preset-env:
        specifier: 10.1.2
        version: 10.1.2(postcss@8.4.49)
      postcss-svg:
        specifier: 3.0.0
        version: 3.0.0
      preprocess-loader:
        specifier: 0.3.0
        version: 0.3.0
      rimraf:
        specifier: 5.0.10
        version: 5.0.10
      sinon:
        specifier: 19.0.2
        version: 19.0.2
      sinon-chrome:
        specifier: 3.0.1
        version: 3.0.1
      source-map-loader:
        specifier: 3.0.2
        version: 3.0.2(webpack@5.97.1(@swc/core@1.11.21))
      style-loader:
        specifier: 3.3.2
        version: 3.3.2(webpack@5.97.1(@swc/core@1.11.21))
      superjson:
        specifier: 2.2.1
        version: 2.2.1
      swc-loader:
        specifier: 0.2.3
        version: 0.2.3(@swc/core@1.11.21)(webpack@5.97.1(@swc/core@1.11.21))
      terser:
        specifier: 5.37.0
        version: 5.37.0
      ts-node:
        specifier: 10.9.1
        version: 10.9.1(@swc/core@1.11.21)(@types/node@22.14.1)(typescript@5.6.3)
      tsx:
        specifier: 4.19.2
        version: 4.19.2
      typescript:
        specifier: 5.6.3
        version: 5.6.3
      unzipper:
        specifier: 0.12.3
        version: 0.12.3
      vite-tsconfig-paths:
        specifier: 5.1.4
        version: 5.1.4(typescript@5.6.3)(vite@5.4.18(@types/node@22.14.1)(terser@5.37.0))
      vitest:
        specifier: 2.1.8
        version: 2.1.8(@types/node@22.14.1)(jsdom@25.0.1)(terser@5.37.0)
      wait-for-expect:
        specifier: 3.0.2
        version: 3.0.2
      webpack:
        specifier: 5.97.1
        version: 5.97.1(@swc/core@1.11.21)
      webpack-bundle-analyzer:
        specifier: 4.10.2
        version: 4.10.2
      webpack-merge:
        specifier: 5.10.0
        version: 5.10.0
      zip-webpack-plugin:
        specifier: 4.0.3
        version: 4.0.3(webpack-sources@3.2.3)(webpack@5.97.1(@swc/core@1.11.21))

packages:

  '@adguard/agtree@3.1.5':
    resolution: {integrity: sha512-QyOSzAHMioF9Z9tRh7eGb7J4IQYcO9ymeHWQdZ7xInk0FNMDqZI9at7t+8YDnbS87bkxgzFODqxayIz5Cid8rA==}
    engines: {node: '>=22'}

  '@adguard/agtree@3.2.1':
    resolution: {integrity: sha512-MeelXInvMLSO8xNLQesmBv3mrmjLO13uzFipgXkdTYWzQmhRMn6vkcx2XCNcU9oqzuhOufSc0Wsz5Mc23zdlTw==}
    engines: {node: '>=22'}

  '@adguard/assistant@4.3.70':
    resolution: {integrity: sha512-q5o4ejQgRQMFbtV49X1ark0Ytb+MP/3vC9XErHqAcvh6wHpN/Hm2Q1+jbhiHHIs/H2rCU20TyVwZlGs0xtQ60w==}

  '@adguard/css-tokenizer@1.2.0':
    resolution: {integrity: sha512-cUj5j/AU5z/T4//5M6KnIJBpykAY4QbDsoiQ2DaWX/r2XkepMkTb8DhIbUHJD/QLGEyLeQLpi+nlxAgf4NTRRQ==}

  '@adguard/diff-builder@1.0.17':
    resolution: {integrity: sha512-pKM8oUQcl8IrVyJIlqwiAUMX4manZrfe2S/a9Np3VDbnaQFbGTwW1cmQoKffmdFUwk7dEKzQ83ILm1OuOu6kZw==}
    hasBin: true

<<<<<<< HEAD
  '@adguard/dnr-rulesets@https://raw.githubusercontent.com/AdguardTeam/tsurlfilter/80b9abb4826dfbc941722edb1dc467f30e22529a/packages/dnr-rulesets/dnr-rulesets.tgz':
    resolution: {tarball: https://raw.githubusercontent.com/AdguardTeam/tsurlfilter/80b9abb4826dfbc941722edb1dc467f30e22529a/packages/dnr-rulesets/dnr-rulesets.tgz}
    version: 3.0.1-alpha.0
=======
  '@adguard/dnr-rulesets@https://raw.githubusercontent.com/AdguardTeam/tsurlfilter/69c9db79c37053ad2a574c358694f7f453c67479/packages/dnr-rulesets/dnr-rulesets.tgz':
    resolution: {tarball: https://raw.githubusercontent.com/AdguardTeam/tsurlfilter/69c9db79c37053ad2a574c358694f7f453c67479/packages/dnr-rulesets/dnr-rulesets.tgz}
    version: 3.0.0-alpha.2
>>>>>>> 6ca13070
    hasBin: true

  '@adguard/extended-css@2.1.1':
    resolution: {integrity: sha512-TsHZ20oUWhbtrzQ4w70B96oHkGBIUZg2FdMfkq4StGfLmXQb+kI7fQb6BtXP2D0bvraIHMq6/mtKExglDJ9vsg==}
    engines: {node: '>=16'}

  '@adguard/filters-downloader@2.2.6':
    resolution: {integrity: sha512-lAKrJbM8pEK2sZi4Tb9bfa3aSDZ025nYNAHF7FxYgihtbX5SxKPZBXThEjgHGTqyifsMDq/HSVC0n15EIytMdQ==}
    engines: {node: '>=18'}

  '@adguard/logger@1.1.1':
    resolution: {integrity: sha512-pWAxGW5D6Nut4VTgckO/pqPOAOnDnC14js/wUU+FB8yZBKQHklCix46m0qqeB+YhhI68ZJBPxx32f9lxG87l5Q==}
    engines: {node: '>=18.19.0'}

  '@adguard/re2-wasm@1.2.0':
    resolution: {integrity: sha512-yMtEJfThxN9rEYm2Zg3X8jUKaPYq5wByc90JbMspSWJo7MXw664gTvLD7/wijl6y79VSuAs77bXUIgBXutMp7A==}
    engines: {node: '>=10'}

  '@adguard/scriptlets@2.2.1':
    resolution: {integrity: sha512-OUIfzIgarkeQhMVv6wWK/mbRnkOpePIRFBlMxwFevcGnbry7sDdNti44M+ipyDXEi9G3C+YnIEXGEPmbKvBREw==}

  '@adguard/text-encoding@0.8.3':
    resolution: {integrity: sha512-LA0bsY+YYnQqItGaYMoVL0l55JDi/uwvUca53V6M6mvKNHtaYDTlf3yAeW2PafsTfWvoYH7gObGu8eCvPh69tg==}

  '@adguard/translate@1.0.2':
    resolution: {integrity: sha512-TeQV4ngse/fcpFDCrtU5VqjZfQsdytSuGT8wF4biIM6c6v6W/tkUdrTDhNItq126hAZe65V8QgipTAp8qHdeZw==}

<<<<<<< HEAD
  '@adguard/tsurlfilter@https://raw.githubusercontent.com/AdguardTeam/tsurlfilter/80b9abb4826dfbc941722edb1dc467f30e22529a/packages/tsurlfilter/tsurlfilter.tgz':
    resolution: {tarball: https://raw.githubusercontent.com/AdguardTeam/tsurlfilter/80b9abb4826dfbc941722edb1dc467f30e22529a/packages/tsurlfilter/tsurlfilter.tgz}
    version: 3.3.5
=======
  '@adguard/tsurlfilter@https://raw.githubusercontent.com/AdguardTeam/tsurlfilter/a7b9efe5f9e4af364f92cc38c85d1c3bde2ef457/packages/tsurlfilter/tsurlfilter.tgz':
    resolution: {tarball: https://raw.githubusercontent.com/AdguardTeam/tsurlfilter/a7b9efe5f9e4af364f92cc38c85d1c3bde2ef457/packages/tsurlfilter/tsurlfilter.tgz}
    version: 3.4.0
>>>>>>> 6ca13070
    engines: {node: '>=22'}
    hasBin: true
    peerDependencies:
      '@adguard/re2-wasm': 1.2.0

<<<<<<< HEAD
  '@adguard/tswebextension@https://raw.githubusercontent.com/AdguardTeam/tsurlfilter/80b9abb4826dfbc941722edb1dc467f30e22529a/packages/tswebextension/tswebextension.tgz':
    resolution: {tarball: https://raw.githubusercontent.com/AdguardTeam/tsurlfilter/80b9abb4826dfbc941722edb1dc467f30e22529a/packages/tswebextension/tswebextension.tgz}
    version: 3.1.1
=======
  '@adguard/tswebextension@https://raw.githubusercontent.com/AdguardTeam/tsurlfilter/a7b9efe5f9e4af364f92cc38c85d1c3bde2ef457/packages/tswebextension/tswebextension.tgz':
    resolution: {tarball: https://raw.githubusercontent.com/AdguardTeam/tsurlfilter/a7b9efe5f9e4af364f92cc38c85d1c3bde2ef457/packages/tswebextension/tswebextension.tgz}
    version: 3.2.0
>>>>>>> 6ca13070
    engines: {node: '>=22'}
    hasBin: true

  '@asamuzakjp/css-color@3.1.1':
    resolution: {integrity: sha512-hpRD68SV2OMcZCsrbdkccTw5FXjNDLo5OuqSHyHZfwweGsDWZwDJ2+gONyNAbazZclobMirACLw0lk8WVxIqxA==}

  '@babel/code-frame@7.26.2':
    resolution: {integrity: sha512-RJlIHRueQgwWitWgF8OdFYGZX328Ax5BCemNGlqHfplnRT9ESi8JkFlvaVYbS+UubVY6dpv87Fs2u5M29iNFVQ==}
    engines: {node: '>=6.9.0'}

  '@babel/helper-validator-identifier@7.25.9':
    resolution: {integrity: sha512-Ed61U6XJc3CVRfkERJWDz4dJwKe7iLmmJsbOGu9wSloNSFttHV0I8g6UAgb7qnK5ly5bGLPd4oXZlxCdANBOWQ==}
    engines: {node: '>=6.9.0'}

  '@babel/runtime-corejs3@7.27.0':
    resolution: {integrity: sha512-UWjX6t+v+0ckwZ50Y5ShZLnlk95pP5MyW/pon9tiYzl3+18pkTHTFNTKr7rQbfRXPkowt2QAn30o1b6oswszew==}
    engines: {node: '>=6.9.0'}

  '@babel/runtime@7.27.0':
    resolution: {integrity: sha512-VtPOkrdPHZsKc/clNqyi9WUA8TINkZ4cGk63UUE3u4pmB2k+ZMQRDuIOagv8UVd6j7k0T3+RRIb7beKTebNbcw==}
    engines: {node: '>=6.9.0'}

  '@cspotcode/source-map-support@0.8.1':
    resolution: {integrity: sha512-IchNf6dN4tHoMFIn/7OE8LWZ19Y6q/67Bmf6vnGREv8RSbBVb9LPJxEcnwrcwX6ixSvaiGoomAUvu4YSxXrVgw==}
    engines: {node: '>=12'}

  '@csstools/cascade-layer-name-parser@2.0.4':
    resolution: {integrity: sha512-7DFHlPuIxviKYZrOiwVU/PiHLm3lLUR23OMuEEtfEOQTOp9hzQ2JjdY6X5H18RVuUPJqSCI+qNnD5iOLMVE0bA==}
    engines: {node: '>=18'}
    peerDependencies:
      '@csstools/css-parser-algorithms': ^3.0.4
      '@csstools/css-tokenizer': ^3.0.3

  '@csstools/color-helpers@5.0.2':
    resolution: {integrity: sha512-JqWH1vsgdGcw2RR6VliXXdA0/59LttzlU8UlRT/iUUsEeWfYq8I+K0yhihEUTTHLRm1EXvpsCx3083EU15ecsA==}
    engines: {node: '>=18'}

  '@csstools/css-calc@2.1.2':
    resolution: {integrity: sha512-TklMyb3uBB28b5uQdxjReG4L80NxAqgrECqLZFQbyLekwwlcDDS8r3f07DKqeo8C4926Br0gf/ZDe17Zv4wIuw==}
    engines: {node: '>=18'}
    peerDependencies:
      '@csstools/css-parser-algorithms': ^3.0.4
      '@csstools/css-tokenizer': ^3.0.3

  '@csstools/css-color-parser@3.0.8':
    resolution: {integrity: sha512-pdwotQjCCnRPuNi06jFuP68cykU1f3ZWExLe/8MQ1LOs8Xq+fTkYgd+2V8mWUWMrOn9iS2HftPVaMZDaXzGbhQ==}
    engines: {node: '>=18'}
    peerDependencies:
      '@csstools/css-parser-algorithms': ^3.0.4
      '@csstools/css-tokenizer': ^3.0.3

  '@csstools/css-parser-algorithms@3.0.4':
    resolution: {integrity: sha512-Up7rBoV77rv29d3uKHUIVubz1BTcgyUK72IvCQAbfbMv584xHcGKCKbWh7i8hPrRJ7qU4Y8IO3IY9m+iTB7P3A==}
    engines: {node: '>=18'}
    peerDependencies:
      '@csstools/css-tokenizer': ^3.0.3

  '@csstools/css-tokenizer@3.0.3':
    resolution: {integrity: sha512-UJnjoFsmxfKUdNYdWgOB0mWUypuLvAfQPH1+pyvRJs6euowbFkFC6P13w1l8mJyi3vxYMxc9kld5jZEGRQs6bw==}
    engines: {node: '>=18'}

  '@csstools/media-query-list-parser@4.0.2':
    resolution: {integrity: sha512-EUos465uvVvMJehckATTlNqGj4UJWkTmdWuDMjqvSUkjGpmOyFZBVwb4knxCm/k2GMTXY+c/5RkdndzFYWeX5A==}
    engines: {node: '>=18'}
    peerDependencies:
      '@csstools/css-parser-algorithms': ^3.0.4
      '@csstools/css-tokenizer': ^3.0.3

  '@csstools/postcss-cascade-layers@5.0.1':
    resolution: {integrity: sha512-XOfhI7GShVcKiKwmPAnWSqd2tBR0uxt+runAxttbSp/LY2U16yAVPmAf7e9q4JJ0d+xMNmpwNDLBXnmRCl3HMQ==}
    engines: {node: '>=18'}
    peerDependencies:
      postcss: ^8.4

  '@csstools/postcss-color-function@4.0.8':
    resolution: {integrity: sha512-9dUvP2qpZI6PlGQ/sob+95B3u5u7nkYt9yhZFCC7G9HBRHBxj+QxS/wUlwaMGYW0waf+NIierI8aoDTssEdRYw==}
    engines: {node: '>=18'}
    peerDependencies:
      postcss: ^8.4

  '@csstools/postcss-color-mix-function@3.0.8':
    resolution: {integrity: sha512-yuZpgWUzqZWQhEqfvtJufhl28DgO9sBwSbXbf/59gejNuvZcoUTRGQZhzhwF4ccqb53YAGB+u92z9+eSKoB4YA==}
    engines: {node: '>=18'}
    peerDependencies:
      postcss: ^8.4

  '@csstools/postcss-content-alt-text@2.0.4':
    resolution: {integrity: sha512-YItlZUOuZJCBlRaCf8Aucc1lgN41qYGALMly0qQllrxYJhiyzlI6RxOTMUvtWk+KhS8GphMDsDhKQ7KTPfEMSw==}
    engines: {node: '>=18'}
    peerDependencies:
      postcss: ^8.4

  '@csstools/postcss-exponential-functions@2.0.7':
    resolution: {integrity: sha512-XTb6Mw0v2qXtQYRW9d9duAjDnoTbBpsngD7sRNLmYDjvwU2ebpIHplyxgOeo6jp/Kr52gkLi5VaK5RDCqzMzZQ==}
    engines: {node: '>=18'}
    peerDependencies:
      postcss: ^8.4

  '@csstools/postcss-font-format-keywords@4.0.0':
    resolution: {integrity: sha512-usBzw9aCRDvchpok6C+4TXC57btc4bJtmKQWOHQxOVKen1ZfVqBUuCZ/wuqdX5GHsD0NRSr9XTP+5ID1ZZQBXw==}
    engines: {node: '>=18'}
    peerDependencies:
      postcss: ^8.4

  '@csstools/postcss-gamut-mapping@2.0.8':
    resolution: {integrity: sha512-/K8u9ZyGMGPjmwCSIjgaOLKfic2RIGdFHHes84XW5LnmrvdhOTVxo255NppHi3ROEvoHPW7MplMJgjZK5Q+TxA==}
    engines: {node: '>=18'}
    peerDependencies:
      postcss: ^8.4

  '@csstools/postcss-gradients-interpolation-method@5.0.8':
    resolution: {integrity: sha512-CoHQ/0UXrvxLovu0ZeW6c3/20hjJ/QRg6lyXm3dZLY/JgvRU6bdbQZF/Du30A4TvowfcgvIHQmP1bNXUxgDrAw==}
    engines: {node: '>=18'}
    peerDependencies:
      postcss: ^8.4

  '@csstools/postcss-hwb-function@4.0.8':
    resolution: {integrity: sha512-LpFKjX6hblpeqyych1cKmk+3FJZ19QmaJtqincySoMkbkG/w2tfbnO5oE6mlnCTXcGUJ0rCEuRHvTqKK0nHYUQ==}
    engines: {node: '>=18'}
    peerDependencies:
      postcss: ^8.4

  '@csstools/postcss-ic-unit@4.0.0':
    resolution: {integrity: sha512-9QT5TDGgx7wD3EEMN3BSUG6ckb6Eh5gSPT5kZoVtUuAonfPmLDJyPhqR4ntPpMYhUKAMVKAg3I/AgzqHMSeLhA==}
    engines: {node: '>=18'}
    peerDependencies:
      postcss: ^8.4

  '@csstools/postcss-initial@2.0.1':
    resolution: {integrity: sha512-L1wLVMSAZ4wovznquK0xmC7QSctzO4D0Is590bxpGqhqjboLXYA16dWZpfwImkdOgACdQ9PqXsuRroW6qPlEsg==}
    engines: {node: '>=18'}
    peerDependencies:
      postcss: ^8.4

  '@csstools/postcss-is-pseudo-class@5.0.1':
    resolution: {integrity: sha512-JLp3POui4S1auhDR0n8wHd/zTOWmMsmK3nQd3hhL6FhWPaox5W7j1se6zXOG/aP07wV2ww0lxbKYGwbBszOtfQ==}
    engines: {node: '>=18'}
    peerDependencies:
      postcss: ^8.4

  '@csstools/postcss-light-dark-function@2.0.7':
    resolution: {integrity: sha512-ZZ0rwlanYKOHekyIPaU+sVm3BEHCe+Ha0/px+bmHe62n0Uc1lL34vbwrLYn6ote8PHlsqzKeTQdIejQCJ05tfw==}
    engines: {node: '>=18'}
    peerDependencies:
      postcss: ^8.4

  '@csstools/postcss-logical-float-and-clear@3.0.0':
    resolution: {integrity: sha512-SEmaHMszwakI2rqKRJgE+8rpotFfne1ZS6bZqBoQIicFyV+xT1UF42eORPxJkVJVrH9C0ctUgwMSn3BLOIZldQ==}
    engines: {node: '>=18'}
    peerDependencies:
      postcss: ^8.4

  '@csstools/postcss-logical-overflow@2.0.0':
    resolution: {integrity: sha512-spzR1MInxPuXKEX2csMamshR4LRaSZ3UXVaRGjeQxl70ySxOhMpP2252RAFsg8QyyBXBzuVOOdx1+bVO5bPIzA==}
    engines: {node: '>=18'}
    peerDependencies:
      postcss: ^8.4

  '@csstools/postcss-logical-overscroll-behavior@2.0.0':
    resolution: {integrity: sha512-e/webMjoGOSYfqLunyzByZj5KKe5oyVg/YSbie99VEaSDE2kimFm0q1f6t/6Jo+VVCQ/jbe2Xy+uX+C4xzWs4w==}
    engines: {node: '>=18'}
    peerDependencies:
      postcss: ^8.4

  '@csstools/postcss-logical-resize@3.0.0':
    resolution: {integrity: sha512-DFbHQOFW/+I+MY4Ycd/QN6Dg4Hcbb50elIJCfnwkRTCX05G11SwViI5BbBlg9iHRl4ytB7pmY5ieAFk3ws7yyg==}
    engines: {node: '>=18'}
    peerDependencies:
      postcss: ^8.4

  '@csstools/postcss-logical-viewport-units@3.0.3':
    resolution: {integrity: sha512-OC1IlG/yoGJdi0Y+7duz/kU/beCwO+Gua01sD6GtOtLi7ByQUpcIqs7UE/xuRPay4cHgOMatWdnDdsIDjnWpPw==}
    engines: {node: '>=18'}
    peerDependencies:
      postcss: ^8.4

  '@csstools/postcss-media-minmax@2.0.7':
    resolution: {integrity: sha512-LB6tIP7iBZb5CYv8iRenfBZmbaG3DWNEziOnPjGoQX5P94FBPvvTBy68b/d9NnS5PELKwFmmOYsAEIgEhDPCHA==}
    engines: {node: '>=18'}
    peerDependencies:
      postcss: ^8.4

  '@csstools/postcss-media-queries-aspect-ratio-number-values@3.0.4':
    resolution: {integrity: sha512-AnGjVslHMm5xw9keusQYvjVWvuS7KWK+OJagaG0+m9QnIjZsrysD2kJP/tr/UJIyYtMCtu8OkUd+Rajb4DqtIQ==}
    engines: {node: '>=18'}
    peerDependencies:
      postcss: ^8.4

  '@csstools/postcss-nested-calc@4.0.0':
    resolution: {integrity: sha512-jMYDdqrQQxE7k9+KjstC3NbsmC063n1FTPLCgCRS2/qHUbHM0mNy9pIn4QIiQGs9I/Bg98vMqw7mJXBxa0N88A==}
    engines: {node: '>=18'}
    peerDependencies:
      postcss: ^8.4

  '@csstools/postcss-normalize-display-values@4.0.0':
    resolution: {integrity: sha512-HlEoG0IDRoHXzXnkV4in47dzsxdsjdz6+j7MLjaACABX2NfvjFS6XVAnpaDyGesz9gK2SC7MbNwdCHusObKJ9Q==}
    engines: {node: '>=18'}
    peerDependencies:
      postcss: ^8.4

  '@csstools/postcss-oklab-function@4.0.8':
    resolution: {integrity: sha512-+5aPsNWgxohXoYNS1f+Ys0x3Qnfehgygv3qrPyv+Y25G0yX54/WlVB+IXprqBLOXHM1gsVF+QQSjlArhygna0Q==}
    engines: {node: '>=18'}
    peerDependencies:
      postcss: ^8.4

  '@csstools/postcss-progressive-custom-properties@4.0.0':
    resolution: {integrity: sha512-XQPtROaQjomnvLUSy/bALTR5VCtTVUFwYs1SblvYgLSeTo2a/bMNwUwo2piXw5rTv/FEYiy5yPSXBqg9OKUx7Q==}
    engines: {node: '>=18'}
    peerDependencies:
      postcss: ^8.4

  '@csstools/postcss-random-function@1.0.3':
    resolution: {integrity: sha512-dbNeEEPHxAwfQJ3duRL5IPpuD77QAHtRl4bAHRs0vOVhVbHrsL7mHnwe0irYjbs9kYwhAHZBQTLBgmvufPuRkA==}
    engines: {node: '>=18'}
    peerDependencies:
      postcss: ^8.4

  '@csstools/postcss-relative-color-syntax@3.0.8':
    resolution: {integrity: sha512-eGE31oLnJDoUysDdjS9MLxNZdtqqSxjDXMdISpLh80QMaYrKs7VINpid34tWQ+iU23Wg5x76qAzf1Q/SLLbZVg==}
    engines: {node: '>=18'}
    peerDependencies:
      postcss: ^8.4

  '@csstools/postcss-scope-pseudo-class@4.0.1':
    resolution: {integrity: sha512-IMi9FwtH6LMNuLea1bjVMQAsUhFxJnyLSgOp/cpv5hrzWmrUYU5fm0EguNDIIOHUqzXode8F/1qkC/tEo/qN8Q==}
    engines: {node: '>=18'}
    peerDependencies:
      postcss: ^8.4

  '@csstools/postcss-sign-functions@1.1.2':
    resolution: {integrity: sha512-4EcAvXTUPh7n6UoZZkCzgtCf/wPzMlTNuddcKg7HG8ozfQkUcHsJ2faQKeLmjyKdYPyOUn4YA7yDPf8K/jfIxw==}
    engines: {node: '>=18'}
    peerDependencies:
      postcss: ^8.4

  '@csstools/postcss-stepped-value-functions@4.0.7':
    resolution: {integrity: sha512-rdrRCKRnWtj5FyRin0u/gLla7CIvZRw/zMGI1fVJP0Sg/m1WGicjPVHRANL++3HQtsiXKAbPrcPr+VkyGck0IA==}
    engines: {node: '>=18'}
    peerDependencies:
      postcss: ^8.4

  '@csstools/postcss-text-decoration-shorthand@4.0.2':
    resolution: {integrity: sha512-8XvCRrFNseBSAGxeaVTaNijAu+FzUvjwFXtcrynmazGb/9WUdsPCpBX+mHEHShVRq47Gy4peYAoxYs8ltUnmzA==}
    engines: {node: '>=18'}
    peerDependencies:
      postcss: ^8.4

  '@csstools/postcss-trigonometric-functions@4.0.7':
    resolution: {integrity: sha512-qTrZgLju3AV7Djhzuh2Bq/wjFqbcypnk0FhHjxW8DWJQcZLS1HecIus4X2/RLch1ukX7b+YYCdqbEnpIQO5ccg==}
    engines: {node: '>=18'}
    peerDependencies:
      postcss: ^8.4

  '@csstools/postcss-unset-value@4.0.0':
    resolution: {integrity: sha512-cBz3tOCI5Fw6NIFEwU3RiwK6mn3nKegjpJuzCndoGq3BZPkUjnsq7uQmIeMNeMbMk7YD2MfKcgCpZwX5jyXqCA==}
    engines: {node: '>=18'}
    peerDependencies:
      postcss: ^8.4

  '@csstools/selector-resolve-nested@3.0.0':
    resolution: {integrity: sha512-ZoK24Yku6VJU1gS79a5PFmC8yn3wIapiKmPgun0hZgEI5AOqgH2kiPRsPz1qkGv4HL+wuDLH83yQyk6inMYrJQ==}
    engines: {node: '>=18'}
    peerDependencies:
      postcss-selector-parser: ^7.0.0

  '@csstools/selector-specificity@5.0.0':
    resolution: {integrity: sha512-PCqQV3c4CoVm3kdPhyeZ07VmBRdH2EpMFA/pd9OASpOEC3aXNGoqPDAZ80D0cLpMBxnmk0+yNhGsEx31hq7Gtw==}
    engines: {node: '>=18'}
    peerDependencies:
      postcss-selector-parser: ^7.0.0

  '@csstools/utilities@2.0.0':
    resolution: {integrity: sha512-5VdOr0Z71u+Yp3ozOx8T11N703wIFGVRgOWbOZMKgglPJsWA54MRIoMNVMa7shUToIhx5J8vX4sOZgD2XiihiQ==}
    engines: {node: '>=18'}
    peerDependencies:
      postcss: ^8.4

  '@date-fns/utc@2.1.0':
    resolution: {integrity: sha512-176grgAgU2U303rD2/vcOmNg0kGPbhzckuH1TEP2al7n0AQipZIy9P15usd2TKQCG1g+E1jX/ZVQSzs4sUDwgA==}

  '@discoveryjs/json-ext@0.5.7':
    resolution: {integrity: sha512-dBVuXR082gk3jsFp7Rd/JI4kytwGHecnCoTtXFb7DB6CNHp4rg5k1bhg0nWdLGLnOV71lmDzGQaLMy8iPLY0pw==}
    engines: {node: '>=10.0.0'}

  '@es-joy/jsdoccomment@0.48.0':
    resolution: {integrity: sha512-G6QUWIcC+KvSwXNsJyDTHvqUdNoAVJPPgkc3+Uk4WBKqZvoXhlvazOgm9aL0HwihJLQf0l+tOE2UFzXBqCqgDw==}
    engines: {node: '>=16'}

  '@esbuild/aix-ppc64@0.21.5':
    resolution: {integrity: sha512-1SDgH6ZSPTlggy1yI6+Dbkiz8xzpHJEVAlF/AM1tHPLsf5STom9rwtjE4hKAF20FfXXNTFqEYXyJNWh1GiZedQ==}
    engines: {node: '>=12'}
    cpu: [ppc64]
    os: [aix]

  '@esbuild/aix-ppc64@0.23.1':
    resolution: {integrity: sha512-6VhYk1diRqrhBAqpJEdjASR/+WVRtfjpqKuNw11cLiaWpAT/Uu+nokB+UJnevzy/P9C/ty6AOe0dwueMrGh/iQ==}
    engines: {node: '>=18'}
    cpu: [ppc64]
    os: [aix]

  '@esbuild/android-arm64@0.21.5':
    resolution: {integrity: sha512-c0uX9VAUBQ7dTDCjq+wdyGLowMdtR/GoC2U5IYk/7D1H1JYC0qseD7+11iMP2mRLN9RcCMRcjC4YMclCzGwS/A==}
    engines: {node: '>=12'}
    cpu: [arm64]
    os: [android]

  '@esbuild/android-arm64@0.23.1':
    resolution: {integrity: sha512-xw50ipykXcLstLeWH7WRdQuysJqejuAGPd30vd1i5zSyKK3WE+ijzHmLKxdiCMtH1pHz78rOg0BKSYOSB/2Khw==}
    engines: {node: '>=18'}
    cpu: [arm64]
    os: [android]

  '@esbuild/android-arm@0.21.5':
    resolution: {integrity: sha512-vCPvzSjpPHEi1siZdlvAlsPxXl7WbOVUBBAowWug4rJHb68Ox8KualB+1ocNvT5fjv6wpkX6o/iEpbDrf68zcg==}
    engines: {node: '>=12'}
    cpu: [arm]
    os: [android]

  '@esbuild/android-arm@0.23.1':
    resolution: {integrity: sha512-uz6/tEy2IFm9RYOyvKl88zdzZfwEfKZmnX9Cj1BHjeSGNuGLuMD1kR8y5bteYmwqKm1tj8m4cb/aKEorr6fHWQ==}
    engines: {node: '>=18'}
    cpu: [arm]
    os: [android]

  '@esbuild/android-x64@0.21.5':
    resolution: {integrity: sha512-D7aPRUUNHRBwHxzxRvp856rjUHRFW1SdQATKXH2hqA0kAZb1hKmi02OpYRacl0TxIGz/ZmXWlbZgjwWYaCakTA==}
    engines: {node: '>=12'}
    cpu: [x64]
    os: [android]

  '@esbuild/android-x64@0.23.1':
    resolution: {integrity: sha512-nlN9B69St9BwUoB+jkyU090bru8L0NA3yFvAd7k8dNsVH8bi9a8cUAUSEcEEgTp2z3dbEDGJGfP6VUnkQnlReg==}
    engines: {node: '>=18'}
    cpu: [x64]
    os: [android]

  '@esbuild/darwin-arm64@0.21.5':
    resolution: {integrity: sha512-DwqXqZyuk5AiWWf3UfLiRDJ5EDd49zg6O9wclZ7kUMv2WRFr4HKjXp/5t8JZ11QbQfUS6/cRCKGwYhtNAY88kQ==}
    engines: {node: '>=12'}
    cpu: [arm64]
    os: [darwin]

  '@esbuild/darwin-arm64@0.23.1':
    resolution: {integrity: sha512-YsS2e3Wtgnw7Wq53XXBLcV6JhRsEq8hkfg91ESVadIrzr9wO6jJDMZnCQbHm1Guc5t/CdDiFSSfWP58FNuvT3Q==}
    engines: {node: '>=18'}
    cpu: [arm64]
    os: [darwin]

  '@esbuild/darwin-x64@0.21.5':
    resolution: {integrity: sha512-se/JjF8NlmKVG4kNIuyWMV/22ZaerB+qaSi5MdrXtd6R08kvs2qCN4C09miupktDitvh8jRFflwGFBQcxZRjbw==}
    engines: {node: '>=12'}
    cpu: [x64]
    os: [darwin]

  '@esbuild/darwin-x64@0.23.1':
    resolution: {integrity: sha512-aClqdgTDVPSEGgoCS8QDG37Gu8yc9lTHNAQlsztQ6ENetKEO//b8y31MMu2ZaPbn4kVsIABzVLXYLhCGekGDqw==}
    engines: {node: '>=18'}
    cpu: [x64]
    os: [darwin]

  '@esbuild/freebsd-arm64@0.21.5':
    resolution: {integrity: sha512-5JcRxxRDUJLX8JXp/wcBCy3pENnCgBR9bN6JsY4OmhfUtIHe3ZW0mawA7+RDAcMLrMIZaf03NlQiX9DGyB8h4g==}
    engines: {node: '>=12'}
    cpu: [arm64]
    os: [freebsd]

  '@esbuild/freebsd-arm64@0.23.1':
    resolution: {integrity: sha512-h1k6yS8/pN/NHlMl5+v4XPfikhJulk4G+tKGFIOwURBSFzE8bixw1ebjluLOjfwtLqY0kewfjLSrO6tN2MgIhA==}
    engines: {node: '>=18'}
    cpu: [arm64]
    os: [freebsd]

  '@esbuild/freebsd-x64@0.21.5':
    resolution: {integrity: sha512-J95kNBj1zkbMXtHVH29bBriQygMXqoVQOQYA+ISs0/2l3T9/kj42ow2mpqerRBxDJnmkUDCaQT/dfNXWX/ZZCQ==}
    engines: {node: '>=12'}
    cpu: [x64]
    os: [freebsd]

  '@esbuild/freebsd-x64@0.23.1':
    resolution: {integrity: sha512-lK1eJeyk1ZX8UklqFd/3A60UuZ/6UVfGT2LuGo3Wp4/z7eRTRYY+0xOu2kpClP+vMTi9wKOfXi2vjUpO1Ro76g==}
    engines: {node: '>=18'}
    cpu: [x64]
    os: [freebsd]

  '@esbuild/linux-arm64@0.21.5':
    resolution: {integrity: sha512-ibKvmyYzKsBeX8d8I7MH/TMfWDXBF3db4qM6sy+7re0YXya+K1cem3on9XgdT2EQGMu4hQyZhan7TeQ8XkGp4Q==}
    engines: {node: '>=12'}
    cpu: [arm64]
    os: [linux]

  '@esbuild/linux-arm64@0.23.1':
    resolution: {integrity: sha512-/93bf2yxencYDnItMYV/v116zff6UyTjo4EtEQjUBeGiVpMmffDNUyD9UN2zV+V3LRV3/on4xdZ26NKzn6754g==}
    engines: {node: '>=18'}
    cpu: [arm64]
    os: [linux]

  '@esbuild/linux-arm@0.21.5':
    resolution: {integrity: sha512-bPb5AHZtbeNGjCKVZ9UGqGwo8EUu4cLq68E95A53KlxAPRmUyYv2D6F0uUI65XisGOL1hBP5mTronbgo+0bFcA==}
    engines: {node: '>=12'}
    cpu: [arm]
    os: [linux]

  '@esbuild/linux-arm@0.23.1':
    resolution: {integrity: sha512-CXXkzgn+dXAPs3WBwE+Kvnrf4WECwBdfjfeYHpMeVxWE0EceB6vhWGShs6wi0IYEqMSIzdOF1XjQ/Mkm5d7ZdQ==}
    engines: {node: '>=18'}
    cpu: [arm]
    os: [linux]

  '@esbuild/linux-ia32@0.21.5':
    resolution: {integrity: sha512-YvjXDqLRqPDl2dvRODYmmhz4rPeVKYvppfGYKSNGdyZkA01046pLWyRKKI3ax8fbJoK5QbxblURkwK/MWY18Tg==}
    engines: {node: '>=12'}
    cpu: [ia32]
    os: [linux]

  '@esbuild/linux-ia32@0.23.1':
    resolution: {integrity: sha512-VTN4EuOHwXEkXzX5nTvVY4s7E/Krz7COC8xkftbbKRYAl96vPiUssGkeMELQMOnLOJ8k3BY1+ZY52tttZnHcXQ==}
    engines: {node: '>=18'}
    cpu: [ia32]
    os: [linux]

  '@esbuild/linux-loong64@0.21.5':
    resolution: {integrity: sha512-uHf1BmMG8qEvzdrzAqg2SIG/02+4/DHB6a9Kbya0XDvwDEKCoC8ZRWI5JJvNdUjtciBGFQ5PuBlpEOXQj+JQSg==}
    engines: {node: '>=12'}
    cpu: [loong64]
    os: [linux]

  '@esbuild/linux-loong64@0.23.1':
    resolution: {integrity: sha512-Vx09LzEoBa5zDnieH8LSMRToj7ir/Jeq0Gu6qJ/1GcBq9GkfoEAoXvLiW1U9J1qE/Y/Oyaq33w5p2ZWrNNHNEw==}
    engines: {node: '>=18'}
    cpu: [loong64]
    os: [linux]

  '@esbuild/linux-mips64el@0.21.5':
    resolution: {integrity: sha512-IajOmO+KJK23bj52dFSNCMsz1QP1DqM6cwLUv3W1QwyxkyIWecfafnI555fvSGqEKwjMXVLokcV5ygHW5b3Jbg==}
    engines: {node: '>=12'}
    cpu: [mips64el]
    os: [linux]

  '@esbuild/linux-mips64el@0.23.1':
    resolution: {integrity: sha512-nrFzzMQ7W4WRLNUOU5dlWAqa6yVeI0P78WKGUo7lg2HShq/yx+UYkeNSE0SSfSure0SqgnsxPvmAUu/vu0E+3Q==}
    engines: {node: '>=18'}
    cpu: [mips64el]
    os: [linux]

  '@esbuild/linux-ppc64@0.21.5':
    resolution: {integrity: sha512-1hHV/Z4OEfMwpLO8rp7CvlhBDnjsC3CttJXIhBi+5Aj5r+MBvy4egg7wCbe//hSsT+RvDAG7s81tAvpL2XAE4w==}
    engines: {node: '>=12'}
    cpu: [ppc64]
    os: [linux]

  '@esbuild/linux-ppc64@0.23.1':
    resolution: {integrity: sha512-dKN8fgVqd0vUIjxuJI6P/9SSSe/mB9rvA98CSH2sJnlZ/OCZWO1DJvxj8jvKTfYUdGfcq2dDxoKaC6bHuTlgcw==}
    engines: {node: '>=18'}
    cpu: [ppc64]
    os: [linux]

  '@esbuild/linux-riscv64@0.21.5':
    resolution: {integrity: sha512-2HdXDMd9GMgTGrPWnJzP2ALSokE/0O5HhTUvWIbD3YdjME8JwvSCnNGBnTThKGEB91OZhzrJ4qIIxk/SBmyDDA==}
    engines: {node: '>=12'}
    cpu: [riscv64]
    os: [linux]

  '@esbuild/linux-riscv64@0.23.1':
    resolution: {integrity: sha512-5AV4Pzp80fhHL83JM6LoA6pTQVWgB1HovMBsLQ9OZWLDqVY8MVobBXNSmAJi//Csh6tcY7e7Lny2Hg1tElMjIA==}
    engines: {node: '>=18'}
    cpu: [riscv64]
    os: [linux]

  '@esbuild/linux-s390x@0.21.5':
    resolution: {integrity: sha512-zus5sxzqBJD3eXxwvjN1yQkRepANgxE9lgOW2qLnmr8ikMTphkjgXu1HR01K4FJg8h1kEEDAqDcZQtbrRnB41A==}
    engines: {node: '>=12'}
    cpu: [s390x]
    os: [linux]

  '@esbuild/linux-s390x@0.23.1':
    resolution: {integrity: sha512-9ygs73tuFCe6f6m/Tb+9LtYxWR4c9yg7zjt2cYkjDbDpV/xVn+68cQxMXCjUpYwEkze2RcU/rMnfIXNRFmSoDw==}
    engines: {node: '>=18'}
    cpu: [s390x]
    os: [linux]

  '@esbuild/linux-x64@0.21.5':
    resolution: {integrity: sha512-1rYdTpyv03iycF1+BhzrzQJCdOuAOtaqHTWJZCWvijKD2N5Xu0TtVC8/+1faWqcP9iBCWOmjmhoH94dH82BxPQ==}
    engines: {node: '>=12'}
    cpu: [x64]
    os: [linux]

  '@esbuild/linux-x64@0.23.1':
    resolution: {integrity: sha512-EV6+ovTsEXCPAp58g2dD68LxoP/wK5pRvgy0J/HxPGB009omFPv3Yet0HiaqvrIrgPTBuC6wCH1LTOY91EO5hQ==}
    engines: {node: '>=18'}
    cpu: [x64]
    os: [linux]

  '@esbuild/netbsd-x64@0.21.5':
    resolution: {integrity: sha512-Woi2MXzXjMULccIwMnLciyZH4nCIMpWQAs049KEeMvOcNADVxo0UBIQPfSmxB3CWKedngg7sWZdLvLczpe0tLg==}
    engines: {node: '>=12'}
    cpu: [x64]
    os: [netbsd]

  '@esbuild/netbsd-x64@0.23.1':
    resolution: {integrity: sha512-aevEkCNu7KlPRpYLjwmdcuNz6bDFiE7Z8XC4CPqExjTvrHugh28QzUXVOZtiYghciKUacNktqxdpymplil1beA==}
    engines: {node: '>=18'}
    cpu: [x64]
    os: [netbsd]

  '@esbuild/openbsd-arm64@0.23.1':
    resolution: {integrity: sha512-3x37szhLexNA4bXhLrCC/LImN/YtWis6WXr1VESlfVtVeoFJBRINPJ3f0a/6LV8zpikqoUg4hyXw0sFBt5Cr+Q==}
    engines: {node: '>=18'}
    cpu: [arm64]
    os: [openbsd]

  '@esbuild/openbsd-x64@0.21.5':
    resolution: {integrity: sha512-HLNNw99xsvx12lFBUwoT8EVCsSvRNDVxNpjZ7bPn947b8gJPzeHWyNVhFsaerc0n3TsbOINvRP2byTZ5LKezow==}
    engines: {node: '>=12'}
    cpu: [x64]
    os: [openbsd]

  '@esbuild/openbsd-x64@0.23.1':
    resolution: {integrity: sha512-aY2gMmKmPhxfU+0EdnN+XNtGbjfQgwZj43k8G3fyrDM/UdZww6xrWxmDkuz2eCZchqVeABjV5BpildOrUbBTqA==}
    engines: {node: '>=18'}
    cpu: [x64]
    os: [openbsd]

  '@esbuild/sunos-x64@0.21.5':
    resolution: {integrity: sha512-6+gjmFpfy0BHU5Tpptkuh8+uw3mnrvgs+dSPQXQOv3ekbordwnzTVEb4qnIvQcYXq6gzkyTnoZ9dZG+D4garKg==}
    engines: {node: '>=12'}
    cpu: [x64]
    os: [sunos]

  '@esbuild/sunos-x64@0.23.1':
    resolution: {integrity: sha512-RBRT2gqEl0IKQABT4XTj78tpk9v7ehp+mazn2HbUeZl1YMdaGAQqhapjGTCe7uw7y0frDi4gS0uHzhvpFuI1sA==}
    engines: {node: '>=18'}
    cpu: [x64]
    os: [sunos]

  '@esbuild/win32-arm64@0.21.5':
    resolution: {integrity: sha512-Z0gOTd75VvXqyq7nsl93zwahcTROgqvuAcYDUr+vOv8uHhNSKROyU961kgtCD1e95IqPKSQKH7tBTslnS3tA8A==}
    engines: {node: '>=12'}
    cpu: [arm64]
    os: [win32]

  '@esbuild/win32-arm64@0.23.1':
    resolution: {integrity: sha512-4O+gPR5rEBe2FpKOVyiJ7wNDPA8nGzDuJ6gN4okSA1gEOYZ67N8JPk58tkWtdtPeLz7lBnY6I5L3jdsr3S+A6A==}
    engines: {node: '>=18'}
    cpu: [arm64]
    os: [win32]

  '@esbuild/win32-ia32@0.21.5':
    resolution: {integrity: sha512-SWXFF1CL2RVNMaVs+BBClwtfZSvDgtL//G/smwAc5oVK/UPu2Gu9tIaRgFmYFFKrmg3SyAjSrElf0TiJ1v8fYA==}
    engines: {node: '>=12'}
    cpu: [ia32]
    os: [win32]

  '@esbuild/win32-ia32@0.23.1':
    resolution: {integrity: sha512-BcaL0Vn6QwCwre3Y717nVHZbAa4UBEigzFm6VdsVdT/MbZ38xoj1X9HPkZhbmaBGUD1W8vxAfffbDe8bA6AKnQ==}
    engines: {node: '>=18'}
    cpu: [ia32]
    os: [win32]

  '@esbuild/win32-x64@0.21.5':
    resolution: {integrity: sha512-tQd/1efJuzPC6rCFwEvLtci/xNFcTZknmXs98FYDfGE4wP9ClFV98nyKrzJKVPMhdDnjzLhdUyMX4PsQAPjwIw==}
    engines: {node: '>=12'}
    cpu: [x64]
    os: [win32]

  '@esbuild/win32-x64@0.23.1':
    resolution: {integrity: sha512-BHpFFeslkWrXWyUPnbKm+xYYVYruCinGcftSBaa8zoF9hZO4BcSCFUvHVTtzpIY6YzUnYtuEhZ+C9iEXjxnasg==}
    engines: {node: '>=18'}
    cpu: [x64]
    os: [win32]

  '@eslint-community/eslint-utils@4.6.0':
    resolution: {integrity: sha512-WhCn7Z7TauhBtmzhvKpoQs0Wwb/kBcy4CwpuI0/eEIr2Lx2auxmulAzLr91wVZJaz47iUZdkXOK7WlAfxGKCnA==}
    engines: {node: ^12.22.0 || ^14.17.0 || >=16.0.0}
    peerDependencies:
      eslint: ^6.0.0 || ^7.0.0 || >=8.0.0

  '@eslint-community/regexpp@4.12.1':
    resolution: {integrity: sha512-CCZCDJuduB9OUkFkY2IgppNZMi2lBQgD2qzwXkEia16cge2pijY/aXi96CJMquDMn3nJdlPV1A5KrJEXwfLNzQ==}
    engines: {node: ^12.0.0 || ^14.0.0 || >=16.0.0}

  '@eslint/eslintrc@2.1.4':
    resolution: {integrity: sha512-269Z39MS6wVJtsoUl10L60WdkhJVdPG24Q4eZTH3nnF6lpvSShEK3wQjDX9JRWAUPvPh7COouPpU9IrqaZFvtQ==}
    engines: {node: ^12.22.0 || ^14.17.0 || >=16.0.0}

  '@eslint/js@8.57.1':
    resolution: {integrity: sha512-d9zaMRSTIKDLhctzH12MtXvJKSSUhaHcjV+2Z+GK+EEY7XKpP5yR4x+N3TAcHTcu963nIr+TMcCb4DBCYX1z6Q==}
    engines: {node: ^12.22.0 || ^14.17.0 || >=16.0.0}

  '@humanwhocodes/config-array@0.13.0':
    resolution: {integrity: sha512-DZLEEqFWQFiyK6h5YIeynKx7JlvCYWL0cImfSRXZ9l4Sg2efkFGTuFf6vzXjK1cq6IYkU+Eg/JizXw+TD2vRNw==}
    engines: {node: '>=10.10.0'}
    deprecated: Use @eslint/config-array instead

  '@humanwhocodes/module-importer@1.0.1':
    resolution: {integrity: sha512-bxveV4V8v5Yb4ncFTT3rPSgZBOpCkjfK0y4oVVVJwIuDVBRMDXrPyXRL988i5ap9m9bnyEEjWfm5WkBmtffLfA==}
    engines: {node: '>=12.22'}

  '@humanwhocodes/object-schema@2.0.3':
    resolution: {integrity: sha512-93zYdMES/c1D69yZiKDBj0V24vqNzB/koF26KPaagAfd3P/4gUlh3Dys5ogAK+Exi9QyzlD8x/08Zt7wIKcDcA==}
    deprecated: Use @eslint/object-schema instead

  '@isaacs/cliui@8.0.2':
    resolution: {integrity: sha512-O8jcjabXaleOG9DQ0+ARXWZBTfnP4WNAqzuiJK7ll44AmxGKv/J2M4TPjxjY3znBCfvBXFzucm1twdyFybFqEA==}
    engines: {node: '>=12'}

  '@jridgewell/gen-mapping@0.3.8':
    resolution: {integrity: sha512-imAbBGkb+ebQyxKgzv5Hu2nmROxoDOXHh80evxdoXNOrvAnVx7zimzc1Oo5h9RlfV4vPXaE2iM5pOFbvOCClWA==}
    engines: {node: '>=6.0.0'}

  '@jridgewell/resolve-uri@3.1.2':
    resolution: {integrity: sha512-bRISgCIjP20/tbWSPWMEi54QVPRZExkuD9lJL+UIxUKtwVJA8wW1Trb1jMs1RFXo1CBTNZ/5hpC9QvmKWdopKw==}
    engines: {node: '>=6.0.0'}

  '@jridgewell/set-array@1.2.1':
    resolution: {integrity: sha512-R8gLRTZeyp03ymzP/6Lil/28tGeGEzhx1q2k703KGWRAI1VdvPIXdG70VJc2pAMw3NA6JKL5hhFu1sJX0Mnn/A==}
    engines: {node: '>=6.0.0'}

  '@jridgewell/source-map@0.3.6':
    resolution: {integrity: sha512-1ZJTZebgqllO79ue2bm3rIGud/bOe0pP5BjSRCRxxYkEZS8STV7zN84UBbiYu7jy+eCKSnVIUgoWWE/tt+shMQ==}

  '@jridgewell/sourcemap-codec@1.5.0':
    resolution: {integrity: sha512-gv3ZRaISU3fjPAgNsriBRqGWQL6quFx04YMPW/zD8XMLsU32mhCCbfbO6KZFLjvYpCZ8zyDEgqsgf+PwPaM7GQ==}

  '@jridgewell/trace-mapping@0.3.25':
    resolution: {integrity: sha512-vNk6aEwybGtawWmy/PzwnGDOjCkLWSD2wqvjGGAgOAwCGWySYXfYoxt00IJkTF+8Lb57DwOb3Aa0o9CApepiYQ==}

  '@jridgewell/trace-mapping@0.3.9':
    resolution: {integrity: sha512-3Belt6tdc8bPgAtbcmdtNJlirVoTmEb5e2gC94PnkwEW9jI6CAHUeoG85tjWP5WquqfavoMtMwiG4P926ZKKuQ==}

  '@nodelib/fs.scandir@2.1.5':
    resolution: {integrity: sha512-vq24Bq3ym5HEQm2NKCr3yXDwjc7vTsEThRDnkp2DK9p1uqLR+DHurm/NOTo0KG7HYHU7eppKZj3MyqYuMBf62g==}
    engines: {node: '>= 8'}

  '@nodelib/fs.stat@2.0.5':
    resolution: {integrity: sha512-RkhPPp2zrqDAQA/2jNhnztcPAlv64XdhIp7a7454A5ovI7Bukxgt7MX7udwAu3zg1DcpPU0rz3VV1SeaqvY4+A==}
    engines: {node: '>= 8'}

  '@nodelib/fs.walk@1.2.8':
    resolution: {integrity: sha512-oGB+UxlgWcgQkgwo8GcEGwemoTFt3FIO9ababBmaGwXIoBKZ+GTy0pP185beGg7Llih/NSHSV2XAs1lnznocSg==}
    engines: {node: '>= 8'}

  '@pkgjs/parseargs@0.11.0':
    resolution: {integrity: sha512-+1VkjdD0QBLPodGrJUeqarH8VAIvQODIbwh9XpP5Syisf7YoQgsJKPNFoqqLQlu+VQ/tVSshMR6loPMn8U+dPg==}
    engines: {node: '>=14'}

  '@pkgr/core@0.1.2':
    resolution: {integrity: sha512-fdDH1LSGfZdTH2sxdpVMw31BanV28K/Gry0cVFxaNP77neJSkd82mM8ErPNYs9e+0O7SdHBLTDzDgwUuy18RnQ==}
    engines: {node: ^12.20.0 || ^14.18.0 || >=16.0.0}

  '@polka/url@1.0.0-next.29':
    resolution: {integrity: sha512-wwQAWhWSuHaag8c4q/KN/vCoeOJYshAIvMQwD4GpSb3OiZklFfvAgmj0VCBBImRpuF/aFgIRzllXlVX93Jevww==}

  '@remix-run/router@1.21.0':
    resolution: {integrity: sha512-xfSkCAchbdG5PnbrKqFWwia4Bi61nH+wm8wLEqfHDyp7Y3dZzgqS2itV8i4gAq9pC2HsTpwyBC6Ds8VHZ96JlA==}
    engines: {node: '>=14.0.0'}

  '@rollup/rollup-android-arm-eabi@4.40.0':
    resolution: {integrity: sha512-+Fbls/diZ0RDerhE8kyC6hjADCXA1K4yVNlH0EYfd2XjyH0UGgzaQ8MlT0pCXAThfxv3QUAczHaL+qSv1E4/Cg==}
    cpu: [arm]
    os: [android]

  '@rollup/rollup-android-arm64@4.40.0':
    resolution: {integrity: sha512-PPA6aEEsTPRz+/4xxAmaoWDqh67N7wFbgFUJGMnanCFs0TV99M0M8QhhaSCks+n6EbQoFvLQgYOGXxlMGQe/6w==}
    cpu: [arm64]
    os: [android]

  '@rollup/rollup-darwin-arm64@4.40.0':
    resolution: {integrity: sha512-GwYOcOakYHdfnjjKwqpTGgn5a6cUX7+Ra2HeNj/GdXvO2VJOOXCiYYlRFU4CubFM67EhbmzLOmACKEfvp3J1kQ==}
    cpu: [arm64]
    os: [darwin]

  '@rollup/rollup-darwin-x64@4.40.0':
    resolution: {integrity: sha512-CoLEGJ+2eheqD9KBSxmma6ld01czS52Iw0e2qMZNpPDlf7Z9mj8xmMemxEucinev4LgHalDPczMyxzbq+Q+EtA==}
    cpu: [x64]
    os: [darwin]

  '@rollup/rollup-freebsd-arm64@4.40.0':
    resolution: {integrity: sha512-r7yGiS4HN/kibvESzmrOB/PxKMhPTlz+FcGvoUIKYoTyGd5toHp48g1uZy1o1xQvybwwpqpe010JrcGG2s5nkg==}
    cpu: [arm64]
    os: [freebsd]

  '@rollup/rollup-freebsd-x64@4.40.0':
    resolution: {integrity: sha512-mVDxzlf0oLzV3oZOr0SMJ0lSDd3xC4CmnWJ8Val8isp9jRGl5Dq//LLDSPFrasS7pSm6m5xAcKaw3sHXhBjoRw==}
    cpu: [x64]
    os: [freebsd]

  '@rollup/rollup-linux-arm-gnueabihf@4.40.0':
    resolution: {integrity: sha512-y/qUMOpJxBMy8xCXD++jeu8t7kzjlOCkoxxajL58G62PJGBZVl/Gwpm7JK9+YvlB701rcQTzjUZ1JgUoPTnoQA==}
    cpu: [arm]
    os: [linux]

  '@rollup/rollup-linux-arm-musleabihf@4.40.0':
    resolution: {integrity: sha512-GoCsPibtVdJFPv/BOIvBKO/XmwZLwaNWdyD8TKlXuqp0veo2sHE+A/vpMQ5iSArRUz/uaoj4h5S6Pn0+PdhRjg==}
    cpu: [arm]
    os: [linux]

  '@rollup/rollup-linux-arm64-gnu@4.40.0':
    resolution: {integrity: sha512-L5ZLphTjjAD9leJzSLI7rr8fNqJMlGDKlazW2tX4IUF9P7R5TMQPElpH82Q7eNIDQnQlAyiNVfRPfP2vM5Avvg==}
    cpu: [arm64]
    os: [linux]

  '@rollup/rollup-linux-arm64-musl@4.40.0':
    resolution: {integrity: sha512-ATZvCRGCDtv1Y4gpDIXsS+wfFeFuLwVxyUBSLawjgXK2tRE6fnsQEkE4csQQYWlBlsFztRzCnBvWVfcae/1qxQ==}
    cpu: [arm64]
    os: [linux]

  '@rollup/rollup-linux-loongarch64-gnu@4.40.0':
    resolution: {integrity: sha512-wG9e2XtIhd++QugU5MD9i7OnpaVb08ji3P1y/hNbxrQ3sYEelKJOq1UJ5dXczeo6Hj2rfDEL5GdtkMSVLa/AOg==}
    cpu: [loong64]
    os: [linux]

  '@rollup/rollup-linux-powerpc64le-gnu@4.40.0':
    resolution: {integrity: sha512-vgXfWmj0f3jAUvC7TZSU/m/cOE558ILWDzS7jBhiCAFpY2WEBn5jqgbqvmzlMjtp8KlLcBlXVD2mkTSEQE6Ixw==}
    cpu: [ppc64]
    os: [linux]

  '@rollup/rollup-linux-riscv64-gnu@4.40.0':
    resolution: {integrity: sha512-uJkYTugqtPZBS3Z136arevt/FsKTF/J9dEMTX/cwR7lsAW4bShzI2R0pJVw+hcBTWF4dxVckYh72Hk3/hWNKvA==}
    cpu: [riscv64]
    os: [linux]

  '@rollup/rollup-linux-riscv64-musl@4.40.0':
    resolution: {integrity: sha512-rKmSj6EXQRnhSkE22+WvrqOqRtk733x3p5sWpZilhmjnkHkpeCgWsFFo0dGnUGeA+OZjRl3+VYq+HyCOEuwcxQ==}
    cpu: [riscv64]
    os: [linux]

  '@rollup/rollup-linux-s390x-gnu@4.40.0':
    resolution: {integrity: sha512-SpnYlAfKPOoVsQqmTFJ0usx0z84bzGOS9anAC0AZ3rdSo3snecihbhFTlJZ8XMwzqAcodjFU4+/SM311dqE5Sw==}
    cpu: [s390x]
    os: [linux]

  '@rollup/rollup-linux-x64-gnu@4.40.0':
    resolution: {integrity: sha512-RcDGMtqF9EFN8i2RYN2W+64CdHruJ5rPqrlYw+cgM3uOVPSsnAQps7cpjXe9be/yDp8UC7VLoCoKC8J3Kn2FkQ==}
    cpu: [x64]
    os: [linux]

  '@rollup/rollup-linux-x64-musl@4.40.0':
    resolution: {integrity: sha512-HZvjpiUmSNx5zFgwtQAV1GaGazT2RWvqeDi0hV+AtC8unqqDSsaFjPxfsO6qPtKRRg25SisACWnJ37Yio8ttaw==}
    cpu: [x64]
    os: [linux]

  '@rollup/rollup-win32-arm64-msvc@4.40.0':
    resolution: {integrity: sha512-UtZQQI5k/b8d7d3i9AZmA/t+Q4tk3hOC0tMOMSq2GlMYOfxbesxG4mJSeDp0EHs30N9bsfwUvs3zF4v/RzOeTQ==}
    cpu: [arm64]
    os: [win32]

  '@rollup/rollup-win32-ia32-msvc@4.40.0':
    resolution: {integrity: sha512-+m03kvI2f5syIqHXCZLPVYplP8pQch9JHyXKZ3AGMKlg8dCyr2PKHjwRLiW53LTrN/Nc3EqHOKxUxzoSPdKddA==}
    cpu: [ia32]
    os: [win32]

  '@rollup/rollup-win32-x64-msvc@4.40.0':
    resolution: {integrity: sha512-lpPE1cLfP5oPzVjKMx10pgBmKELQnFJXHgvtHCtuJWOv8MxqdEIMNtgHgBFf7Ea2/7EuVwa9fodWUfXAlXZLZQ==}
    cpu: [x64]
    os: [win32]

  '@sindresorhus/merge-streams@2.3.0':
    resolution: {integrity: sha512-LtoMMhxAlorcGhmFYI+LhPgbPZCkgP6ra1YL604EeF6U98pLlQ3iWIGMdWSC+vWmPBWBNgmDBAhnAobLROJmwg==}
    engines: {node: '>=18'}

  '@sinonjs/commons@1.8.6':
    resolution: {integrity: sha512-Ky+XkAkqPZSm3NLBeUng77EBQl3cmeJhITaGHdYH8kjVB+aun3S4XBRti2zt17mtt0mIUDiNxYeoJm6drVvBJQ==}

  '@sinonjs/commons@3.0.1':
    resolution: {integrity: sha512-K3mCHKQ9sVh8o1C9cxkwxaOmXoAMlDxC1mYyHrjqOWEcBjYr76t96zL2zlj5dUGZ3HSw240X1qgH3Mjf1yJWpQ==}

  '@sinonjs/fake-timers@13.0.5':
    resolution: {integrity: sha512-36/hTbH2uaWuGVERyC6da9YwGWnzUZXuPro/F2LfsdOsLnCojz/iSH8MxUt/FD2S5XBSVPhmArFUXcpCQ2Hkiw==}

  '@sinonjs/formatio@3.2.2':
    resolution: {integrity: sha512-B8SEsgd8gArBLMD6zpRw3juQ2FVSsmdd7qlevyDqzS9WTCtvF55/gAL+h6gue8ZvPYcdiPdvueM/qm//9XzyTQ==}

  '@sinonjs/samsam@3.3.3':
    resolution: {integrity: sha512-bKCMKZvWIjYD0BLGnNrxVuw4dkWCYsLqFOUWw8VgKF/+5Y+mE7LfHWPIYoDXowH+3a9LsWDMo0uAP8YDosPvHQ==}

  '@sinonjs/samsam@8.0.2':
    resolution: {integrity: sha512-v46t/fwnhejRSFTGqbpn9u+LQ9xJDse10gNnPgAcxgdoCDMXj/G2asWAC/8Qs+BAZDicX+MNZouXT1A7c83kVw==}

  '@sinonjs/text-encoding@0.7.3':
    resolution: {integrity: sha512-DE427ROAphMQzU4ENbliGYrBSYPXF+TtLg9S8vzeA+OF4ZKzoDdzfL8sxuMUGS/lgRhM6j1URSk9ghf7Xo1tyA==}

  '@swc/core-darwin-arm64@1.11.21':
    resolution: {integrity: sha512-v6gjw9YFWvKulCw3ZA1dY+LGMafYzJksm1mD4UZFZ9b36CyHFowYVYug1ajYRIRqEvvfIhHUNV660zTLoVFR8g==}
    engines: {node: '>=10'}
    cpu: [arm64]
    os: [darwin]

  '@swc/core-darwin-x64@1.11.21':
    resolution: {integrity: sha512-CUiTiqKlzskwswrx9Ve5NhNoab30L1/ScOfQwr1duvNlFvarC8fvQSgdtpw2Zh3MfnfNPpyLZnYg7ah4kbT9JQ==}
    engines: {node: '>=10'}
    cpu: [x64]
    os: [darwin]

  '@swc/core-linux-arm-gnueabihf@1.11.21':
    resolution: {integrity: sha512-YyBTAFM/QPqt1PscD8hDmCLnqPGKmUZpqeE25HXY8OLjl2MUs8+O4KjwPZZ+OGxpdTbwuWFyMoxjcLy80JODvg==}
    engines: {node: '>=10'}
    cpu: [arm]
    os: [linux]

  '@swc/core-linux-arm64-gnu@1.11.21':
    resolution: {integrity: sha512-DQD+ooJmwpNsh4acrftdkuwl5LNxxg8U4+C/RJNDd7m5FP9Wo4c0URi5U0a9Vk/6sQNh9aSGcYChDpqCDWEcBw==}
    engines: {node: '>=10'}
    cpu: [arm64]
    os: [linux]

  '@swc/core-linux-arm64-musl@1.11.21':
    resolution: {integrity: sha512-y1L49+snt1a1gLTYPY641slqy55QotPdtRK9Y6jMi4JBQyZwxC8swWYlQWb+MyILwxA614fi62SCNZNznB3XSA==}
    engines: {node: '>=10'}
    cpu: [arm64]
    os: [linux]

  '@swc/core-linux-x64-gnu@1.11.21':
    resolution: {integrity: sha512-NesdBXv4CvVEaFUlqKj+GA4jJMNUzK2NtKOrUNEtTbXaVyNiXjFCSaDajMTedEB0jTAd9ybB0aBvwhgkJUWkWA==}
    engines: {node: '>=10'}
    cpu: [x64]
    os: [linux]

  '@swc/core-linux-x64-musl@1.11.21':
    resolution: {integrity: sha512-qFV60pwpKVOdmX67wqQzgtSrUGWX9Cibnp1CXyqZ9Mmt8UyYGvmGu7p6PMbTyX7vdpVUvWVRf8DzrW2//wmVHg==}
    engines: {node: '>=10'}
    cpu: [x64]
    os: [linux]

  '@swc/core-win32-arm64-msvc@1.11.21':
    resolution: {integrity: sha512-DJJe9k6gXR/15ZZVLv1SKhXkFst8lYCeZRNHH99SlBodvu4slhh/MKQ6YCixINRhCwliHrpXPym8/5fOq8b7Ig==}
    engines: {node: '>=10'}
    cpu: [arm64]
    os: [win32]

  '@swc/core-win32-ia32-msvc@1.11.21':
    resolution: {integrity: sha512-TqEXuy6wedId7bMwLIr9byds+mKsaXVHctTN88R1UIBPwJA92Pdk0uxDgip0pEFzHB/ugU27g6d8cwUH3h2eIw==}
    engines: {node: '>=10'}
    cpu: [ia32]
    os: [win32]

  '@swc/core-win32-x64-msvc@1.11.21':
    resolution: {integrity: sha512-BT9BNNbMxdpUM1PPAkYtviaV0A8QcXttjs2MDtOeSqqvSJaPtyM+Fof2/+xSwQDmDEFzbGCcn75M5+xy3lGqpA==}
    engines: {node: '>=10'}
    cpu: [x64]
    os: [win32]

  '@swc/core@1.11.21':
    resolution: {integrity: sha512-/Y3BJLcwd40pExmdar8MH2UGGvCBrqNN7hauOMckrEX2Ivcbv3IMhrbGX4od1dnF880Ed8y/E9aStZCIQi0EGw==}
    engines: {node: '>=10'}
    peerDependencies:
      '@swc/helpers': '>=0.5.17'
    peerDependenciesMeta:
      '@swc/helpers':
        optional: true

  '@swc/counter@0.1.3':
    resolution: {integrity: sha512-e2BR4lsJkkRlKZ/qCHPw9ZaSxc0MVUd7gtbtaB7aMvHeJVYe8sOB8DBZkP2DtISHGSku9sCK6T6cnY0CtXrOCQ==}

  '@swc/types@0.1.21':
    resolution: {integrity: sha512-2YEtj5HJVbKivud9N4bpPBAyZhj4S2Ipe5LkUG94alTpr7in/GU/EARgPAd3BwU+YOmFVJC2+kjqhGRi3r0ZpQ==}

  '@tsconfig/node10@1.0.11':
    resolution: {integrity: sha512-DcRjDCujK/kCk/cUe8Xz8ZSpm8mS3mNNpta+jGCA6USEDfktlNvm1+IuZ9eTcDbNk41BHwpHHeW+N1lKCz4zOw==}

  '@tsconfig/node12@1.0.11':
    resolution: {integrity: sha512-cqefuRsh12pWyGsIoBKJA9luFu3mRxCA+ORZvA4ktLSzIuCUtWVxGIuXigEwO5/ywWFMZ2QEGKWvkZG1zDMTag==}

  '@tsconfig/node14@1.0.3':
    resolution: {integrity: sha512-ysT8mhdixWK6Hw3i1V2AeRqZ5WfXg1G43mqoYlM2nc6388Fq5jcXyr5mRsqViLx/GJYdoL0bfXD8nmF+Zn/Iow==}

  '@tsconfig/node16@1.0.4':
    resolution: {integrity: sha512-vxhUy4J8lyeyinH7Azl1pdd43GJhZH/tP2weN8TntQblOY+A0XbT8DJk1/oCPuOOyg/Ja757rG0CgHcWC8OfMA==}

  '@types/chrome@0.0.268':
    resolution: {integrity: sha512-7N1QH9buudSJ7sI8Pe4mBHJr5oZ48s0hcanI9w3wgijAlv1OZNUZve9JR4x42dn5lJ5Sm87V1JNfnoh10EnQlA==}

  '@types/crypto-js@4.1.1':
    resolution: {integrity: sha512-BG7fQKZ689HIoc5h+6D2Dgq1fABRa0RbBWKBd9SP/MVRVXROflpm5fhwyATX5duFmbStzyzyycPB8qUYKDH3NA==}

  '@types/css.escape@1.5.0':
    resolution: {integrity: sha512-671nGwh8AQrhdjS584m9wypN0cJEzy7A97sReLuwypIXPiRqRcjKVnrO7Z72sS0QrwxlU7HraNgNITyr9u9Rpw==}

  '@types/eslint-scope@3.7.7':
    resolution: {integrity: sha512-MzMFlSLBqNF2gcHWO0G1vP/YQyfvrxZ0bF+u7mzUdZ1/xK4A4sru+nraZz5i3iEIk1l1uyicaDVTB4QbbEkAYg==}

  '@types/eslint@9.6.1':
    resolution: {integrity: sha512-FXx2pKgId/WyYo2jXw63kk7/+TY7u7AziEJxJAnSFzHlqTAS3Ync6SvgYAN/k4/PQpnnVuzoMuVnByKK2qp0ag==}

  '@types/estree@1.0.7':
    resolution: {integrity: sha512-w28IoSUCJpidD/TGviZwwMJckNESJZXFu7NBZ5YJ4mEUnNraUn9Pm8HSZm/jDF1pDWYKspWE7oVphigUPRakIQ==}

  '@types/filesystem@0.0.36':
    resolution: {integrity: sha512-vPDXOZuannb9FZdxgHnqSwAG/jvdGM8Wq+6N4D/d80z+D4HWH+bItqsZaVRQykAn6WEVeEkLm2oQigyHtgb0RA==}

  '@types/filewriter@0.0.33':
    resolution: {integrity: sha512-xFU8ZXTw4gd358lb2jw25nxY9QAgqn2+bKKjKOYfNCzN4DKCFetK7sPtrlpg66Ywe3vWY9FNxprZawAh9wfJ3g==}

  '@types/fs-extra@11.0.4':
    resolution: {integrity: sha512-yTbItCNreRooED33qjunPthRcSjERP1r4MqCZc7wv0u2sUkzTFp45tgUfS5+r7FrZPdmCCNflLhVSP/o+SemsQ==}

  '@types/glob@7.2.0':
    resolution: {integrity: sha512-ZUxbzKl0IfJILTS6t7ip5fQQM/J3TJYubDm3nMbgubNNYS62eXeUpoLUC8/7fJNiFYHTrGPQn7hspDUzIHX3UA==}

  '@types/har-format@1.2.16':
    resolution: {integrity: sha512-fluxdy7ryD3MV6h8pTfTYpy/xQzCFC7m89nOH9y94cNqJ1mDIDPut7MnRHI3F6qRmh/cT2fUjG1MLdCNb4hE9A==}

  '@types/html-minifier-terser@6.1.0':
    resolution: {integrity: sha512-oh/6byDPnL1zeNXFrDXFLyZjkr1MsBG667IM792caf1L2UPOOMf65NFzjUH/ltyfwjAGfs1rsX1eftK0jC/KIg==}

  '@types/json-schema@7.0.15':
    resolution: {integrity: sha512-5+fP8P8MFNC+AyZCDxrB2pkZFPGzqQWUzpSeuuVLvm8VMcorNYavBqoFcxK8bQz4Qsbn4oUEEem4wDLfcysGHA==}

  '@types/json5@0.0.29':
    resolution: {integrity: sha512-dRLjCWHYg4oaA77cxO64oO+7JwCwnIzkZPdrrC71jQmQtlhM556pwKo5bUzqvZndkVbeFLIIi+9TC40JNF5hNQ==}

  '@types/jsonfile@6.1.4':
    resolution: {integrity: sha512-D5qGUYwjvnNNextdU59/+fI+spnwtTFmyQP0h+PfIOSkNfpU6AOICUOkm4i0OnSk+NyjdPJrxCDro0sJsWlRpQ==}

  '@types/lodash-es@4.17.11':
    resolution: {integrity: sha512-eCw8FYAWHt2DDl77s+AMLLzPn310LKohruumpucZI4oOFJkIgnlaJcy23OKMJxx4r9PeTF13Gv6w+jqjWQaYUg==}

  '@types/lodash@4.17.16':
    resolution: {integrity: sha512-HX7Em5NYQAXKW+1T+FiuG27NGwzJfCX3s1GjOa7ujxZa52kjJLOr4FUxT+giF6Tgxv1e+/czV/iTtBw27WTU9g==}

  '@types/minimatch@5.1.2':
    resolution: {integrity: sha512-K0VQKziLUWkVKiRVrx4a40iPaxTUefQmjtkQofBkYRcoaaL/8rhwDWww9qWbrgicNOgnpIsMxyNIUM4+n6dUIA==}

  '@types/node-fetch@2.6.12':
    resolution: {integrity: sha512-8nneRWKCg3rMtF69nLQJnOYUcbafYeFSjqkw3jCRLsqkWFlHaoQrr5mXmofFGOx3DKn7UfmBMyov8ySvLRVldA==}

  '@types/node-forge@1.3.11':
    resolution: {integrity: sha512-FQx220y22OKNTqaByeBGqHWYz4cl94tpcxeFdvBo3wjG6XPBuZ0BNgNZRV5J5TFmmcsJ4IzsLkmGRiQbnYsBEQ==}

  '@types/node@18.19.86':
    resolution: {integrity: sha512-fifKayi175wLyKyc5qUfyENhQ1dCNI1UNjp653d8kuYcPQN5JhX3dGuP/XmvPTg/xRBn1VTLpbmi+H/Mr7tLfQ==}

  '@types/node@22.14.1':
    resolution: {integrity: sha512-u0HuPQwe/dHrItgHHpmw3N2fYCR6x4ivMNbPHRkBVP4CvN+kiRrKHWk3i8tXiO/joPwXLMYvF9TTF0eqgHIuOw==}

  '@types/prop-types@15.7.14':
    resolution: {integrity: sha512-gNMvNH49DJ7OJYv+KAKn0Xp45p8PLl6zo2YnvDIbTd4J6MER2BmWN49TG7n9LvkyihINxeKW8+3bfS2yDC9dzQ==}

  '@types/punycode@2.1.4':
    resolution: {integrity: sha512-trzh6NzBnq8yw5e35f8xe8VTYjqM3NE7bohBtvDVf/dtUer3zYTLK1Ka3DG3p7bdtoaOHZucma6FfVKlQ134pQ==}

  '@types/q@1.5.8':
    resolution: {integrity: sha512-hroOstUScF6zhIi+5+x0dzqrHA1EJi+Irri6b1fxolMTqqHIV/Cg77EtnQcZqZCu8hR3mX2BzIxN4/GzI68Kfw==}

  '@types/react-dom@17.0.25':
    resolution: {integrity: sha512-urx7A7UxkZQmThYA4So0NelOVjx3V4rNFVJwp0WZlbIK5eM4rNJDiN3R/E9ix0MBh6kAEojk/9YL+Te6D9zHNA==}

  '@types/react-modal@3.16.3':
    resolution: {integrity: sha512-xXuGavyEGaFQDgBv4UVm8/ZsG+qxeQ7f77yNrW3n+1J6XAstUy5rYHeIHPh1KzsGc6IkCIdu6lQ2xWzu1jBTLg==}

  '@types/react@17.0.83':
    resolution: {integrity: sha512-l0m4ArKJvmFtR4e8UmKrj1pB4tUgOhJITf+mADyF/p69Ts1YAR/E+G9XEM0mHXKVRa1dQNHseyyDNzeuAXfXQw==}

  '@types/resize-observer-browser@0.1.11':
    resolution: {integrity: sha512-cNw5iH8JkMkb3QkCoe7DaZiawbDQEUX8t7iuQaRTyLOyQCR2h+ibBD4GJt7p5yhUHrlOeL7ZtbxNHeipqNsBzQ==}

  '@types/scheduler@0.16.8':
    resolution: {integrity: sha512-WZLiwShhwLRmeV6zH+GkbOFT6Z6VklCItrDioxUnv+u4Ll+8vKeFySoFyK/0ctcRpOmwAicELfmys1sDc/Rw+A==}

  '@types/sinon-chrome@2.2.15':
    resolution: {integrity: sha512-HItds5xSIxvEZyGxCTlKgnL2hq84yvR5vS0rzEhcHZZldC9X+fdlvuxBTU4GmJIrgPPl9YEuUP/tcHDlnb12rQ==}

  '@types/sinon@17.0.3':
    resolution: {integrity: sha512-j3uovdn8ewky9kRBG19bOwaZbexJu/XjtkHyjvUgt4xfPFz18dcORIMqnYh66Fx3Powhcr85NT5+er3+oViapw==}

  '@types/sinonjs__fake-timers@8.1.5':
    resolution: {integrity: sha512-mQkU2jY8jJEF7YHjHvsQO8+3ughTL1mcnn96igfhONmR+fUPSKIkefQYpSe8bsly2Ep7oQbn/6VG5/9/0qcArQ==}

  '@types/source-list-map@0.1.6':
    resolution: {integrity: sha512-5JcVt1u5HDmlXkwOD2nslZVllBBc7HDuOICfiZah2Z0is8M8g+ddAEawbmd3VjedfDHBzxCaXLs07QEmb7y54g==}

  '@types/tapable@1.0.12':
    resolution: {integrity: sha512-bTHG8fcxEqv1M9+TD14P8ok8hjxoOCkfKc8XXLaaD05kI7ohpeI956jtDOD3XHKBQrlyPughUtzm1jtVhHpA5Q==}

  '@types/trusted-types@2.0.7':
    resolution: {integrity: sha512-ScaPdn1dQczgbl0QFTeTOmVHFULt394XJgOQNoyVhZ6r2vLnMLJfBPd53SB52T/3G36VI1/g2MZaX0cwDuXsfw==}

  '@types/ua-parser-js@0.7.37':
    resolution: {integrity: sha512-4sOxS3ZWXC0uHJLYcWAaLMxTvjRX3hT96eF4YWUh1ovTaenvibaZOE5uXtIp4mksKMLRwo7YDiCBCw6vBiUPVg==}

  '@types/uglify-js@3.17.5':
    resolution: {integrity: sha512-TU+fZFBTBcXj/GpDpDaBmgWk/gn96kMZ+uocaFUlV2f8a6WdMzzI44QBCmGcCiYR0Y6ZlNRiyUyKKt5nl/lbzQ==}

  '@types/unzipper@0.10.10':
    resolution: {integrity: sha512-jKJdNxhmCHTZsaKW5x0qjn6rB+gHk0w5VFbEKsw84i+RJqXZyfTmGnpjDcKqzMpjz7VVLsUBMtO5T3mVidpt0g==}

  '@types/webextension-polyfill@0.12.1':
    resolution: {integrity: sha512-xPTFWwQ8BxPevPF2IKsf4hpZNss4LxaOLZXypQH4E63BDLmcwX/RMGdI4tB4VO4Nb6xDBH3F/p4gz4wvof1o9w==}

  '@types/webpack-sources@3.2.3':
    resolution: {integrity: sha512-4nZOdMwSPHZ4pTEZzSp0AsTM4K7Qmu40UKW4tJDiOVs20UzYF9l+qUe4s0ftfN0pin06n+5cWWDJXH+sbhAiDw==}

  '@types/webpack@4.41.40':
    resolution: {integrity: sha512-u6kMFSBM9HcoTpUXnL6mt2HSzftqb3JgYV6oxIgL2dl6sX6aCa5k6SOkzv5DuZjBTPUE/dJltKtwwuqrkZHpfw==}

  '@types/zip-webpack-plugin@3.0.6':
    resolution: {integrity: sha512-TBaTxxBdA4prtSdKqZncXKnwy8F5dE4btFW3cLqPbhDoRA5fhAi8nJt2CxuMrpG1FtOTSDSoRAwualpfU/BMOw==}

  '@typescript-eslint/eslint-plugin@7.18.0':
    resolution: {integrity: sha512-94EQTWZ40mzBc42ATNIBimBEDltSJ9RQHCC8vc/PDbxi4k8dVwUAv4o98dk50M1zB+JGFxp43FP7f8+FP8R6Sw==}
    engines: {node: ^18.18.0 || >=20.0.0}
    peerDependencies:
      '@typescript-eslint/parser': ^7.0.0
      eslint: ^8.56.0
      typescript: '*'
    peerDependenciesMeta:
      typescript:
        optional: true

  '@typescript-eslint/parser@7.18.0':
    resolution: {integrity: sha512-4Z+L8I2OqhZV8qA132M4wNL30ypZGYOQVBfMgxDH/K5UX0PNqTu1c6za9ST5r9+tavvHiTWmBnKzpCJ/GlVFtg==}
    engines: {node: ^18.18.0 || >=20.0.0}
    peerDependencies:
      eslint: ^8.56.0
      typescript: '*'
    peerDependenciesMeta:
      typescript:
        optional: true

  '@typescript-eslint/scope-manager@7.18.0':
    resolution: {integrity: sha512-jjhdIE/FPF2B7Z1uzc6i3oWKbGcHb87Qw7AWj6jmEqNOfDFbJWtjt/XfwCpvNkpGWlcJaog5vTR+VV8+w9JflA==}
    engines: {node: ^18.18.0 || >=20.0.0}

  '@typescript-eslint/type-utils@7.18.0':
    resolution: {integrity: sha512-XL0FJXuCLaDuX2sYqZUUSOJ2sG5/i1AAze+axqmLnSkNEVMVYLF+cbwlB2w8D1tinFuSikHmFta+P+HOofrLeA==}
    engines: {node: ^18.18.0 || >=20.0.0}
    peerDependencies:
      eslint: ^8.56.0
      typescript: '*'
    peerDependenciesMeta:
      typescript:
        optional: true

  '@typescript-eslint/types@7.18.0':
    resolution: {integrity: sha512-iZqi+Ds1y4EDYUtlOOC+aUmxnE9xS/yCigkjA7XpTKV6nCBd3Hp/PRGGmdwnfkV2ThMyYldP1wRpm/id99spTQ==}
    engines: {node: ^18.18.0 || >=20.0.0}

  '@typescript-eslint/typescript-estree@7.18.0':
    resolution: {integrity: sha512-aP1v/BSPnnyhMHts8cf1qQ6Q1IFwwRvAQGRvBFkWlo3/lH29OXA3Pts+c10nxRxIBrDnoMqzhgdwVe5f2D6OzA==}
    engines: {node: ^18.18.0 || >=20.0.0}
    peerDependencies:
      typescript: '*'
    peerDependenciesMeta:
      typescript:
        optional: true

  '@typescript-eslint/utils@7.18.0':
    resolution: {integrity: sha512-kK0/rNa2j74XuHVcoCZxdFBMF+aq/vH83CXAOHieC+2Gis4mF8jJXT5eAfyD3K0sAxtPuwxaIOIOvhwzVDt/kw==}
    engines: {node: ^18.18.0 || >=20.0.0}
    peerDependencies:
      eslint: ^8.56.0

  '@typescript-eslint/visitor-keys@7.18.0':
    resolution: {integrity: sha512-cDF0/Gf81QpY3xYyJKDV14Zwdmid5+uuENhjH2EqFaF0ni+yAyq/LzMaIJdhNJXZI7uLzwIlA+V7oWoyn6Curg==}
    engines: {node: ^18.18.0 || >=20.0.0}

  '@ungap/structured-clone@1.3.0':
    resolution: {integrity: sha512-WmoN8qaIAo7WTYWbAZuG8PYEhn5fkz7dZrqTBZ7dtt//lL2Gwms1IcnQ5yHqjDfX8Ft5j4YzDM23f87zBfDe9g==}

  '@vitest/expect@2.1.8':
    resolution: {integrity: sha512-8ytZ/fFHq2g4PJVAtDX57mayemKgDR6X3Oa2Foro+EygiOJHUXhCqBAAKQYYajZpFoIfvBCF1j6R6IYRSIUFuw==}

  '@vitest/mocker@2.1.8':
    resolution: {integrity: sha512-7guJ/47I6uqfttp33mgo6ga5Gr1VnL58rcqYKyShoRK9ebu8T5Rs6HN3s1NABiBeVTdWNrwUMcHH54uXZBN4zA==}
    peerDependencies:
      msw: ^2.4.9
      vite: ^5.0.0
    peerDependenciesMeta:
      msw:
        optional: true
      vite:
        optional: true

  '@vitest/pretty-format@2.1.8':
    resolution: {integrity: sha512-9HiSZ9zpqNLKlbIDRWOnAWqgcA7xu+8YxXSekhr0Ykab7PAYFkhkwoqVArPOtJhPmYeE2YHgKZlj3CP36z2AJQ==}

  '@vitest/pretty-format@2.1.9':
    resolution: {integrity: sha512-KhRIdGV2U9HOUzxfiHmY8IFHTdqtOhIzCpd8WRdJiE7D/HUcZVD0EgQCVjm+Q9gkUXWgBvMmTtZgIG48wq7sOQ==}

  '@vitest/runner@2.1.8':
    resolution: {integrity: sha512-17ub8vQstRnRlIU5k50bG+QOMLHRhYPAna5tw8tYbj+jzjcspnwnwtPtiOlkuKC4+ixDPTuLZiqiWWQ2PSXHVg==}

  '@vitest/snapshot@2.1.8':
    resolution: {integrity: sha512-20T7xRFbmnkfcmgVEz+z3AU/3b0cEzZOt/zmnvZEctg64/QZbSDJEVm9fLnnlSi74KibmRsO9/Qabi+t0vCRPg==}

  '@vitest/spy@2.1.8':
    resolution: {integrity: sha512-5swjf2q95gXeYPevtW0BLk6H8+bPlMb4Vw/9Em4hFxDcaOxS+e0LOX4yqNxoHzMR2akEB2xfpnWUzkZokmgWDg==}

  '@vitest/utils@2.1.8':
    resolution: {integrity: sha512-dwSoui6djdwbfFmIgbIjX2ZhIoG7Ex/+xpxyiEgIGzjliY8xGkcpITKTlp6B4MgtGkF2ilvm97cPM96XZaAgcA==}

  '@webassemblyjs/ast@1.14.1':
    resolution: {integrity: sha512-nuBEDgQfm1ccRp/8bCQrx1frohyufl4JlbMMZ4P1wpeOfDhF6FQkxZJ1b/e+PLwr6X1Nhw6OLme5usuBWYBvuQ==}

  '@webassemblyjs/floating-point-hex-parser@1.13.2':
    resolution: {integrity: sha512-6oXyTOzbKxGH4steLbLNOu71Oj+C8Lg34n6CqRvqfS2O71BxY6ByfMDRhBytzknj9yGUPVJ1qIKhRlAwO1AovA==}

  '@webassemblyjs/helper-api-error@1.13.2':
    resolution: {integrity: sha512-U56GMYxy4ZQCbDZd6JuvvNV/WFildOjsaWD3Tzzvmw/mas3cXzRJPMjP83JqEsgSbyrmaGjBfDtV7KDXV9UzFQ==}

  '@webassemblyjs/helper-buffer@1.14.1':
    resolution: {integrity: sha512-jyH7wtcHiKssDtFPRB+iQdxlDf96m0E39yb0k5uJVhFGleZFoNw1c4aeIcVUPPbXUVJ94wwnMOAqUHyzoEPVMA==}

  '@webassemblyjs/helper-numbers@1.13.2':
    resolution: {integrity: sha512-FE8aCmS5Q6eQYcV3gI35O4J789wlQA+7JrqTTpJqn5emA4U2hvwJmvFRC0HODS+3Ye6WioDklgd6scJ3+PLnEA==}

  '@webassemblyjs/helper-wasm-bytecode@1.13.2':
    resolution: {integrity: sha512-3QbLKy93F0EAIXLh0ogEVR6rOubA9AoZ+WRYhNbFyuB70j3dRdwH9g+qXhLAO0kiYGlg3TxDV+I4rQTr/YNXkA==}

  '@webassemblyjs/helper-wasm-section@1.14.1':
    resolution: {integrity: sha512-ds5mXEqTJ6oxRoqjhWDU83OgzAYjwsCV8Lo/N+oRsNDmx/ZDpqalmrtgOMkHwxsG0iI//3BwWAErYRHtgn0dZw==}

  '@webassemblyjs/ieee754@1.13.2':
    resolution: {integrity: sha512-4LtOzh58S/5lX4ITKxnAK2USuNEvpdVV9AlgGQb8rJDHaLeHciwG4zlGr0j/SNWlr7x3vO1lDEsuePvtcDNCkw==}

  '@webassemblyjs/leb128@1.13.2':
    resolution: {integrity: sha512-Lde1oNoIdzVzdkNEAWZ1dZ5orIbff80YPdHx20mrHwHrVNNTjNr8E3xz9BdpcGqRQbAEa+fkrCb+fRFTl/6sQw==}

  '@webassemblyjs/utf8@1.13.2':
    resolution: {integrity: sha512-3NQWGjKTASY1xV5m7Hr0iPeXD9+RDobLll3T9d2AO+g3my8xy5peVyjSag4I50mR1bBSN/Ct12lo+R9tJk0NZQ==}

  '@webassemblyjs/wasm-edit@1.14.1':
    resolution: {integrity: sha512-RNJUIQH/J8iA/1NzlE4N7KtyZNHi3w7at7hDjvRNm5rcUXa00z1vRz3glZoULfJ5mpvYhLybmVcwcjGrC1pRrQ==}

  '@webassemblyjs/wasm-gen@1.14.1':
    resolution: {integrity: sha512-AmomSIjP8ZbfGQhumkNvgC33AY7qtMCXnN6bL2u2Js4gVCg8fp735aEiMSBbDR7UQIj90n4wKAFUSEd0QN2Ukg==}

  '@webassemblyjs/wasm-opt@1.14.1':
    resolution: {integrity: sha512-PTcKLUNvBqnY2U6E5bdOQcSM+oVP/PmrDY9NzowJjislEjwP/C4an2303MCVS2Mg9d3AJpIGdUFIQQWbPds0Sw==}

  '@webassemblyjs/wasm-parser@1.14.1':
    resolution: {integrity: sha512-JLBl+KZ0R5qB7mCnud/yyX08jWFw5MsoalJ1pQ4EdFlgj9VdXKGuENGsiCIjegI1W7p91rUlcB/LB5yRJKNTcQ==}

  '@webassemblyjs/wast-printer@1.14.1':
    resolution: {integrity: sha512-kPSSXE6De1XOR820C90RIo2ogvZG+c3KiHzqUoO/F34Y2shGzesfqv7o57xrxovZJH/MetF5UjroJ/R/3isoiw==}

  '@xstate/react@4.1.3':
    resolution: {integrity: sha512-zhE+ZfrcCR87bu71Rkh5Z5ruZBivR/7uD/dkelzJqjQdI45IZc9DqTI8lL4Cg5+VN2p5k86KxDsusqW1kW11Tg==}
    peerDependencies:
      react: ^16.8.0 || ^17.0.0 || ^18.0.0
      xstate: ^5.18.2
    peerDependenciesMeta:
      xstate:
        optional: true

  '@xtuc/ieee754@1.2.0':
    resolution: {integrity: sha512-DX8nKgqcGwsc0eJSqYt5lwP4DH5FlHnmuWWBRy7X0NcaGR0ZtuyeESgMwTYVEtxmsNGY+qit4QYT/MIYTOTPeA==}

  '@xtuc/long@4.2.2':
    resolution: {integrity: sha512-NuHqBY1PB/D8xU6s/thBgOAiAP7HOYDQ32+BFZILJ8ivkUkAHQnWfn6WhL79Owj1qmUnoN/YPhktdIoucipkAQ==}

  abab@2.0.6:
    resolution: {integrity: sha512-j2afSsaIENvHZN2B8GOpF566vZ5WVk5opAiMTvWgaQT8DkbOqsTfvNAvHoRGU2zzP8cPoqys+xHTRDWW8L+/BA==}
    deprecated: Use your platform's native atob() and btoa() methods instead

  abbrev@1.1.1:
    resolution: {integrity: sha512-nne9/IiQ/hzIhY6pdDnbBtz7DjPTKrY00P/zvPSm5pOFkl6xuGrGnXn/VtTNNfNtAfZ9/1RtehkszU9qcTii0Q==}

  abort-controller@3.0.0:
    resolution: {integrity: sha512-h8lQ8tacZYnR3vNQTgibj+tODHI5/+l06Au2Pcriv/Gmet0eaj4TwWH41sO9wnHDiQsEj19q0drzdWdeAHtweg==}
    engines: {node: '>=6.5'}

  ace-builds@1.17.0:
    resolution: {integrity: sha512-pu5Rc7Y2Q7WEa8QQvMODxUEJX7GmGko/I8sKkv2lrMvMnHr6hZIIL1NX+Lxc6y3PLRsBJLgi+XTO+4SJItuZpg==}

  acorn-jsx@5.3.2:
    resolution: {integrity: sha512-rq9s+JNhf0IChjtDXxllJ7g41oZk5SlXtp0LHwyA5cejwn7vKmKp4pPri6YEePv2PU65sAsegbXtIinmDFDXgQ==}
    peerDependencies:
      acorn: ^6.0.0 || ^7.0.0 || ^8.0.0

  acorn-walk@8.3.4:
    resolution: {integrity: sha512-ueEepnujpqee2o5aIYnvHU6C0A42MNdsIDeqy5BydrkuC5R1ZuUFnm27EeFJGoEHJQgn3uleRvmTXaJgfXbt4g==}
    engines: {node: '>=0.4.0'}

  acorn@8.14.1:
    resolution: {integrity: sha512-OvQ/2pUDKmgfCg++xsTX1wGxfTaszcHVcTctW4UJB4hibJx2HXxxO5UmVgyjMa+ZDsiaf5wWLXYpRWMmBI0QHg==}
    engines: {node: '>=0.4.0'}
    hasBin: true

  agent-base@7.1.3:
    resolution: {integrity: sha512-jRR5wdylq8CkOe6hei19GGZnxM6rBGwFl3Bg0YItGDimvjGtAvdZk4Pu6Cl4u4Igsws4a1fd1Vq3ezrhn4KmFw==}
    engines: {node: '>= 14'}

  agentkeepalive@4.6.0:
    resolution: {integrity: sha512-kja8j7PjmncONqaTsB8fQ+wE2mSU2DJ9D4XKoJ5PFWIdRMa6SLSN1ff4mOr4jCbfRSsxR4keIiySJU0N9T5hIQ==}
    engines: {node: '>= 8.0.0'}

  aggregate-error@3.1.0:
    resolution: {integrity: sha512-4I7Td01quW/RpocfNayFdFVk1qSuoh0E7JrbRJ16nH01HhKFQ88INq9Sd+nd72zqRySlr9BmDA8xlEJ6vJMrYA==}
    engines: {node: '>=8'}

  ajv-formats@2.1.1:
    resolution: {integrity: sha512-Wx0Kx52hxE7C18hkMEggYlEifqWZtYaRgouJor+WMdPnQyEK13vgEWyVNup7SoeeoLMsr4kf5h6dOW11I15MUA==}
    peerDependencies:
      ajv: ^8.0.0
    peerDependenciesMeta:
      ajv:
        optional: true

  ajv-keywords@3.5.2:
    resolution: {integrity: sha512-5p6WTN0DdTGVQk6VjcEju19IgaHudalcfabD7yhDGeA6bcQnmL+CpveLJq/3hvfwd1aof6L386Ougkx6RfyMIQ==}
    peerDependencies:
      ajv: ^6.9.1

  ajv-keywords@5.1.0:
    resolution: {integrity: sha512-YCS/JNFAUyr5vAuhk1DWm1CBxRHW9LbJ2ozWeemrIqpbsqKjHVxYPyi5GC0rjZIT5JxJ3virVTS8wk4i/Z+krw==}
    peerDependencies:
      ajv: ^8.8.2

  ajv@6.12.6:
    resolution: {integrity: sha512-j3fVLgvTo527anyYyJOGTYJbG+vnnQYvE0m5mmkc1TK+nxAppkCLMIL0aZ4dblVCNoGShhm+kzE4ZUykBoMg4g==}

  ajv@8.17.1:
    resolution: {integrity: sha512-B/gBuNg5SiMTrPkC+A2+cW0RszwxYmn6VYxB/inlBStS5nx6xHIt/ehKRhIMhqusl7a8LjQoZnjCs5vhwxOQ1g==}

  ansi-escapes@4.3.2:
    resolution: {integrity: sha512-gKXj5ALrKWQLsYG9jlTRmR/xKluxHV+Z9QEwNIgCfM1/uwPMCuzVVnh5mwTd+OuBZcwSIMbqssNWRm1lE51QaQ==}
    engines: {node: '>=8'}

  ansi-regex@5.0.1:
    resolution: {integrity: sha512-quJQXlTSUGL2LH9SUXo8VwsY4soanhgo6LNSm84E1LBcE8s3O0wpdiRzyR9z/ZZJMlMWv37qOOb9pdJlMUEKFQ==}
    engines: {node: '>=8'}

  ansi-regex@6.1.0:
    resolution: {integrity: sha512-7HSX4QQb4CspciLpVFwyRe79O3xsIZDDLER21kERQ71oaPodF8jL725AgJMFAYbooIqolJoRLuM81SpeUkpkvA==}
    engines: {node: '>=12'}

  ansi-styles@3.2.1:
    resolution: {integrity: sha512-VT0ZI6kZRdTh8YyJw3SMbYm/u+NqfsAxEpWO0Pf9sq8/e94WxxOpPKx9FR1FlyCtOVDNOQ+8ntlqFxiRc+r5qA==}
    engines: {node: '>=4'}

  ansi-styles@4.3.0:
    resolution: {integrity: sha512-zbB9rCJAT1rbjiVDb2hqKFHNYLxgtk8NURxZ3IZwD3F6NtxbXZQCnnSi1Lkx+IDohdPlFp222wVALIheZJQSEg==}
    engines: {node: '>=8'}

  ansi-styles@6.2.1:
    resolution: {integrity: sha512-bN798gFfQX+viw3R7yrGWRqnrN2oRkEkUjjl4JNn4E8GxxbjtG3FbrEIIY3l8/hrwUwIeCZvi4QuOTP4MErVug==}
    engines: {node: '>=12'}

  anymatch@3.1.3:
    resolution: {integrity: sha512-KMReFUr0B4t+D+OBkjR3KYqvocp2XaSzO55UcB6mgQMd3KbcE+mWTyvVV7D/zsdEbNnV6acZUutkiHQXvTr1Rw==}
    engines: {node: '>= 8'}

  archiver-utils@2.1.0:
    resolution: {integrity: sha512-bEL/yUb/fNNiNTuUz979Z0Yg5L+LzLxGJz8x79lYmR54fmTIb6ob/hNQgkQnIUDWIFjZVQwl9Xs356I6BAMHfw==}
    engines: {node: '>= 6'}

  archiver@3.1.1:
    resolution: {integrity: sha512-5Hxxcig7gw5Jod/8Gq0OneVgLYET+oNHcxgWItq4TbhOzRLKNAFUb9edAftiMKXvXfCB0vbGrJdZDNq0dWMsxg==}
    engines: {node: '>= 6'}

  are-docs-informative@0.0.2:
    resolution: {integrity: sha512-ixiS0nLNNG5jNQzgZJNoUpBKdo9yTYZMGJ+QgT2jmjR7G7+QHRCc4v6LQ3NgE7EBJq+o0ams3waJwkrlBom8Ig==}
    engines: {node: '>=14'}

  arg@4.1.3:
    resolution: {integrity: sha512-58S9QDqG0Xx27YwPSt9fJxivjYl432YCwfDMfZ+71RAqUrZef7LrKQZ3LHLOwCS4FLNBplP533Zx895SeOCHvA==}

  argparse@1.0.10:
    resolution: {integrity: sha512-o5Roy6tNG4SL/FOkCAN6RzjiakZS25RLYFrcMttJqbdd8BWrnA+fGz57iN5Pb06pvBGvl5gQ0B48dJlslXvoTg==}

  argparse@2.0.1:
    resolution: {integrity: sha512-8+9WqebbFzpX9OR+Wa6O29asIogeRMzcGtAINdpMHHyAg10f05aSFVBbcEqGf/PXw1EjAZ+q2/bEBg3DvurK3Q==}

  aria-query@5.3.2:
    resolution: {integrity: sha512-COROpnaoap1E2F000S62r6A60uHZnmlvomhfyT2DlTcrY1OrBKn2UhH7qn5wTC9zMvD0AY7csdPSNwKP+7WiQw==}
    engines: {node: '>= 0.4'}

  array-buffer-byte-length@1.0.2:
    resolution: {integrity: sha512-LHE+8BuR7RYGDKvnrmcuSq3tDcKv9OFEXQt/HpbZhY7V6h0zlUXutnAD82GiFx9rdieCMjkvtcsPqBwgUl1Iiw==}
    engines: {node: '>= 0.4'}

  array-from@2.1.1:
    resolution: {integrity: sha512-GQTc6Uupx1FCavi5mPzBvVT7nEOeWMmUA9P95wpfpW1XwMSKs+KaymD5C2Up7KAUKg/mYwbsUYzdZWcoajlNZg==}

  array-includes@3.1.8:
    resolution: {integrity: sha512-itaWrbYbqpGXkGhZPGUulwnhVf5Hpy1xiCFsGqyIGglbBxmG5vSjxQen3/WGOjPpNEv1RtBLKxbmVXm8HpJStQ==}
    engines: {node: '>= 0.4'}

  array-union@1.0.2:
    resolution: {integrity: sha512-Dxr6QJj/RdU/hCaBjOfxW+q6lyuVE6JFWIrAUpuOOhoJJoQ99cUn3igRaHVB5P9WrgFVN0FfArM3x0cueOU8ng==}
    engines: {node: '>=0.10.0'}

  array-union@2.1.0:
    resolution: {integrity: sha512-HGyxoOTYUyCM6stUe6EJgnd4EoewAI7zMdfqO+kGjnlZmBDz/cR5pf8r/cR4Wq60sL/p0IkcjUEEPwS3GFrIyw==}
    engines: {node: '>=8'}

  array-uniq@1.0.3:
    resolution: {integrity: sha512-MNha4BWQ6JbwhFhj03YK552f7cb3AzoE8SzeljgChvL1dl3IcvggXVz1DilzySZkCja+CXuZbdW7yATchWn8/Q==}
    engines: {node: '>=0.10.0'}

  array.prototype.flat@1.3.3:
    resolution: {integrity: sha512-rwG/ja1neyLqCuGZ5YYrznA62D4mZXg0i1cIskIUKSiqF3Cje9/wXAls9B9s1Wa2fomMsIv8czB8jZcPmxCXFg==}
    engines: {node: '>= 0.4'}

  array.prototype.flatmap@1.3.3:
    resolution: {integrity: sha512-Y7Wt51eKJSyi80hFrJCePGGNo5ktJCslFuboqJsbf57CCPcm5zztluPlc4/aD8sWsKvlwatezpV4U1efk8kpjg==}
    engines: {node: '>= 0.4'}

  array.prototype.reduce@1.0.8:
    resolution: {integrity: sha512-DwuEqgXFBwbmZSRqt3BpQigWNUoqw9Ml2dTWdF3B2zQlQX4OeUE0zyuzX0fX0IbTvjdkZbcBTU3idgpO78qkTw==}
    engines: {node: '>= 0.4'}

  array.prototype.tosorted@1.1.4:
    resolution: {integrity: sha512-p6Fx8B7b7ZhL/gmUsAy0D15WhvDccw3mnGNbZpi3pmeJdxtWsj2jEaI4Y6oo3XiHfzuSgPwKc04MYt6KgvC/wA==}
    engines: {node: '>= 0.4'}

  arraybuffer.prototype.slice@1.0.4:
    resolution: {integrity: sha512-BNoCY6SXXPQ7gF2opIP4GBE+Xw7U+pHMYKuzjgCN3GwiaIR09UUeKfheyIry77QtrCBlC0KK0q5/TER/tYh3PQ==}
    engines: {node: '>= 0.4'}

  asn1.js@4.10.1:
    resolution: {integrity: sha512-p32cOF5q0Zqs9uBiONKYLm6BClCoBCM5O9JfeUSlnQLBTxYdTK+pW+nXflm8UkKd2UYlEbYz5qEi0JuZR9ckSw==}

  asn1@0.2.6:
    resolution: {integrity: sha512-ix/FxPn0MDjeyJ7i/yoHGFt/EX6LyNbxSEhPPXODPL+KB0VPk86UYfL0lMdy+KCnv+fmvIzySwaK5COwqVbWTQ==}

  assert@2.0.0:
    resolution: {integrity: sha512-se5Cd+js9dXJnu6Ag2JFc00t+HmHOen+8Q+L7O9zI0PqQXr20uk2J0XQqMxZEeo5U50o8Nvmmx7dZrl+Ufr35A==}

  assertion-error@2.0.1:
    resolution: {integrity: sha512-Izi8RQcffqCeNVgFigKli1ssklIbpHnCYc6AknXGYoB6grJqyeby7jv12JUQgmTAnIDnbck1uxksT4dzN3PWBA==}
    engines: {node: '>=12'}

  ast-types-flow@0.0.7:
    resolution: {integrity: sha512-eBvWn1lvIApYMhzQMsu9ciLfkBY499mFZlNqG+/9WR7PVlroQw0vG30cOQQbaKz3sCEc44TAOu2ykzqXSNnwag==}

  astral-regex@2.0.0:
    resolution: {integrity: sha512-Z7tMw1ytTXt5jqMcOP+OQteU1VuNK9Y02uuJtKQ1Sv69jXQKKg5cibLwGJow8yzZP+eAc18EmLGPal0bp36rvQ==}
    engines: {node: '>=8'}

  async-function@1.0.0:
    resolution: {integrity: sha512-hsU18Ae8CDTR6Kgu9DYf0EbCr/a5iGL0rytQDobUcdpYOKokk8LEjVphnXkDkgpi0wYVsqrXuP0bZxJaTqdgoA==}
    engines: {node: '>= 0.4'}

  async@2.6.4:
    resolution: {integrity: sha512-mzo5dfJYwAn29PeiJ0zvwTo04zj8HDJj0Mn8TD7sno7q12prdbnasKJHhkm2c1LgrhlJ0teaea8860oxi51mGA==}

  asynckit@0.4.0:
    resolution: {integrity: sha512-Oei9OH4tRh0YqU3GxhX79dM/mwVgvbZJaSNaRk+bshkj0S5cfHcgYakreBjrHwatXKbz+IoIdYLxrKim2MjW0Q==}

  autoprefixer@10.4.21:
    resolution: {integrity: sha512-O+A6LWV5LDHSJD3LjHYoNi4VLsj/Whi7k6zG12xTYaU4cQ8oxQGckXNX8cRHK5yOZ/ppVHe0ZBXGzSV9jXdVbQ==}
    engines: {node: ^10 || ^12 || >=14}
    hasBin: true
    peerDependencies:
      postcss: ^8.1.0

  available-typed-arrays@1.0.7:
    resolution: {integrity: sha512-wvUjBtSGN7+7SjNpq/9M2Tg350UZD3q62IFZLbRAR1bSMlCo1ZaeW+BJ+D090e4hIIZLBcTDWe4Mh4jvUDajzQ==}
    engines: {node: '>= 0.4'}

  axe-core@4.10.3:
    resolution: {integrity: sha512-Xm7bpRXnDSX2YE2YFfBk2FnF0ep6tmG7xPh8iHee8MIcrgq762Nkce856dYtJYLkuIoYZvGfTs/PbZhideTcEg==}
    engines: {node: '>=4'}

  axios@1.6.2:
    resolution: {integrity: sha512-7i24Ri4pmDRfJTR7LDBhsOTtcm+9kjX5WiY1X3wIisx6G9So3pfMkEiU7emUBe46oceVImccTEM3k6C5dbVW8A==}

  axobject-query@3.2.4:
    resolution: {integrity: sha512-aPTElBrbifBU1krmZxGZOlBkslORe7Ll7+BDnI50Wy4LgOt69luMgevkDfTq1O/ZgprooPCtWpjCwKSZw/iZ4A==}
    engines: {node: '>= 0.4'}

  balanced-match@1.0.2:
    resolution: {integrity: sha512-3oSeUO0TMV67hN1AmbXsK4yaqU7tjiHlbxRDZOpH0KW9+CeX4bRAaX0Anxt0tx2MrpRpWwQaPwIlISEJhYU5Pw==}

  base-64@0.1.0:
    resolution: {integrity: sha512-Y5gU45svrR5tI2Vt/X9GPd3L0HNIKzGu202EjxrXMpuc2V2CiKgemAbUUsqYmZJvPtCXoUKjNZwBJzsNScUbXA==}

  base64-js@1.5.1:
    resolution: {integrity: sha512-AKpaYlHn8t4SVbOHCy+b5+KKgvR4vrsD8vbvrbiQJps7fKDTkjkDry6ji0rUJjC0kzbNePLwzxq8iypo41qeWA==}

  big.js@5.2.2:
    resolution: {integrity: sha512-vyL2OymJxmarO8gxMr0mhChsO9QGwhynfuu4+MHTAW6czfq9humCB7rKpUjDd9YUiDPU4mzpyupFSvOClAwbmQ==}

  bl@4.1.0:
    resolution: {integrity: sha512-1W07cM9gS6DcLperZfFSj+bWLtaPGSOHWhPiGzXmvVJbRLdG82sH/Kn8EtW1VqWVA54AKf2h5k5BbnIbwF3h6w==}

  bluebird@3.7.2:
    resolution: {integrity: sha512-XpNj6GDQzdfW+r2Wnn7xiSAd7TM3jzkxGXBGTtWKuSXv1xUV+azxAm8jdWZN06QTQk+2N2XB9jRDkvbmQmcRtg==}

  bn.js@4.12.1:
    resolution: {integrity: sha512-k8TVBiPkPJT9uHLdOKfFpqcfprwBFOAAXXozRubr7R7PfIuKvQlzcI4M0pALeqXN09vdaMbUdUj+pass+uULAg==}

  bn.js@5.2.1:
    resolution: {integrity: sha512-eXRvHzWyYPBuB4NBy0cmYQjGitUrtqwbvlzP3G6VFnNRbsZQIxQ10PbKKHt8gZ/HW/D/747aDl+QkDqg3KQLMQ==}

  boolbase@1.0.0:
    resolution: {integrity: sha512-JZOSA7Mo9sNGB8+UjSgzdLtokWAky1zbztM3WRLCbZ70/3cTANmQmOdR7y2g+J0e2WXywy1yS468tY+IruqEww==}

  bowser@2.11.0:
    resolution: {integrity: sha512-AlcaJBi/pqqJBIQ8U9Mcpc9i8Aqxn88Skv5d+xBX006BY5u8N3mGLHa5Lgppa7L/HfwgwLgZ6NYs+Ag6uUmJRA==}

  brace-expansion@1.1.11:
    resolution: {integrity: sha512-iCuPHDFgrHX7H2vEI/5xpz07zSHB00TpugqhmYtVmMO6518mCuRMoOYFldEBl0g187ufozdaHgWKcYFb61qGiA==}

  brace-expansion@2.0.1:
    resolution: {integrity: sha512-XnAIvQ8eM+kC6aULx6wuQiwVsnzsi9d3WxzV3FpWTGA19F621kwdbsAcFKXgKUHZWsy+mY6iL1sHTxWEFCytDA==}

  braces@3.0.3:
    resolution: {integrity: sha512-yQbXgO/OSZVD2IsiLlro+7Hf6Q18EJrKSEsdoMzKePKXct3gvD8oLcOQdIzGupr5Fj+EDe8gO/lxc1BzfMpxvA==}
    engines: {node: '>=8'}

  brorand@1.1.0:
    resolution: {integrity: sha512-cKV8tMCEpQs4hK/ik71d6LrPOnpkpGBR0wzxqr68g2m/LB2GxVYQroAjMJZRVM1Y4BCjCKc3vAamxSzOY2RP+w==}

  browserify-aes@1.2.0:
    resolution: {integrity: sha512-+7CHXqGuspUn/Sl5aO7Ea0xWGAtETPXNSAjHo48JfLdPWcMng33Xe4znFvQweqc/uzk5zSOI3H52CYnjCfb5hA==}

  browserify-cipher@1.0.1:
    resolution: {integrity: sha512-sPhkz0ARKbf4rRQt2hTpAHqn47X3llLkUGn+xEJzLjwY8LRs2p0v7ljvI5EyoRO/mexrNunNECisZs+gw2zz1w==}

  browserify-des@1.0.2:
    resolution: {integrity: sha512-BioO1xf3hFwz4kc6iBhI3ieDFompMhrMlnDFC4/0/vd5MokpuAc3R+LYbwTA9A5Yc9pq9UYPqffKpW2ObuwX5A==}

  browserify-rsa@4.1.1:
    resolution: {integrity: sha512-YBjSAiTqM04ZVei6sXighu679a3SqWORA3qZTEqZImnlkDIFtKc6pNutpjyZ8RJTjQtuYfeetkxM11GwoYXMIQ==}
    engines: {node: '>= 0.10'}

  browserify-sign@4.2.3:
    resolution: {integrity: sha512-JWCZW6SKhfhjJxO8Tyiiy+XYB7cqd2S5/+WeYHsKdNKFlCBhKbblba1A/HN/90YwtxKc8tCErjffZl++UNmGiw==}
    engines: {node: '>= 0.12'}

  browserslist@4.24.4:
    resolution: {integrity: sha512-KDi1Ny1gSePi1vm0q4oxSF8b4DR44GF4BbmS2YdhPLOEqd8pDviZOGH/GsmRwoWJ2+5Lr085X7naowMwKHDG1A==}
    engines: {node: ^6 || ^7 || ^8 || ^9 || ^10 || ^11 || ^12 || >=13.7}
    hasBin: true

  buffer-crc32@0.2.13:
    resolution: {integrity: sha512-VO9Ht/+p3SN7SKWqcrgEzjGbRSJYTx+Q1pTQC0wrWqHx0vpJraQ6GtHx8tvcg1rlK1byhU5gccxgOgj7B0TDkQ==}

  buffer-from@1.1.2:
    resolution: {integrity: sha512-E+XQCRwSbaaiChtv6k6Dwgc+bx+Bs6vuKJHHl5kox/BaKbhiXzqQOwK4cO22yElGp2OCmjwVhT3HmxgyPGnJfQ==}

  buffer-xor@1.0.3:
    resolution: {integrity: sha512-571s0T7nZWK6vB67HI5dyUF7wXiNcfaPPPTl6zYCNApANjIvYJTg7hlud/+cJpdAhS7dVzqMLmfhfHR3rAcOjQ==}

  buffer@5.7.1:
    resolution: {integrity: sha512-EHcyIPBQ4BSGlvjB16k5KgAJ27CIsHY/2JBmCRReo48y9rQ3MaUzWX3KVlBa4U7MyX02HdVj0K7C3WaB3ju7FQ==}

  buffer@6.0.3:
    resolution: {integrity: sha512-FTiCpNxtwiZZHEZbcbTIcZjERVICn9yq/pDFkTl95/AxzD1naBctN7YO68riM/gLSDY7sdrMby8hofADYuuqOA==}

  c3@0.4.15:
    resolution: {integrity: sha512-DRlEmSC/slaHfMg+agLYBfCkLV7ShZtJKJDrtZ10fyfXNy0bGTUygf7eOcFDmrbxAjYPajvEwfTXRqEcfC9WGw==}

  cac@6.7.14:
    resolution: {integrity: sha512-b6Ilus+c3RrdDk+JhLKUAQfzzgLEPy6wcXqS7f/xe1EETvsDP6GORG7SFuOs6cID5YkqchW/LXZbX5bc8j7ZcQ==}
    engines: {node: '>=8'}

  call-bind-apply-helpers@1.0.2:
    resolution: {integrity: sha512-Sp1ablJ0ivDkSzjcaJdxEunN5/XvksFJ2sMBFfq6x0ryhQV/2b/KwFe21cMpmHtPOSij8K99/wSfoEuTObmuMQ==}
    engines: {node: '>= 0.4'}

  call-bind@1.0.8:
    resolution: {integrity: sha512-oKlSFMcMwpUg2ednkhQ454wfWiU/ul3CkJe/PEHcTKuiX6RpbehUiFMXu13HalGZxfUwCQzZG747YXBn1im9ww==}
    engines: {node: '>= 0.4'}

  call-bound@1.0.4:
    resolution: {integrity: sha512-+ys997U96po4Kx/ABpBCqhA9EuxJaQWDQg7295H4hBphv3IZg0boBKuwYpt4YXp6MZ5AmZQnU/tyMTlRpaSejg==}
    engines: {node: '>= 0.4'}

  callsites@3.1.0:
    resolution: {integrity: sha512-P8BjAsXvZS+VIDUI11hHCQEv74YT67YUi5JJFNWIqL235sBmjX4+qx9Muvls5ivyNENctx46xQLQ3aTuE7ssaQ==}
    engines: {node: '>=6'}

  camel-case@4.1.2:
    resolution: {integrity: sha512-gxGWBrTT1JuMx6R+o5PTXMmUnhnVzLQ9SNutD4YqKtI6ap897t3tKECYla6gCWEkplXnlNybEkZg9GEGxKFCgw==}

  camelcase-keys@7.0.2:
    resolution: {integrity: sha512-Rjs1H+A9R+Ig+4E/9oyB66UC5Mj9Xq3N//vcLf2WzgdTi/3gUu3Z9KoqmlrEG4VuuLK8wJHofxzdQXz/knhiYg==}
    engines: {node: '>=12'}

  camelcase@6.3.0:
    resolution: {integrity: sha512-Gmy6FhYlCY7uOElZUSbxo2UCDH8owEk996gkbrpsgGtrJLM3J7jGxl9Ic7Qwwj4ivOE5AWZWRMecDdF7hqGjFA==}
    engines: {node: '>=10'}

  caniuse-lite@1.0.30001713:
    resolution: {integrity: sha512-wCIWIg+A4Xr7NfhTuHdX+/FKh3+Op3LBbSp2N5Pfx6T/LhdQy3GTyoTg48BReaW/MyMNZAkTadsBtai3ldWK0Q==}

  chai@5.2.0:
    resolution: {integrity: sha512-mCuXncKXk5iCLhfhwTc0izo0gtEmpz5CtG2y8GiOINBlMVS6v8TMRc5TaLWKS6692m9+dVVfzgeVxR5UxWHTYw==}
    engines: {node: '>=12'}

  chalk@2.4.2:
    resolution: {integrity: sha512-Mti+f9lpJNcwF4tWV8/OrTTtF1gZi+f8FqlyAdouralcFWFQWF2+NgCHShjkCb+IFBLq9buZwE1xckQU4peSuQ==}
    engines: {node: '>=4'}

  chalk@4.1.2:
    resolution: {integrity: sha512-oKnbhFyRIXpUuez8iBMmyEa4nbj4IOQyuhc/wy9kY7/WVPcwIO9VA668Pu8RkO7+0G76SLROeyw9CpQ061i4mA==}
    engines: {node: '>=10'}

  chalk@5.2.0:
    resolution: {integrity: sha512-ree3Gqw/nazQAPuJJEy+avdl7QfZMcUvmHIKgEZkGL+xOBzRvup5Hxo6LHuMceSxOabuJLJm5Yp/92R9eMmMvA==}
    engines: {node: ^12.17.0 || ^14.13 || >=16.0.0}

  charenc@0.0.2:
    resolution: {integrity: sha512-yrLQ/yVUFXkzg7EDQsPieE/53+0RlaWTs+wBrvW36cyilJ2SaDWfl4Yj7MtLTXleV9uEKefbAGUPv2/iWSooRA==}

  check-error@2.1.1:
    resolution: {integrity: sha512-OAlb+T7V4Op9OwdkjmguYRqncdlx5JiofwOAUkmTF+jNdHwzTaTs4sRAGpzLF3oOz5xAyDGrPgeIDFQmDOTiJw==}
    engines: {node: '>= 16'}

  chokidar@4.0.3:
    resolution: {integrity: sha512-Qgzu8kfBvo+cA4962jnP1KkS6Dop5NS6g7R5LFYJr4b8Ub94PPQXUksCw9PvXoeXPRRddRNC5C1JQUR2SMGtnA==}
    engines: {node: '>= 14.16.0'}

  chrome-trace-event@1.0.4:
    resolution: {integrity: sha512-rNjApaLzuwaOTjCiT8lSDdGN1APCiqkChLMJxJPWLunPAt5fy8xgU9/jNOchV84wfIxrA0lRQB7oCT8jrn/wrQ==}
    engines: {node: '>=6.0'}

  chrome-types@0.1.352:
    resolution: {integrity: sha512-JNrgGm9fm/9yZP38/aOO37zrx+c8L+jTaJgrPhnFMvf/3KYySJISvCYouQCLSAjKNC3Kv/6lAKgidquUOzyxzg==}

  cidr-regex@3.1.1:
    resolution: {integrity: sha512-RBqYd32aDwbCMFJRL6wHOlDNYJsPNTt8vC82ErHF5vKt8QQzxm1FrkW8s/R5pVrXMf17sba09Uoy91PKiddAsw==}
    engines: {node: '>=10'}

  cidr-regex@4.0.3:
    resolution: {integrity: sha512-HOwDIy/rhKeMf6uOzxtv7FAbrz8zPjmVKfSpM+U7/bNBXC5rtOyr758jxcptiSx6ZZn5LOhPJT5WWxPAGDV8dw==}
    engines: {node: '>=14'}

  cidr-tools@6.4.2:
    resolution: {integrity: sha512-KZC8t2ipCqU2M+ISmTxRDGu9bku5MRU3V1cWyGEFJTZEzRhGvBJvVsbpZO5UAu12fExRFihtYGXAlgFFpmK9jw==}
    engines: {node: '>=16'}

  cipher-base@1.0.6:
    resolution: {integrity: sha512-3Ek9H3X6pj5TgenXYtNWdaBon1tgYCaebd+XPg0keyjEbEfkD4KkmAxkQ/i1vYvxdcT5nscLBfq9VJRmCBcFSw==}
    engines: {node: '>= 0.10'}

  classnames@2.3.2:
    resolution: {integrity: sha512-CSbhY4cFEJRe6/GQzIk5qXZ4Jeg5pcsP7b5peFSDpffpe1cqjASH/n9UTjBwOp6XpMSTwQ8Za2K5V02ueA7Tmw==}

  clean-css@5.3.3:
    resolution: {integrity: sha512-D5J+kHaVb/wKSFcyyV75uCn8fiY4sV38XJoe4CUyGQ+mOU/fMVYUdH1hJC+CJQ5uY3EnW27SbJYS4X8BiLrAFg==}
    engines: {node: '>= 10.0'}

  clean-stack@2.2.0:
    resolution: {integrity: sha512-4diC9HaTE+KRAMWhDhrGOECgWZxoevMc5TlkObMqNSsVU62PYzXZ/SMTjzyGAFF1YusgxGcSWTEXBhp0CPwQ1A==}
    engines: {node: '>=6'}

  clean-webpack-plugin@4.0.0:
    resolution: {integrity: sha512-WuWE1nyTNAyW5T7oNyys2EN0cfP2fdRxhxnIQWiAp0bMabPdHhoGxM8A6YL2GhqwgrPnnaemVE7nv5XJ2Fhh2w==}
    engines: {node: '>=10.0.0'}
    peerDependencies:
      webpack: '>=4.0.0 <6.0.0'

  cli-cursor@3.1.0:
    resolution: {integrity: sha512-I/zHAwsKf9FqGoXM4WWRACob9+SNukZTd94DWF57E4toouRulbCxcUh6RKUEOQlYTHJnzkPMySvPNaaSLNfLZw==}
    engines: {node: '>=8'}

  cli-truncate@2.1.0:
    resolution: {integrity: sha512-n8fOixwDD6b/ObinzTrp1ZKFzbgvKZvuz/TvejnLn1aQfC6r52XEx85FmuC+3HI+JM7coBRXUvNqEU2PHVrHpg==}
    engines: {node: '>=8'}

  cli-truncate@3.1.0:
    resolution: {integrity: sha512-wfOBkjXteqSnI59oPcJkcPl/ZmwvMMOj340qUIY1SKZCv0B9Cf4D4fAucRkIKQmsIuYK3x1rrgU7MeGRruiuiA==}
    engines: {node: ^12.20.0 || ^14.13.1 || >=16.0.0}

  clone-deep@4.0.1:
    resolution: {integrity: sha512-neHB9xuzh/wk0dIHweyAXv2aPGZIVk3pLMe+/RNzINf17fe0OG96QroktYAUm7SM1PBnzTabaLboqqxDyMU+SQ==}
    engines: {node: '>=6'}

  coa@2.0.2:
    resolution: {integrity: sha512-q5/jG+YQnSy4nRTV4F7lPepBJZ8qBNJJDBuJdoejDyLXgmL7IEo+Le2JDZudFTFt7mrCqIRaSjws4ygRCTCAXA==}
    engines: {node: '>= 4.0'}

  color-convert@1.9.3:
    resolution: {integrity: sha512-QfAUtd+vFdAtFQcC8CCyYt1fYWxSqAiK2cSD6zDB8N3cpsEBAvRxp9zOGg6G/SHHJYAT88/az/IuDGALsNVbGg==}

  color-convert@2.0.1:
    resolution: {integrity: sha512-RRECPsj7iu/xb5oKYcsFHSppFNnsj/52OVTRKb4zP5onXwVF3zVmmToNcOfGC+CRDpfK/U584fMg38ZHCaElKQ==}
    engines: {node: '>=7.0.0'}

  color-name@1.1.3:
    resolution: {integrity: sha512-72fSenhMw2HZMTVHeCA9KCmpEIbzWiQsjN+BHcBbS9vr1mtt+vJjPdksIBNUmKAW8TFUDPJK5SUU3QhE9NEXDw==}

  color-name@1.1.4:
    resolution: {integrity: sha512-dOy+3AuW3a2wNbZHIuMZpTcgjGuLU/uBL/ubcZF9OXbDo8ff4O8yVp5Bf0efS8uEoYo5q4Fx7dY9OgQGXgAsQA==}

  colorette@2.0.20:
    resolution: {integrity: sha512-IfEDxwoWIjkeXL1eXcDiow4UbKjhLdq6/EuSVR9GMN7KVH3r9gQ83e73hsz1Nd1T3ijd5xv1wcWRYO+D6kCI2w==}

  combined-stream@1.0.8:
    resolution: {integrity: sha512-FQN4MRfuJeHf7cBbBMJFXhKSDq+2kAArBlmRBvcvFE5BB1HZKXtSFASDhdlz9zOYwxh8lDdnvmMOe/+5cdoEdg==}
    engines: {node: '>= 0.8'}

  commander@10.0.1:
    resolution: {integrity: sha512-y4Mg2tXshplEbSGzx7amzPwKKOCGuoSRP/CjEdwwk0FOGlUbq6lKuoyDZTNZkmxHdJtp54hdfY/JUrdL7Xfdug==}
    engines: {node: '>=14'}

  commander@11.1.0:
    resolution: {integrity: sha512-yPVavfyCcRhmorC7rWlkHn15b4wDVgVmBA7kV4QVBsF7kv/9TKJAbAXVTxvTnwP8HHKjRCJDClKbciiYS7p0DQ==}
    engines: {node: '>=16'}

  commander@12.1.0:
    resolution: {integrity: sha512-Vw8qHK3bZM9y/P10u3Vib8o/DdkvA2OtPtZvD871QKjy74Wj1WSKFILMPRPSdUSx5RFK1arlJzEtA4PkFgnbuA==}
    engines: {node: '>=18'}

  commander@2.20.3:
    resolution: {integrity: sha512-GpVkmM8vF2vQUkj2LvZmD35JxeJOLCwJ9cUkugyk2nuhbv3+mJvpLYYt+0+USMxE+oj+ey/lJEnhZw75x/OMcQ==}

  commander@7.2.0:
    resolution: {integrity: sha512-QrWXB+ZQSVPmIWIhtEO9H+gwHaMGYiF5ChvoJ+K9ZGHG/sVsa6yiesAD1GC/x46sET00Xlwo1u49RVVVzvcSkw==}
    engines: {node: '>= 10'}

  commander@8.3.0:
    resolution: {integrity: sha512-OkTL9umf+He2DZkUq8f8J9of7yL6RJKI24dVITBmNfZBmri9zYZQrKkuXiKhyfPSu8tUhnVBB1iKXevvnlR4Ww==}
    engines: {node: '>= 12'}

  comment-parser@1.4.1:
    resolution: {integrity: sha512-buhp5kePrmda3vhc5B9t7pUQXAb2Tnd0qgpkIhPhkHXxJpiPJ11H0ZEU0oBpJ2QztSbzG/ZxMj/CHsYJqRHmyg==}
    engines: {node: '>= 12.0.0'}

  compress-commons@2.1.1:
    resolution: {integrity: sha512-eVw6n7CnEMFzc3duyFVrQEuY1BlHR3rYsSztyG32ibGMW722i3C6IizEGMFmfMU+A+fALvBIwxN3czffTcdA+Q==}
    engines: {node: '>= 6'}

  concat-map@0.0.1:
    resolution: {integrity: sha512-/Srv4dswyQNBfohGpz9o6Yb3Gz3SrUDqBH5rTuhGR7ahtlbYKnVxw2bCFMRljaA7EXHaXZ8wsHdodFvbkhKmqg==}

  config-chain@1.1.13:
    resolution: {integrity: sha512-qj+f8APARXHrM0hraqXYb2/bOVSV4PvJQlNZ/DVj0QrmNM2q2euizkeuVckQ57J+W0mRH6Hvi+k50M4Jul2VRQ==}

  confusing-browser-globals@1.0.11:
    resolution: {integrity: sha512-JsPKdmh8ZkmnHxDk55FZ1TqVLvEQTvoByJZRN9jzI0UjxK/QgAmsphz7PGtqgPieQZ/CQcHWXCR7ATDNhGe+YA==}

  copy-anything@3.0.5:
    resolution: {integrity: sha512-yCEafptTtb4bk7GLEQoM8KVJpxAfdBJYaXyzQEgQQQgYrZiDp8SJmGKlYza6CYjEDNstAdNdKA3UuoULlEbS6w==}
    engines: {node: '>=12.13'}

  copy-webpack-plugin@12.0.2:
    resolution: {integrity: sha512-SNwdBeHyII+rWvee/bTnAYyO8vfVdcSTud4EIb6jcZ8inLeWucJE0DnxXQBjlQ5zlteuuvooGQy3LIyGxhvlOA==}
    engines: {node: '>= 18.12.0'}
    peerDependencies:
      webpack: ^5.1.0

  core-js-pure@3.41.0:
    resolution: {integrity: sha512-71Gzp96T9YPk63aUvE5Q5qP+DryB4ZloUZPSOebGM88VNw8VNfvdA7z6kGA8iGOTEzAomsRidp4jXSmUIJsL+Q==}

  core-js@3.40.0:
    resolution: {integrity: sha512-7vsMc/Lty6AGnn7uFpYT56QesI5D2Y/UkgKounk87OP9Z2H9Z8kj6jzcSGAxFmUtDOS0ntK6lbQz+Nsa0Jj6mQ==}

  core-util-is@1.0.3:
    resolution: {integrity: sha512-ZQBvi1DcpJ4GDqanjucZ2Hj3wEO5pZDS89BWbkcrvdxksJorwUDDZamX9ldFkp9aw2lmBDLgkObEA4DWNJ9FYQ==}

  cosmiconfig@9.0.0:
    resolution: {integrity: sha512-itvL5h8RETACmOTFc4UfIyB2RfEHi71Ax6E/PivVxq9NseKbOWpeyHEOIbmAw1rs8Ak0VursQNww7lf7YtUwzg==}
    engines: {node: '>=14'}
    peerDependencies:
      typescript: '>=4.9.5'
    peerDependenciesMeta:
      typescript:
        optional: true

  crc32-stream@3.0.1:
    resolution: {integrity: sha512-mctvpXlbzsvK+6z8kJwSJ5crm7yBwrQMTybJzMw1O4lLGJqjlDCXY2Zw7KheiA6XBEcBmfLx1D88mjRGVJtY9w==}
    engines: {node: '>= 6.9.0'}

  crc@3.8.0:
    resolution: {integrity: sha512-iX3mfgcTMIq3ZKLIsVFAbv7+Mc10kxabAGQb8HvjA1o3T1PIYprbakQ65d3I+2HGHt6nSKkM9PYjgoJO2KcFBQ==}

  create-ecdh@4.0.4:
    resolution: {integrity: sha512-mf+TCx8wWc9VpuxfP2ht0iSISLZnt0JgWlrOKZiNqyUZWnjIaCIVNQArMHnCZKfEYRg6IM7A+NeJoN8gf/Ws0A==}

  create-hash@1.2.0:
    resolution: {integrity: sha512-z00bCGNHDG8mHAkP7CtT1qVu+bFQUPjYq/4Iv3C3kWjTFV10zIjfSoeqXo9Asws8gwSHDGj/hl2u4OGIjapeCg==}

  create-hmac@1.1.7:
    resolution: {integrity: sha512-MJG9liiZ+ogc4TzUwuvbER1JRdgvUFSB5+VR/g5h82fGaIRWMWddtKBHi7/sVhfjQZ6SehlyhvQYrcYkaUIpLg==}

  create-require@1.1.1:
    resolution: {integrity: sha512-dcKFX3jn0MpIaXjisoRvexIJVEKzaq7z2rZKxf+MSr9TkdmHmsU4m2lcLojrj/FHl8mk5VxMmYA+ftRkP/3oKQ==}

  cross-env@7.0.3:
    resolution: {integrity: sha512-+/HKd6EgcQCJGh2PSjZuUitQBQynKor4wrFbRg4DtAgS1aWO+gU52xpH7M9ScGgXSYmAVS9bIJ8EzuaGw0oNAw==}
    engines: {node: '>=10.14', npm: '>=6', yarn: '>=1'}
    hasBin: true

  cross-spawn@7.0.6:
    resolution: {integrity: sha512-uV2QOWP2nWzsy2aMp8aRibhi9dlzF5Hgh5SHaB9OiTGEyDTiJJyx0uy51QXdyWbtAHNua4XJzUKca3OzKUd3vA==}
    engines: {node: '>= 8'}

  crx@5.0.1:
    resolution: {integrity: sha512-n/PzBx/fR1+xZCiJBats9y5zw/a+YBcoJ0ABnUaY56xb1RpXuFhsiCMpNY6WjVtylLzhUUXSWsbitesVg7v2vg==}
    engines: {node: '>=10'}
    hasBin: true

  crypt@0.0.2:
    resolution: {integrity: sha512-mCxBlsHFYh9C+HVpiEacem8FEBnMXgU9gy4zmNC+SXAZNB/1idgp/aulFJ4FgCi7GPEVbfyng092GqL2k2rmow==}

  crypto-browserify@3.12.0:
    resolution: {integrity: sha512-fz4spIh+znjO2VjL+IdhEpRJ3YN6sMzITSBijk6FK2UvTqruSQW+/cCZTSNsMiZNvUeq0CqurF+dAbyiGOY6Wg==}

  crypto-js@4.2.0:
    resolution: {integrity: sha512-KALDyEYgpY+Rlob/iriUtjV6d5Eq+Y191A5g4UqLAi8CyGP9N1+FdVbkc1SxKc2r4YAYqG8JzO2KGL+AizD70Q==}

  css-blank-pseudo@7.0.1:
    resolution: {integrity: sha512-jf+twWGDf6LDoXDUode+nc7ZlrqfaNphrBIBrcmeP3D8yw1uPaix1gCC8LUQUGQ6CycuK2opkbFFWFuq/a94ag==}
    engines: {node: '>=18'}
    peerDependencies:
      postcss: ^8.4

  css-has-pseudo@7.0.2:
    resolution: {integrity: sha512-nzol/h+E0bId46Kn2dQH5VElaknX2Sr0hFuB/1EomdC7j+OISt2ZzK7EHX9DZDY53WbIVAR7FYKSO2XnSf07MQ==}
    engines: {node: '>=18'}
    peerDependencies:
      postcss: ^8.4

  css-loader@6.7.3:
    resolution: {integrity: sha512-qhOH1KlBMnZP8FzRO6YCH9UHXQhVMcEGLyNdb7Hv2cpcmJbW0YrddO+tG1ab5nT41KpHIYGsbeHqxB9xPu1pKQ==}
    engines: {node: '>= 12.13.0'}
    peerDependencies:
      webpack: ^5.0.0

  css-prefers-color-scheme@10.0.0:
    resolution: {integrity: sha512-VCtXZAWivRglTZditUfB4StnsWr6YVZ2PRtuxQLKTNRdtAf8tpzaVPE9zXIF3VaSc7O70iK/j1+NXxyQCqdPjQ==}
    engines: {node: '>=18'}
    peerDependencies:
      postcss: ^8.4

  css-select-base-adapter@0.1.1:
    resolution: {integrity: sha512-jQVeeRG70QI08vSTwf1jHxp74JoZsr2XSgETae8/xC8ovSnL2WF87GTLO86Sbwdt2lK4Umg4HnnwMO4YF3Ce7w==}

  css-select@2.1.0:
    resolution: {integrity: sha512-Dqk7LQKpwLoH3VovzZnkzegqNSuAziQyNZUcrdDM401iY+R5NkGBXGmtO05/yaXQziALuPogeG0b7UAgjnTJTQ==}

  css-select@4.3.0:
    resolution: {integrity: sha512-wPpOYtnsVontu2mODhA19JrqWxNsfdatRKd64kmpRbQgh1KtItko5sTnEpPdpSaJszTOhEMlF/RPz28qj4HqhQ==}

  css-tree@1.0.0-alpha.37:
    resolution: {integrity: sha512-DMxWJg0rnz7UgxKT0Q1HU/L9BeJI0M6ksor0OgqOnF+aRCDWg/N2641HmVyU9KVIu0OVVWOb2IpC9A+BJRnejg==}
    engines: {node: '>=8.0.0'}

  css-tree@1.1.3:
    resolution: {integrity: sha512-tRpdppF7TRazZrjJ6v3stzv93qxRcSsFmW6cX0Zm2NVKpxE1WV1HblnghVv9TreireHkqI/VDEsfolRF1p6y7Q==}
    engines: {node: '>=8.0.0'}

  css-what@3.4.2:
    resolution: {integrity: sha512-ACUm3L0/jiZTqfzRM3Hi9Q8eZqd6IK37mMWPLz9PJxkLWllYeRf+EHUSHYEtFop2Eqytaq1FizFVh7XfBnXCDQ==}
    engines: {node: '>= 6'}

  css-what@6.1.0:
    resolution: {integrity: sha512-HTUrgRJ7r4dsZKU6GjmpfRK1O76h97Z8MfS1G0FozR+oF2kG6Vfe8JE6zwrkbxigziPHinCJ+gCPjA9EaBDtRw==}
    engines: {node: '>= 6'}

  css.escape@1.5.1:
    resolution: {integrity: sha512-YUifsXXuknHlUsmlgyY0PKzgPOr7/FjCePfHNt0jxm83wHZi44VDMQ7/fGNkjY3/jV1MC+1CmZbaHzugyeRtpg==}

  cssdb@8.2.4:
    resolution: {integrity: sha512-3KSCVkjZJe/QxicVXnbyYSY26WsFc1YoMY7jep1ZKWMEVc7jEm6V2Xq2r+MX8WKQIuB7ofGbnr5iVI+aZpoSzg==}

  cssesc@3.0.0:
    resolution: {integrity: sha512-/Tb/JcjK111nNScGob5MNtsntNM1aCNUDipB/TkwZFhyDrrE47SOx/18wF2bbjgc3ZzCSKW1T5nt5EbFoAz/Vg==}
    engines: {node: '>=4'}
    hasBin: true

  csso@4.2.0:
    resolution: {integrity: sha512-wvlcdIbf6pwKEk7vHj8/Bkc0B4ylXZruLvOgs9doS5eOsOpuodOV2zJChSpkp+pRpYQLQMeF04nr3Z68Sta9jA==}
    engines: {node: '>=8.0.0'}

  cssstyle@4.3.0:
    resolution: {integrity: sha512-6r0NiY0xizYqfBvWp1G7WXJ06/bZyrk7Dc6PHql82C/pKGUTKu4yAX4Y8JPamb1ob9nBKuxWzCGTRuGwU3yxJQ==}
    engines: {node: '>=18'}

  csstype@3.1.3:
    resolution: {integrity: sha512-M1uQkMl8rQK/szD0LNhtqxIPLpimGm8sOBwU7lLnCpSbTyY3yeU1Vc7l4KT5zT4s/yOxHH5O7tIuuLOCnLADRw==}

  d3@3.5.17:
    resolution: {integrity: sha512-yFk/2idb8OHPKkbAL8QaOaqENNoMhIaSHZerk3oQsECwkObkCpJyjYwCe+OHiq6UEdhe1m8ZGARRRO3ljFjlKg==}

  damerau-levenshtein@1.0.8:
    resolution: {integrity: sha512-sdQSFB7+llfUcQHUQO3+B8ERRj0Oa4w9POWMI/puGtuf7gFywGmkaLCElnudfTiKZV+NvHqL0ifzdrI8Ro7ESA==}

  data-urls@5.0.0:
    resolution: {integrity: sha512-ZYP5VBHshaDAiVZxjbRVcFJpc+4xGgT0bK3vzy1HLN8jTO975HEbuYzZJcHoQEY5K1a0z8YayJkyVETa08eNTg==}
    engines: {node: '>=18'}

  data-view-buffer@1.0.2:
    resolution: {integrity: sha512-EmKO5V3OLXh1rtK2wgXRansaK1/mtVdTUEiEI0W8RkvgT05kfxaH29PliLnpLP73yYO6142Q72QNa8Wx/A5CqQ==}
    engines: {node: '>= 0.4'}

  data-view-byte-length@1.0.2:
    resolution: {integrity: sha512-tuhGbE6CfTM9+5ANGf+oQb72Ky/0+s3xKUpHvShfiz2RxMFgFPjsXuRLBVMtvMs15awe45SRb83D6wH4ew6wlQ==}
    engines: {node: '>= 0.4'}

  data-view-byte-offset@1.0.1:
    resolution: {integrity: sha512-BS8PfmtDGnrgYdOonGZQdLZslWIeCGFP9tpan0hi1Co2Zr2NKADsvGYA8XxuG/4UWgJ6Cjtv+YJnB6MM69QGlQ==}
    engines: {node: '>= 0.4'}

  date-fns@2.29.3:
    resolution: {integrity: sha512-dDCnyH2WnnKusqvZZ6+jA1O51Ibt8ZMRNkDZdyAyK4YfbDwa/cEmuztzG5pk6hqlp9aSBPYcjOlktquahGwGeA==}
    engines: {node: '>=0.11'}

  debounce@1.2.1:
    resolution: {integrity: sha512-XRRe6Glud4rd/ZGQfiV1ruXSfbvfJedlV9Y6zOlP+2K04vBYiJEte6stfFkCP03aMnY5tsipamumUjL14fofug==}

  debug@3.2.7:
    resolution: {integrity: sha512-CFjzYYAi4ThfiQvizrFQevTTXHtnCqWfe7x1AhgEscTz6ZbLbfoLRLPugTQyBth6f8ZERVUSyWHFD/7Wu4t1XQ==}
    peerDependencies:
      supports-color: '*'
    peerDependenciesMeta:
      supports-color:
        optional: true

  debug@4.4.0:
    resolution: {integrity: sha512-6WTZ/IxCY/T6BALoZHaE4ctp9xm+Z5kY/pzYaCHRFeyVhojxlrm+46y68HA6hr0TcwEssoxNiDEUJQjfPZ/RYA==}
    engines: {node: '>=6.0'}
    peerDependencies:
      supports-color: '*'
    peerDependenciesMeta:
      supports-color:
        optional: true

  decimal.js@10.5.0:
    resolution: {integrity: sha512-8vDa8Qxvr/+d94hSh5P3IJwI5t8/c0KsMp+g8bNw9cY2icONa5aPfvKeieW1WlG0WQYwwhJ7mjui2xtiePQSXw==}

  deep-eql@5.0.2:
    resolution: {integrity: sha512-h5k/5U50IJJFpzfL6nO9jaaumfjO/f2NjK/oYB2Djzm4p9L+3T9qWpZqZ2hAbLPuuYq9wrU08WQyBTL5GbPk5Q==}
    engines: {node: '>=6'}

  deep-is@0.1.4:
    resolution: {integrity: sha512-oIPzksmTg4/MriiaYGO+okXDT7ztn/w3Eptv/+gSIdMdKsJo0u4CfYNFJPy+4SKMuCqGw2wxnA+URMg3t8a/bQ==}

  define-data-property@1.1.4:
    resolution: {integrity: sha512-rBMvIzlpA8v6E+SJZoo++HAYqsLrkg7MSfIinMPFhmkorw7X+dOXVJQs+QT69zGkzMyfDnIMN2Wid1+NbL3T+A==}
    engines: {node: '>= 0.4'}

  define-properties@1.2.1:
    resolution: {integrity: sha512-8QmQKqEASLd5nx0U1B1okLElbUuuttJ/AnYmRXbbbGDWh6uS208EjD4Xqq/I9wK7u0v6O08XhTWnt5XtEbR6Dg==}
    engines: {node: '>= 0.4'}

  del@4.1.1:
    resolution: {integrity: sha512-QwGuEUouP2kVwQenAsOof5Fv8K9t3D8Ca8NxcXKrIpEHjTXK5J2nXLdP+ALI1cgv8wj7KuwBhTwBkOZSJKM5XQ==}
    engines: {node: '>=6'}

  delayed-stream@1.0.0:
    resolution: {integrity: sha512-ZySD7Nf91aLB0RxL4KGrKHBXl7Eds1DAmEdcoVawXnLD7SDhpNgtuII2aAkg7a7QS41jxPSZ17p4VdGnMHk3MQ==}
    engines: {node: '>=0.4.0'}

  des.js@1.1.0:
    resolution: {integrity: sha512-r17GxjhUCjSRy8aiJpr8/UadFIzMzJGexI3Nmz4ADi9LYSFx4gTBp80+NaX/YsXWWLhpZ7v/v/ubEc/bCNfKwg==}

  diff-match-patch@1.0.5:
    resolution: {integrity: sha512-IayShXAgj/QMXgB0IWmKx+rOPuGMhqm5w6jvFxmVenXKIzRqTAAsbBPT3kWQeGANj3jGgvcvv4yK6SxqYmikgw==}

  diff@3.5.0:
    resolution: {integrity: sha512-A46qtFgd+g7pDZinpnwiRJtxbC1hpgf0uzP3iG89scHk0AUC7A1TGxf5OiiOUv/JMZR8GOt8hL900hV0bOy5xA==}
    engines: {node: '>=0.3.1'}

  diff@4.0.2:
    resolution: {integrity: sha512-58lmxKSA4BNyLz+HHMUzlOEpg09FV+ev6ZMe3vJihgdxzgcwZ8VoEEPmALCZG9LmqfVoNMMKpttIYTVG6uDY7A==}
    engines: {node: '>=0.3.1'}

  diff@7.0.0:
    resolution: {integrity: sha512-PJWHUb1RFevKCwaFA9RlG5tCd+FO5iRh9A8HEtkmBH2Li03iJriB6m6JIN4rGz3K3JLawI7/veA1xzRKP6ISBw==}
    engines: {node: '>=0.3.1'}

  diff@https://codeload.github.com/105th/jsdiff/tar.gz/2be2e7df90e8eebd99f0385c7b1dc16c2f4dcc1a:
    resolution: {tarball: https://codeload.github.com/105th/jsdiff/tar.gz/2be2e7df90e8eebd99f0385c7b1dc16c2f4dcc1a}
    version: 5.1.1
    engines: {node: '>=0.3.1'}

  diffie-hellman@5.0.3:
    resolution: {integrity: sha512-kqag/Nl+f3GwyK25fhUMYj81BUOrZ9IuJsjIcDE5icNM9FJHAVm3VcUDxdLPoQtTuUylWm6ZIknYJwwaPxsUzg==}

  digest-fetch@1.3.0:
    resolution: {integrity: sha512-CGJuv6iKNM7QyZlM2T3sPAdZWd/p9zQiRNS9G+9COUCwzWFTs0Xp8NF5iePx7wtvhDykReiRRrSeNb4oMmB8lA==}

  dir-glob@3.0.1:
    resolution: {integrity: sha512-WkrWp9GR4KXfKGYzOLmTuGVi1UWFfws377n9cc55/tb6DuqyF6pcQ5AbiHEshaDpY9v6oaSr2XCDidGmMwdzIA==}
    engines: {node: '>=8'}

  doctrine@2.1.0:
    resolution: {integrity: sha512-35mSku4ZXK0vfCuHEDAwt55dg2jNajHZ1odvF+8SSr82EsZY4QmXfuWso8oEd8zRhVObSN18aM0CjSdoBX7zIw==}
    engines: {node: '>=0.10.0'}

  doctrine@3.0.0:
    resolution: {integrity: sha512-yS+Q5i3hBf7GBkd4KG8a7eBNNWNGLTaEwwYWUijIYM7zrlYDM0BFXHjjPWlWZ1Rg7UaddZeIDmi9jF3HmqiQ2w==}
    engines: {node: '>=6.0.0'}

  dom-converter@0.2.0:
    resolution: {integrity: sha512-gd3ypIPfOMr9h5jIKq8E3sHOTCjeirnl0WK5ZdS1AW0Odt0b1PaWaHdJ4Qk4klv+YB9aJBS7mESXjFoDQPu6DA==}

  dom-serializer@0.2.2:
    resolution: {integrity: sha512-2/xPb3ORsQ42nHYiSunXkDjPLBaEj/xTwUO4B7XCZQTRk7EBtTOPaygh10YAAh2OI1Qrp6NWfpAhzswj0ydt9g==}

  dom-serializer@1.4.1:
    resolution: {integrity: sha512-VHwB3KfrcOOkelEG2ZOfxqLZdfkil8PtJi4P8N2MMXucZq2yLp75ClViUlOVwyoHEDjYU433Aq+5zWP61+RGag==}

  domelementtype@1.3.1:
    resolution: {integrity: sha512-BSKB+TSpMpFI/HOxCNr1O8aMOTZ8hT3pM3GQ0w/mWRmkhEDSFJkkyzz4XQsBV44BChwGkrDfMyjVD0eA2aFV3w==}

  domelementtype@2.3.0:
    resolution: {integrity: sha512-OLETBj6w0OsagBwdXnPdN0cnMfF9opN69co+7ZrbfPGrdpPVNBUj02spi6B1N7wChLQiPn4CSH/zJvXw56gmHw==}

  domhandler@4.3.1:
    resolution: {integrity: sha512-GrwoxYN+uWlzO8uhUXRl0P+kHE4GtVPfYzVLcUxPL7KNdHKj66vvlhiweIHqYYXWlw+T8iLMp42Lm67ghw4WMQ==}
    engines: {node: '>= 4'}

  domutils@1.7.0:
    resolution: {integrity: sha512-Lgd2XcJ/NjEw+7tFvfKxOzCYKZsdct5lczQ2ZaQY8Djz7pfAD3Gbp8ySJWtreII/vDlMVmxwa6pHmdxIYgttDg==}

  domutils@2.8.0:
    resolution: {integrity: sha512-w96Cjofp72M5IIhpjgobBimYEfoPjx1Vx0BSX9P30WBdZW2WIKU0T1Bd0kz2eNZ9ikjKgHbEyKx8BB6H1L3h3A==}

  dot-case@3.0.4:
    resolution: {integrity: sha512-Kv5nKlh6yRrdrGvxeJ2e5y2eRUpkUosIW4A2AS38zwSz27zu7ufDwQPi5Jhs3XAlGNetl3bmnGhQsMtkKJnj3w==}

  dotenv@16.4.1:
    resolution: {integrity: sha512-CjA3y+Dr3FyFDOAMnxZEGtnW9KBR2M0JvvUtXNW+dYJL5ROWxP9DUHCwgFqpMk0OXCc0ljhaNTr2w/kutYIcHQ==}
    engines: {node: '>=12'}

  dunder-proto@1.0.1:
    resolution: {integrity: sha512-KIN/nDJBQRcXw0MLVhZE9iQHmG68qAVIBg9CqmUYjmQIhgij9U5MFvrqkUL5FbtyyzZuOeOt0zdeRe4UY7ct+A==}
    engines: {node: '>= 0.4'}

  duplexer2@0.1.4:
    resolution: {integrity: sha512-asLFVfWWtJ90ZyOUHMqk7/S2w2guQKxUI2itj3d92ADHhxUSbCMGi1f1cBcJ7xM1To+pE/Khbwo1yuNbMEPKeA==}

  duplexer@0.1.2:
    resolution: {integrity: sha512-jtD6YG370ZCIi/9GTaJKQxWTZD045+4R4hTk/x1UyoqadyJ9x9CgSi1RlVDQF8U2sxLLSnFkCaMihqljHIWgMg==}

  eastasianwidth@0.2.0:
    resolution: {integrity: sha512-I88TYZWc9XiYHRQ4/3c5rjjfgkjhLyW2luGIheGERbNQ6OY7yTybanSpDXZa8y7VUP9YmDcYa+eyq4ca7iLqWA==}

  editorconfig@0.15.3:
    resolution: {integrity: sha512-M9wIMFx96vq0R4F+gRpY3o2exzb8hEj/n9S8unZtHSvYjibBp/iMufSzvmOcV/laG0ZtuTVGtiJggPOSW2r93g==}
    hasBin: true

  electron-to-chromium@1.5.136:
    resolution: {integrity: sha512-kL4+wUTD7RSA5FHx5YwWtjDnEEkIIikFgWHR4P6fqjw1PPLlqYkxeOb++wAauAssat0YClCy8Y3C5SxgSkjibQ==}

  elliptic@6.6.1:
    resolution: {integrity: sha512-RaddvvMatK2LJHqFJ+YA4WysVN5Ita9E35botqIYspQ4TkRAlCicdzKOjlyv/1Za5RyTNn7di//eEV0uTAfe3g==}

  emoji-regex@8.0.0:
    resolution: {integrity: sha512-MSjYzcWNOA0ewAHpz0MxpYFvwg6yjy1NG3xteoqz644VCo/RPgnr1/GGt+ic3iJTzQ8Eu3TdM14SawnVUmGE6A==}

  emoji-regex@9.2.2:
    resolution: {integrity: sha512-L18DaJsXSUk2+42pv8mLs5jJT2hqFkFE4j21wOmgbUqsZ2hL72NsUU785g9RXgo3s0ZNgVl42TiHp3ZtOv/Vyg==}

  emojis-list@3.0.0:
    resolution: {integrity: sha512-/kyM18EfinwXZbno9FyUGeFh87KC8HRQBQGildHZbEuRyWFOmv1U10o9BBp8XVZDVNNuQKyIGIu5ZYAAXJ0V2Q==}
    engines: {node: '>= 4'}

  end-of-stream@1.4.4:
    resolution: {integrity: sha512-+uw1inIHVPQoaVuHzRyXd21icM+cnt4CzD5rW+NC1wjOUSTOs+Te7FOv7AhN7vS9x/oIyhLP5PR1H+phQAHu5Q==}

  enhanced-resolve@5.18.1:
    resolution: {integrity: sha512-ZSW3ma5GkcQBIpwZTSRAI8N71Uuwgs93IezB7mf7R60tC8ZbJideoDNKjHn2O9KIlx6rkGTTEk1xUCK2E1Y2Yg==}
    engines: {node: '>=10.13.0'}

  entities@2.2.0:
    resolution: {integrity: sha512-p92if5Nz619I0w+akJrLZH0MX0Pb5DX39XOwQTtXSdQQOaYH03S1uIQp4mhOZtAXrxq4ViO67YTiLBo2638o9A==}

  entities@4.5.0:
    resolution: {integrity: sha512-V0hjH4dGPh9Ao5p0MoRY6BVqtwCjhz6vI5LT8AJ55H+4g9/4vbHx1I54fS0XuclLhDHArPQCiMjDxjaL8fPxhw==}
    engines: {node: '>=0.12'}

  env-paths@2.2.1:
    resolution: {integrity: sha512-+h1lkLKhZMTYjog1VEpJNG7NZJWcuc2DDk/qsqSTRRCOXiLjeQ1d1/udrUGhqMxUgAlwKNZ0cf2uqan5GLuS2A==}
    engines: {node: '>=6'}

  error-ex@1.3.2:
    resolution: {integrity: sha512-7dFHNmqeFSEt2ZBsCriorKnn3Z2pj+fd9kmI6QoWw4//DL+icEBfc0U7qJCisqrTsKTjw4fNFy2pW9OqStD84g==}

  es-abstract@1.23.9:
    resolution: {integrity: sha512-py07lI0wjxAC/DcfK1S6G7iANonniZwTISvdPzk9hzeH0IZIshbuuFxLIU96OyF89Yb9hiqWn8M/bY83KY5vzA==}
    engines: {node: '>= 0.4'}

  es-array-method-boxes-properly@1.0.0:
    resolution: {integrity: sha512-wd6JXUmyHmt8T5a2xreUwKcGPq6f1f+WwIJkijUqiGcJz1qqnZgP6XIK+QyIWU5lT7imeNxUll48bziG+TSYcA==}

  es-define-property@1.0.1:
    resolution: {integrity: sha512-e3nRfgfUZ4rNGL232gUgX06QNyyez04KdjFrF+LTRoOXmrOgFKDg4BCdsjW8EnT69eqdYGmRpJwiPVYNrCaW3g==}
    engines: {node: '>= 0.4'}

  es-errors@1.3.0:
    resolution: {integrity: sha512-Zf5H2Kxt2xjTvbJvP2ZWLEICxA6j+hAmMzIlypy4xcBg1vKVnx89Wy0GbS+kf5cwCVFFzdCFh2XSCFNULS6csw==}
    engines: {node: '>= 0.4'}

  es-module-lexer@1.6.0:
    resolution: {integrity: sha512-qqnD1yMU6tk/jnaMosogGySTZP8YtUgAffA9nMN+E/rjxcfRQ6IEk7IiozUjgxKoFHBGjTLnrHB/YC45r/59EQ==}

  es-object-atoms@1.1.1:
    resolution: {integrity: sha512-FGgH2h8zKNim9ljj7dankFPcICIK9Cp5bm+c2gQSYePhpaG5+esrLODihIorn+Pe6FGJzWhXQotPv73jTaldXA==}
    engines: {node: '>= 0.4'}

  es-set-tostringtag@2.1.0:
    resolution: {integrity: sha512-j6vWzfrGVfyXxge+O0x5sh6cvxAog0a/4Rdd2K36zCMV5eJ+/+tOAngRO8cODMNWbVRdVlmGZQL2YS3yR8bIUA==}
    engines: {node: '>= 0.4'}

  es-shim-unscopables@1.1.0:
    resolution: {integrity: sha512-d9T8ucsEhh8Bi1woXCf+TIKDIROLG5WCkxg8geBCbvk22kzwC5G2OnXVMO6FUsvQlgUUXQ2itephWDLqDzbeCw==}
    engines: {node: '>= 0.4'}

  es-to-primitive@1.3.0:
    resolution: {integrity: sha512-w+5mJ3GuFL+NjVtJlvydShqE1eN3h3PbI7/5LAsYJP/2qtuMXjfL2LpHSRqo4b4eSF5K/DH1JXKUAHSB2UW50g==}
    engines: {node: '>= 0.4'}

  es6-object-assign@1.1.0:
    resolution: {integrity: sha512-MEl9uirslVwqQU369iHNWZXsI8yaZYGg/D65aOgZkeyFJwHYSxilf7rQzXKI7DdDuBPrBXbfk3sl9hJhmd5AUw==}

  esbuild@0.21.5:
    resolution: {integrity: sha512-mg3OPMV4hXywwpoDxu3Qda5xCKQi+vCTZq8S9J/EpkhB2HzKXq4SNFZE3+NK93JYxc8VMSep+lOUSC/RVKaBqw==}
    engines: {node: '>=12'}
    hasBin: true

  esbuild@0.23.1:
    resolution: {integrity: sha512-VVNz/9Sa0bs5SELtn3f7qhJCDPCF5oMEl5cO9/SSinpE9hbPVvxbd572HH5AKiP7WD8INO53GgfDDhRjkylHEg==}
    engines: {node: '>=18'}
    hasBin: true

  escalade@3.2.0:
    resolution: {integrity: sha512-WUj2qlxaQtO4g6Pq5c29GTcWGDyd8itL8zTlipgECz3JesAiiOKotd8JU6otB3PACgG6xkJUyVhboMS+bje/jA==}
    engines: {node: '>=6'}

  escape-string-regexp@1.0.5:
    resolution: {integrity: sha512-vbRorB5FUQWvla16U8R/qgaFIya2qGzwDrNmCZuYKrbdSUMG6I1ZCGQRefkRVhuOkIGVne7BQ35DSfo1qvJqFg==}
    engines: {node: '>=0.8.0'}

  escape-string-regexp@4.0.0:
    resolution: {integrity: sha512-TtpcNJ3XAzx3Gq8sWRzJaVajRs0uVxA2YAkdb1jm2YkPz4G6egUFAyA3n5vtEIZefPk5Wa4UXbKuS5fKkJWdgA==}
    engines: {node: '>=10'}

  eslint-config-airbnb-base@15.0.0:
    resolution: {integrity: sha512-xaX3z4ZZIcFLvh2oUNvcX5oEofXda7giYmuplVxoOg5A7EXJMrUyqRgR+mhDhPK8LZ4PttFOBvCYDbX3sUoUig==}
    engines: {node: ^10.12.0 || >=12.0.0}
    peerDependencies:
      eslint: ^7.32.0 || ^8.2.0
      eslint-plugin-import: ^2.25.2

  eslint-config-airbnb-typescript@18.0.0:
    resolution: {integrity: sha512-oc+Lxzgzsu8FQyFVa4QFaVKiitTYiiW3frB9KYW5OWdPrqFc7FzxgB20hP4cHMlr+MBzGcLl3jnCOVOydL9mIg==}
    peerDependencies:
      '@typescript-eslint/eslint-plugin': ^7.0.0
      '@typescript-eslint/parser': ^7.0.0
      eslint: ^8.56.0

  eslint-config-airbnb@19.0.4:
    resolution: {integrity: sha512-T75QYQVQX57jiNgpF9r1KegMICE94VYwoFQyMGhrvc+lB8YF2E/M/PYDaQe1AJcWaEgqLE+ErXV1Og/+6Vyzew==}
    engines: {node: ^10.12.0 || ^12.22.0 || ^14.17.0 || >=16.0.0}
    peerDependencies:
      eslint: ^7.32.0 || ^8.2.0
      eslint-plugin-import: ^2.25.3
      eslint-plugin-jsx-a11y: ^6.5.1
      eslint-plugin-react: ^7.28.0
      eslint-plugin-react-hooks: ^4.3.0

  eslint-import-resolver-node@0.3.9:
    resolution: {integrity: sha512-WFj2isz22JahUv+B788TlO3N6zL3nNJGU8CcZbPZvVEkBPaJdCV4vy5wyghty5ROFbCRnm132v8BScu5/1BQ8g==}

  eslint-import-resolver-typescript@3.5.5:
    resolution: {integrity: sha512-TdJqPHs2lW5J9Zpe17DZNQuDnox4xo2o+0tE7Pggain9Rbc19ik8kFtXdxZ250FVx2kF4vlt2RSf4qlUpG7bhw==}
    engines: {node: ^14.18.0 || >=16.0.0}
    peerDependencies:
      eslint: '*'
      eslint-plugin-import: '*'

  eslint-module-utils@2.12.0:
    resolution: {integrity: sha512-wALZ0HFoytlyh/1+4wuZ9FJCD/leWHQzzrxJ8+rebyReSLk7LApMyd3WJaLVoN+D5+WIdJyDK1c6JnE65V4Zyg==}
    engines: {node: '>=4'}
    peerDependencies:
      '@typescript-eslint/parser': '*'
      eslint: '*'
      eslint-import-resolver-node: '*'
      eslint-import-resolver-typescript: '*'
      eslint-import-resolver-webpack: '*'
    peerDependenciesMeta:
      '@typescript-eslint/parser':
        optional: true
      eslint:
        optional: true
      eslint-import-resolver-node:
        optional: true
      eslint-import-resolver-typescript:
        optional: true
      eslint-import-resolver-webpack:
        optional: true

  eslint-plugin-import-newlines@1.3.1:
    resolution: {integrity: sha512-7vyhwliGm+CTwteRw2ym+IO9OaksGYmSt63elPPBM0QJ3zwRwMKtgHOSHVtdHlrSERRTVCsWtMO8dDdAdmHMXg==}
    engines: {node: '>=10.0.0'}
    hasBin: true
    peerDependencies:
      eslint: '>=6.0.0'

  eslint-plugin-import@2.27.5:
    resolution: {integrity: sha512-LmEt3GVofgiGuiE+ORpnvP+kAm3h6MLZJ4Q5HCyHADofsb4VzXFsRiWj3c0OFiV+3DWFh0qg3v9gcPlfc3zRow==}
    engines: {node: '>=4'}
    peerDependencies:
      '@typescript-eslint/parser': '*'
      eslint: ^2 || ^3 || ^4 || ^5 || ^6 || ^7.2.0 || ^8
    peerDependenciesMeta:
      '@typescript-eslint/parser':
        optional: true

  eslint-plugin-jsdoc@50.3.0:
    resolution: {integrity: sha512-P7qDB/RckdKETpBM4CtjHRQ5qXByPmFhRi86sN3E+J+tySchq+RSOGGhI2hDIefmmKFuTi/1ACjqsnDJDDDfzg==}
    engines: {node: '>=18'}
    peerDependencies:
      eslint: ^7.0.0 || ^8.0.0 || ^9.0.0

  eslint-plugin-jsx-a11y@6.7.1:
    resolution: {integrity: sha512-63Bog4iIethyo8smBklORknVjB0T2dwB8Mr/hIC+fBS0uyHdYYpzM/Ed+YC8VxTjlXHEWFOdmgwcDn1U2L9VCA==}
    engines: {node: '>=4.0'}
    peerDependencies:
      eslint: ^3 || ^4 || ^5 || ^6 || ^7 || ^8

  eslint-plugin-react-hooks@4.6.0:
    resolution: {integrity: sha512-oFc7Itz9Qxh2x4gNHStv3BqJq54ExXmfC+a1NjAta66IAN87Wu0R/QArgIS9qKzX3dXKPI9H5crl9QchNMY9+g==}
    engines: {node: '>=10'}
    peerDependencies:
      eslint: ^3.0.0 || ^4.0.0 || ^5.0.0 || ^6.0.0 || ^7.0.0 || ^8.0.0-0

  eslint-plugin-react@7.32.2:
    resolution: {integrity: sha512-t2fBMa+XzonrrNkyVirzKlvn5RXzzPwRHtMvLAtVZrt8oxgnTQaYbU6SXTOO1mwQgp1y5+toMSKInnzGr0Knqg==}
    engines: {node: '>=4'}
    peerDependencies:
      eslint: ^3 || ^4 || ^5 || ^6 || ^7 || ^8

  eslint-scope@5.1.1:
    resolution: {integrity: sha512-2NxwbF/hZ0KpepYN0cNbo+FN6XoK7GaHlQhgx/hIZl6Va0bF45RQOOwhLIy8lQDbuCiadSLCBnH2CFYquit5bw==}
    engines: {node: '>=8.0.0'}

  eslint-scope@7.2.2:
    resolution: {integrity: sha512-dOt21O7lTMhDM+X9mB4GX+DZrZtCUJPL/wlcTqxyrx5IvO0IYtILdtrQGQp+8n5S0gwSVmOf9NQrjMOgfQZlIg==}
    engines: {node: ^12.22.0 || ^14.17.0 || >=16.0.0}

  eslint-visitor-keys@3.4.3:
    resolution: {integrity: sha512-wpc+LXeiyiisxPlEkUzU6svyS1frIO3Mgxj1fdy7Pm8Ygzguax2N3Fa/D/ag1WqbOprdI+uY6wMUl8/a2G+iag==}
    engines: {node: ^12.22.0 || ^14.17.0 || >=16.0.0}

  eslint-visitor-keys@4.2.0:
    resolution: {integrity: sha512-UyLnSehNt62FFhSwjZlHmeokpRK59rcz29j+F1/aDgbkbRTk7wIc9XzdoasMUbRNKDM0qQt/+BJ4BrpFeABemw==}
    engines: {node: ^18.18.0 || ^20.9.0 || >=21.1.0}

  eslint@8.57.1:
    resolution: {integrity: sha512-ypowyDxpVSYpkXr9WPv2PAZCtNip1Mv5KTW0SCurXv/9iOpcrH9PaqUElksqEB6pChqHGDRCFTyrZlGhnLNGiA==}
    engines: {node: ^12.22.0 || ^14.17.0 || >=16.0.0}
    deprecated: This version is no longer supported. Please see https://eslint.org/version-support for other options.
    hasBin: true

  espree@10.3.0:
    resolution: {integrity: sha512-0QYC8b24HWY8zjRnDTL6RiHfDbAWn63qb4LMj1Z4b076A4une81+z03Kg7l7mn/48PUTqoLptSXez8oknU8Clg==}
    engines: {node: ^18.18.0 || ^20.9.0 || >=21.1.0}

  espree@9.6.1:
    resolution: {integrity: sha512-oruZaFkjorTpF32kDSI5/75ViwGeZginGGy2NoOSg3Q9bnwlnmDm4HLnkl0RE3n+njDXR037aY1+x58Z/zFdwQ==}
    engines: {node: ^12.22.0 || ^14.17.0 || >=16.0.0}

  esprima@4.0.1:
    resolution: {integrity: sha512-eGuFFw7Upda+g4p+QHvnW0RyTX/SVeJBDM/gCtMARO0cLuT2HcEKnTPvhjV6aGeqrCB/sbNop0Kszm0jsaWU4A==}
    engines: {node: '>=4'}
    hasBin: true

  esquery@1.6.0:
    resolution: {integrity: sha512-ca9pw9fomFcKPvFLXhBKUK90ZvGibiGOvRJNbjljY7s7uq/5YO4BOzcYtJqExdx99rF6aAcnRxHmcUHcz6sQsg==}
    engines: {node: '>=0.10'}

  esrecurse@4.3.0:
    resolution: {integrity: sha512-KmfKL3b6G+RXvP8N1vr3Tq1kL/oCFgn2NYXEtqP8/L3pKapUA4G8cFVaoF3SU323CD4XypR/ffioHmkti6/Tag==}
    engines: {node: '>=4.0'}

  estraverse@4.3.0:
    resolution: {integrity: sha512-39nnKffWz8xN1BU/2c79n9nB9HDzo0niYUqx6xyqUnyoAnQyyWpOTdZEeiCch8BBu515t4wp9ZmgVfVhn9EBpw==}
    engines: {node: '>=4.0'}

  estraverse@5.3.0:
    resolution: {integrity: sha512-MMdARuVEQziNTeJD8DgMqmhwR11BRQ/cBP+pLtYdSTnf3MIO8fFeiINEbX36ZdNlfU/7A9f3gUw49B3oQsvwBA==}
    engines: {node: '>=4.0'}

  estree-walker@3.0.3:
    resolution: {integrity: sha512-7RUKfXgSMMkzt6ZuXmqapOurLGPPfgj6l9uRZ7lRGolvk0y2yocc35LdcxKC5PQZdn2DMqioAQ2NoWcrTKmm6g==}

  esutils@2.0.3:
    resolution: {integrity: sha512-kVscqXk4OCp68SZ0dkgEKVi6/8ij300KBWTJq32P/dYeWTSwK41WyTxalN1eRmA5Z9UU/LX9D7FWSmV9SAYx6g==}
    engines: {node: '>=0.10.0'}

  event-target-shim@5.0.1:
    resolution: {integrity: sha512-i/2XbnSz/uxRCU6+NdVJgKWDTM427+MqYbkQzD321DuCQJUqOuJKIA0IM2+W2xtYHdKOmZ4dR6fExsd4SXL+WQ==}
    engines: {node: '>=6'}

  events@3.3.0:
    resolution: {integrity: sha512-mQw+2fkQbALzQ7V0MY0IqdnXNOeTtP4r0lN9z7AAawCXgqea7bDii20AYrIBrFd/Hx0M2Ocz6S111CaFkUcb0Q==}
    engines: {node: '>=0.8.x'}

  evp_bytestokey@1.0.3:
    resolution: {integrity: sha512-/f2Go4TognH/KvCISP7OUsHn85hT9nUkxxA9BEWxFn+Oj9o8ZNLm/40hdlgSLyuOimsrTKLUMEorQexp/aPQeA==}

  execa@7.2.0:
    resolution: {integrity: sha512-UduyVP7TLB5IcAQl+OzLyLcS/l32W/GLg+AhHJ+ow40FOk2U3SAllPwR44v4vmdFwIWqpdwxxpQbF1n5ta9seA==}
    engines: {node: ^14.18.0 || ^16.14.0 || >=18.0.0}

  exenv@1.2.2:
    resolution: {integrity: sha512-Z+ktTxTwv9ILfgKCk32OX3n/doe+OcLTRtqK9pcL+JsP3J1/VW8Uvl4ZjLlKqeW4rzK4oesDOGMEMRIZqtP4Iw==}

  expect-type@1.2.1:
    resolution: {integrity: sha512-/kP8CAwxzLVEeFrMm4kMmy4CCDlpipyA7MYLVrdJIkV0fYF0UaigQHRsxHiuY/GEea+bh4KSv3TIlgr+2UL6bw==}
    engines: {node: '>=12.0.0'}

  fake-indexeddb@6.0.0:
    resolution: {integrity: sha512-YEboHE5VfopUclOck7LncgIqskAqnv4q0EWbYCaxKKjAvO93c+TJIaBuGy8CBFdbg9nKdpN3AuPRwVBJ4k7NrQ==}
    engines: {node: '>=18'}

  fast-deep-equal@3.1.3:
    resolution: {integrity: sha512-f3qQ9oQy9j2AhBe/H9VC91wLmKBCCU/gDOnKNAYG5hswO7BLKj09Hc5HYNz9cGI++xlpDCIgDaitVs03ATR84Q==}

  fast-glob@3.3.3:
    resolution: {integrity: sha512-7MptL8U0cqcFdzIzwOTHoilX9x5BrNqye7Z/LuC7kCMRio1EMSyqRK3BEAUD7sXRq4iT4AzTVuZdhgQ2TCvYLg==}
    engines: {node: '>=8.6.0'}

  fast-json-stable-stringify@2.1.0:
    resolution: {integrity: sha512-lhd/wF+Lk98HZoTCtlVraHtfh5XYijIjalXck7saUtuanSDyLMxnHhSXEDJqHxD7msR8D0uCmqlkwjCV8xvwHw==}

  fast-levenshtein@2.0.6:
    resolution: {integrity: sha512-DCXu6Ifhqcks7TZKY3Hxp3y6qphY5SJZmrWMDrKcERSOXWQdMhU9Ig/PYrzyw/ul9jOIyh0N4M0tbC5hodg8dw==}

  fast-uri@3.0.6:
    resolution: {integrity: sha512-Atfo14OibSv5wAp4VWNsFYE1AchQRTv9cBGWET4pZWHzYshFSS9NQI6I57rdKn9croWVMbYFbLhJ+yJvmZIIHw==}

  fastq@1.19.1:
    resolution: {integrity: sha512-GwLTyxkCXjXbxqIhTsMI2Nui8huMPtnxg7krajPJAjnEG/iiOS7i+zCtWGZR9G0NBKbXKh6X9m9UIsYX/N6vvQ==}

  file-entry-cache@6.0.1:
    resolution: {integrity: sha512-7Gps/XWymbLk2QLYK4NzpMOrYjMhdIxXuIvy2QBsLE6ljuodKvdkWs/cpyJJ3CVIVpH0Oi1Hvg1ovbMzLdFBBg==}
    engines: {node: ^10.12.0 || >=12.0.0}

  fill-range@7.1.1:
    resolution: {integrity: sha512-YsGpe3WHLK8ZYi4tWDg2Jy3ebRz2rXowDxnld4bkQB00cc/1Zw9AWnC0i9ztDJitivtQvaI9KaLyKrc+hBW0yg==}
    engines: {node: '>=8'}

  find-up@5.0.0:
    resolution: {integrity: sha512-78/PXT1wlLLDgTzDs7sjq9hzz0vXD+zn+7wypEe4fXQxCmdmqfGsEPQxmiCSQI3ajFV91bVSsvNtrJRiW6nGng==}
    engines: {node: '>=10'}

  flat-cache@3.2.0:
    resolution: {integrity: sha512-CYcENa+FtcUKLmhhqyctpclsq7QF38pKjZHsGNiSQF5r4FtoKDWabFDl3hzaEQMvT1LHEysw5twgLvpYYb4vbw==}
    engines: {node: ^10.12.0 || >=12.0.0}

  flat@5.0.2:
    resolution: {integrity: sha512-b6suED+5/3rTpUBdG1gupIl8MPFCAMA0QXwmljLhvCUKcUvdE4gWky9zpuGCcXHOsz4J9wPGNWq6OKpmIzz3hQ==}
    hasBin: true

  flatted@3.3.3:
    resolution: {integrity: sha512-GX+ysw4PBCz0PzosHDepZGANEuFCMLrnRTiEy9McGjmkCQYwRq4A/X786G/fjM/+OjsWSU1ZrY5qyARZmO/uwg==}

  flatten@1.0.3:
    resolution: {integrity: sha512-dVsPA/UwQ8+2uoFe5GHtiBMu48dWLTdsuEd7CKGlZlD78r1TTWBvDuFaFGKCo/ZfEr95Uk56vZoX86OsHkUeIg==}
    deprecated: flatten is deprecated in favor of utility frameworks such as lodash.

  follow-redirects@1.15.9:
    resolution: {integrity: sha512-gew4GsXizNgdoRyqmyfMHyAmXsZDk6mHkSxZFCzW9gwlbtOW44CDtYavM+y+72qD/Vq2l550kMF52DT8fOLJqQ==}
    engines: {node: '>=4.0'}
    peerDependencies:
      debug: '*'
    peerDependenciesMeta:
      debug:
        optional: true

  for-each@0.3.5:
    resolution: {integrity: sha512-dKx12eRCVIzqCxFGplyFKJMPvLEWgmNtUrpTiJIR5u97zEhRG8ySrtboPHZXx7daLxQVrl643cTzbab2tkQjxg==}
    engines: {node: '>= 0.4'}

  foreground-child@3.3.1:
    resolution: {integrity: sha512-gIXjKqtFuWEgzFRJA9WCQeSJLZDjgJUOMCMzxtvFq/37KojM1BFGufqsCy0r4qSQmYLsZYMeyRqzIWOMup03sw==}
    engines: {node: '>=14'}

  form-data-encoder@1.7.2:
    resolution: {integrity: sha512-qfqtYan3rxrnCk1VYaA4H+Ms9xdpPqvLZa6xmMgFvhO32x7/3J/ExcTd6qpxM0vH2GdMI+poehyBZvqfMTto8A==}

  form-data@4.0.0:
    resolution: {integrity: sha512-ETEklSGi5t0QMZuiXoA/Q6vcnxcLQP5vdugSpuAyi6SVGi2clPPp+xgEhuMaHC+zGgn31Kd235W35f7Hykkaww==}
    engines: {node: '>= 6'}

  formdata-node@4.4.1:
    resolution: {integrity: sha512-0iirZp3uVDjVGt9p49aTaqjk84TrglENEDuqfdlZQ1roC9CWlPk6Avf8EEnZNcAqPonwkG35x4n3ww/1THYAeQ==}
    engines: {node: '>= 12.20'}

  fraction.js@4.3.7:
    resolution: {integrity: sha512-ZsDfxO51wGAXREY55a7la9LScWpwv9RxIrYABrlvOFBlH/ShPnrtsXeuUIfXKKOVicNxQ+o8JTbJvjS4M89yew==}

  fs-constants@1.0.0:
    resolution: {integrity: sha512-y6OAwoSIf7FyjMIv94u+b5rdheZEjzR63GTyZJm5qh4Bi+2YgwLCcI/fPFZkL5PSixOt6ZNKm+w+Hfp/Bciwow==}

  fs-extra@10.1.0:
    resolution: {integrity: sha512-oRXApq54ETRj4eMiFzGnHWGy+zo5raudjuxN0b8H7s/RU2oW0Wvsx9O0ACRN/kRq9E8Vu/ReskGB5o3ji+FzHQ==}
    engines: {node: '>=12'}

  fs-extra@11.3.0:
    resolution: {integrity: sha512-Z4XaCL6dUDHfP/jT25jJKMmtxvuwbkrD1vNSMFlo9lNLY2c5FHYSQgHPRZUjAB26TpDEoW9HCOgplrdbaPV/ew==}
    engines: {node: '>=14.14'}

  fs.realpath@1.0.0:
    resolution: {integrity: sha512-OO0pH2lK6a0hZnAdau5ItzHPI6pUlvI7jMVnxUQRtw4owF2wk8lOSabtGDCTP4Ggrg2MbGnWO9X8K1t4+fGMDw==}

  fsevents@2.3.2:
    resolution: {integrity: sha512-xiqMQR4xAeHTuB9uWm+fFRcIOgKBMiOBP+eXiyT7jsgVCq1bkVygt00oASowB7EdtpOHaaPgKt812P9ab+DDKA==}
    engines: {node: ^8.16.0 || ^10.6.0 || >=11.0.0}
    os: [darwin]

  fsevents@2.3.3:
    resolution: {integrity: sha512-5xoDfX+fL7faATnagmWPpbFtwh/R77WmMMqqHGS65C3vvB0YHrgF+B1YmZ3441tMj5n63k0212XNoJwzlhffQw==}
    engines: {node: ^8.16.0 || ^10.6.0 || >=11.0.0}
    os: [darwin]

  function-bind@1.1.2:
    resolution: {integrity: sha512-7XHNxH7qX9xG5mIwxkhumTox/MIRNcOgDrxWsMt2pAr23WHp6MrRlN7FBSFpCpr+oVO0F744iUgR82nJMfG2SA==}

  function.prototype.name@1.1.8:
    resolution: {integrity: sha512-e5iwyodOHhbMr/yNrc7fDYG4qlbIvI5gajyzPnb5TCwyhjApznQh1BMFou9b30SevY43gCJKXycoCBjMbsuW0Q==}
    engines: {node: '>= 0.4'}

  functions-have-names@1.2.3:
    resolution: {integrity: sha512-xckBUXyTIqT97tq2x2AMb+g163b5JFysYk0x4qxNFwbfQkmNZoiRHb6sPzI9/QV33WeuvVYBUIiD4NzNIyqaRQ==}

  get-intrinsic@1.3.0:
    resolution: {integrity: sha512-9fSjSaos/fRIVIp+xSJlE6lfwhES7LNtKaCBIamHsjr2na1BiABJPo0mOjjz8GJDURarmCPGqaiVg5mfjb98CQ==}
    engines: {node: '>= 0.4'}

  get-proto@1.0.1:
    resolution: {integrity: sha512-sTSfBjoXBp89JvIKIefqw7U2CCebsc74kiY6awiGogKtoSGbgjYE/G/+l9sF3MWFPNc9IcoOC4ODfKHfxFmp0g==}
    engines: {node: '>= 0.4'}

  get-stream@6.0.1:
    resolution: {integrity: sha512-ts6Wi+2j3jQjqi70w5AlN8DFnkSwC+MqmxEzdEALB2qXZYV3X/b1CTfgPLGJNMeAWxdPfU8FO1ms3NUfaHCPYg==}
    engines: {node: '>=10'}

  get-symbol-description@1.1.0:
    resolution: {integrity: sha512-w9UMqWwJxHNOvoNzSJ2oPF5wvYcvP7jUvYzhp67yEhTi17ZDBBC1z9pTdGuzjD+EFIqLSYRweZjqfiPzQ06Ebg==}
    engines: {node: '>= 0.4'}

  get-tsconfig@4.10.0:
    resolution: {integrity: sha512-kGzZ3LWWQcGIAmg6iWvXn0ei6WDtV26wzHRMwDSzmAbcXrTEXxHy6IehI6/4eT6VRKyMP1eF1VqwrVUmE/LR7A==}

  glob-parent@5.1.2:
    resolution: {integrity: sha512-AOIgSQCepiJYwP3ARnGx+5VnTu2HBYdzbGP45eLw1vr3zB3vZLeyed1sC9hnbcOc9/SrMyM5RPQrkGz4aS9Zow==}
    engines: {node: '>= 6'}

  glob-parent@6.0.2:
    resolution: {integrity: sha512-XxwI8EOhVQgWp6iDL+3b0r86f4d6AX6zSU55HfB4ydCEuXLXc5FcYeOu+nnGftS4TEju/11rt4KJPTMgbfmv4A==}
    engines: {node: '>=10.13.0'}

  glob-to-regexp@0.4.1:
    resolution: {integrity: sha512-lkX1HJXwyMcprw/5YUZc2s7DrpAiHB21/V+E1rHUrVNokkvB6bqMzT0VfV6/86ZNabt1k14YOIaT7nDvOX3Iiw==}

  glob@10.4.5:
    resolution: {integrity: sha512-7Bv8RF0k6xjo7d4A/PxYLbUCfb6c+Vpd2/mB2yRDlew7Jb5hEXiCD9ibfO7wpk8i4sevK6DFny9h7EYbM3/sHg==}
    hasBin: true

  glob@7.2.3:
    resolution: {integrity: sha512-nFR0zLpU2YCaRxwoCJvL6UvCH2JFyFVIvwTLsIf21AuHlMskA1hhTdk+LlYJtOlYt9v6dvszD2BGRqBL+iQK9Q==}
    deprecated: Glob versions prior to v9 are no longer supported

  glob@8.1.0:
    resolution: {integrity: sha512-r8hpEjiQEYlF2QU0df3dS+nxxSIreXQS1qRhMJM0Q5NDdR386C7jb7Hwwod8Fgiuex+k0GFjgft18yvxm5XoCQ==}
    engines: {node: '>=12'}
    deprecated: Glob versions prior to v9 are no longer supported

  globals@13.24.0:
    resolution: {integrity: sha512-AhO5QUcj8llrbG09iWhPU2B204J1xnPeL8kQmVorSsy+Sjj1sk8gIyh6cUocGmH4L0UuhAJy+hJMRA4mgA4mFQ==}
    engines: {node: '>=8'}

  globalthis@1.0.4:
    resolution: {integrity: sha512-DpLKbNU4WylpxJykQujfCcwYWiV/Jhm50Goo0wrVILAv5jOr9d+H+UR3PhSCD2rCCEIg0uc+G+muBTwD54JhDQ==}
    engines: {node: '>= 0.4'}

  globby@11.1.0:
    resolution: {integrity: sha512-jhIXaOzy1sb8IyocaruWSn1TjmnBVs8Ayhcy83rmxNJ8q2uWKCAj3CnJY+KpGSXCueAPc0i05kVvVKtP1t9S3g==}
    engines: {node: '>=10'}

  globby@13.2.2:
    resolution: {integrity: sha512-Y1zNGV+pzQdh7H39l9zgB4PJqjRNqydvdYCDG4HFXM4XuvSaQQlEc91IU1yALL8gUTDomgBAfz3XJdmUS+oo0w==}
    engines: {node: ^12.20.0 || ^14.13.1 || >=16.0.0}

  globby@14.1.0:
    resolution: {integrity: sha512-0Ia46fDOaT7k4og1PDW4YbodWWr3scS2vAr2lTbsplOt2WkKp0vQbkI9wKis/T5LV/dqPjO3bpS/z6GTJB82LA==}
    engines: {node: '>=18'}

  globby@6.1.0:
    resolution: {integrity: sha512-KVbFv2TQtbzCoxAnfD6JcHZTYCzyliEaaeM/gH8qQdkKr5s0OP9scEgvdcngyk7AVdY6YVW/TJHd+lQ/Df3Daw==}
    engines: {node: '>=0.10.0'}

  globrex@0.1.2:
    resolution: {integrity: sha512-uHJgbwAMwNFf5mLst7IWLNg14x1CkeqglJb/K3doi4dw6q2IvAAmM/Y81kevy83wP+Sst+nutFTYOGg3d1lsxg==}

  gopd@1.2.0:
    resolution: {integrity: sha512-ZUKRh6/kUFoAiTAtTYPZJ3hw9wNxx+BIBOijnlG9PnrJsCcSjs1wyyD6vJpaYtgnzDrKYRSqf3OO6Rfa93xsRg==}
    engines: {node: '>= 0.4'}

  graceful-fs@4.2.11:
    resolution: {integrity: sha512-RbJ5/jmFcNNCcDV5o9eTnBLJ/HszWV0P73bc+Ff4nS/rJj+YaS6IGyiOL0VoBYX+l1Wrl3k63h/KrH+nhJ0XvQ==}

  graphemer@1.4.0:
    resolution: {integrity: sha512-EtKwoO6kxCL9WO5xipiHTZlSzBm7WLT627TqC/uVRd0HKmq8NXyebnNYxDoBi7wt8eTWrUrKXCOVaFq9x1kgag==}

  gzip-size@6.0.0:
    resolution: {integrity: sha512-ax7ZYomf6jqPTQ4+XCpUGyXKHk5WweS+e05MBO4/y3WJ5RkmPXNKvX+bx1behVILVwr6JSQvZAku021CHPXG3Q==}
    engines: {node: '>=10'}

  has-bigints@1.1.0:
    resolution: {integrity: sha512-R3pbpkcIqv2Pm3dUwgjclDRVmWpTJW2DcMzcIhEXEx1oh/CEMObMm3KLmRJOdvhM7o4uQBnwr8pzRK2sJWIqfg==}
    engines: {node: '>= 0.4'}

  has-flag@3.0.0:
    resolution: {integrity: sha512-sKJf1+ceQBr4SMkvQnBDNDtf4TXpVhVGateu0t918bl30FnbE2m4vNLX+VWe/dpjlb+HugGYzW7uQXH98HPEYw==}
    engines: {node: '>=4'}

  has-flag@4.0.0:
    resolution: {integrity: sha512-EykJT/Q1KjTWctppgIAgfSO0tKVuZUjhgMr17kqTumMl6Afv3EISleU7qZUzoXDFTAHTDC4NOoG/ZxU3EvlMPQ==}
    engines: {node: '>=8'}

  has-property-descriptors@1.0.2:
    resolution: {integrity: sha512-55JNKuIW+vq4Ke1BjOTjM2YctQIvCT7GFzHwmfZPGo5wnrgkid0YQtnAleFSqumZm4az3n2BS+erby5ipJdgrg==}

  has-proto@1.2.0:
    resolution: {integrity: sha512-KIL7eQPfHQRC8+XluaIw7BHUwwqL19bQn4hzNgdr+1wXoU0KKj6rufu47lhY7KbJR2C6T6+PfyN0Ea7wkSS+qQ==}
    engines: {node: '>= 0.4'}

  has-symbols@1.1.0:
    resolution: {integrity: sha512-1cDNdwJ2Jaohmb3sg4OmKaMBwuC48sYni5HUw2DvsC8LjGTLK9h+eb1X6RyuOHe4hT0ULCW68iomhjUoKUqlPQ==}
    engines: {node: '>= 0.4'}

  has-tostringtag@1.0.2:
    resolution: {integrity: sha512-NqADB8VjPFLM2V0VvHUewwwsw0ZWBaIdgo+ieHtK3hasLz4qeCRjYcqfB6AQrBggRKppKF8L52/VqdVsO47Dlw==}
    engines: {node: '>= 0.4'}

  has@1.0.4:
    resolution: {integrity: sha512-qdSAmqLF6209RFj4VVItywPMbm3vWylknmB3nvNiUIs72xAimcM8nVYxYr7ncvZq5qzk9MKIZR8ijqD/1QuYjQ==}
    engines: {node: '>= 0.4.0'}

  hash-base@3.0.5:
    resolution: {integrity: sha512-vXm0l45VbcHEVlTCzs8M+s0VeYsB2lnlAaThoLKGXr3bE/VWDOelNUnycUPEhKEaXARL2TEFjBOyUiM6+55KBg==}
    engines: {node: '>= 0.10'}

  hash-base@3.1.0:
    resolution: {integrity: sha512-1nmYp/rhMDiE7AYkDw+lLwlAzz0AntGIe51F3RfFfEqyQ3feY2eI/NcwC6umIQVOASPMsWJLJScWKSSvzL9IVA==}
    engines: {node: '>=4'}

  hash.js@1.1.7:
    resolution: {integrity: sha512-taOaskGt4z4SOANNseOviYDvjEJinIkRgmp7LbKP2YTTmVxWBl87s/uzK9r+44BclBSp2X7K1hqeNfz9JbBeXA==}

  hasown@2.0.2:
    resolution: {integrity: sha512-0hJU9SCPvmMzIBdZFqNPXWa6dqh7WdH0cII9y+CyS8rG3nL48Bclra9HmKhVVUHyPWNH5Y7xDwAB7bfgSjkUMQ==}
    engines: {node: '>= 0.4'}

  he@1.2.0:
    resolution: {integrity: sha512-F/1DnUGPopORZi0ni+CvrCgHQ5FyEAHRLSApuYWMmrbSwoN2Mn/7k+Gl38gJnR7yyDZk6WLXwiGod1JOWNDKGw==}
    hasBin: true

  hmac-drbg@1.0.1:
    resolution: {integrity: sha512-Tti3gMqLdZfhOQY1Mzf/AanLiqh1WTiJgEj26ZuYQ9fbkLomzGchCws4FyrSd4VkpBfiNhaE1On+lOz894jvXg==}

  html-encoding-sniffer@4.0.0:
    resolution: {integrity: sha512-Y22oTqIU4uuPgEemfz7NDJz6OeKf12Lsu+QC+s3BVpda64lTiMYCyGwg5ki4vFxkMwQdeZDl2adZoqUgdFuTgQ==}
    engines: {node: '>=18'}

  html-escaper@2.0.2:
    resolution: {integrity: sha512-H2iMtd0I4Mt5eYiapRdIDjp+XzelXQ0tFE4JS7YFwFevXXMmOp9myNrUvCg0D6ws8iqkRPBfKHgbwig1SmlLfg==}

  html-minifier-terser@6.1.0:
    resolution: {integrity: sha512-YXxSlJBZTP7RS3tWnQw74ooKa6L9b9i9QYXY21eUEvhZ3u9XLfv6OnFsQq6RxkhHygsaUMvYsZRV5rU/OVNZxw==}
    engines: {node: '>=12'}
    hasBin: true

  html-webpack-plugin@5.6.3:
    resolution: {integrity: sha512-QSf1yjtSAsmf7rYBV7XX86uua4W/vkhIt0xNXKbsi2foEeW7vjJQz4bhnpL3xH+l1ryl1680uNv968Z+X6jSYg==}
    engines: {node: '>=10.13.0'}
    peerDependencies:
      '@rspack/core': 0.x || 1.x
      webpack: ^5.20.0
    peerDependenciesMeta:
      '@rspack/core':
        optional: true
      webpack:
        optional: true

  htmlparser2@6.1.0:
    resolution: {integrity: sha512-gyyPk6rgonLFEDGoeRgQNaEUvdJ4ktTmmUh/h2t7s+M8oPpIPxgNACWa+6ESR57kXstwqPiCut0V8NRpcwgU7A==}

  http-proxy-agent@7.0.2:
    resolution: {integrity: sha512-T1gkAiYYDWYx3V5Bmyu7HcfcvL7mUrTWiM6yOfa3PIphViJ/gFPbvidQ+veqSOHci/PxBcDabeUNCzpOODJZig==}
    engines: {node: '>= 14'}

  https-proxy-agent@7.0.6:
    resolution: {integrity: sha512-vK9P5/iUfdl95AI+JVyUuIcVtd4ofvtrOr3HNtM2yxC9bnMbEdp3x01OhQNnjb8IJYi38VlTE3mBXwcfvywuSw==}
    engines: {node: '>= 14'}

  human-signals@4.3.1:
    resolution: {integrity: sha512-nZXjEF2nbo7lIw3mgYjItAfgQXog3OjJogSbKa2CQIIvSGWcKgeJnQlNXip6NglNzYH45nSRiEVimMvYL8DDqQ==}
    engines: {node: '>=14.18.0'}

  humanize-ms@1.2.1:
    resolution: {integrity: sha512-Fl70vYtsAFb/C06PTS9dZBo7ihau+Tu/DNCk/OyHhea07S+aeMWpFFkUaXRa8fI+ScZbEI8dfSxwY7gxZ9SAVQ==}

  husky@7.0.4:
    resolution: {integrity: sha512-vbaCKN2QLtP/vD4yvs6iz6hBEo6wkSzs8HpRah1Z6aGmF2KW5PdYuAd7uX5a+OyBZHBhd+TFLqgjUgytQr4RvQ==}
    engines: {node: '>=12'}
    hasBin: true

  iconv-lite@0.6.3:
    resolution: {integrity: sha512-4fCk79wshMdzMp2rH06qWrJE4iolqLhCUH+OiuIgU++RB0+94NlDL81atO7GX55uUKueo0txHNtvEyI6D7WdMw==}
    engines: {node: '>=0.10.0'}

  icss-utils@5.1.0:
    resolution: {integrity: sha512-soFhflCVWLfRNOPU3iv5Z9VUdT44xFRbzjLsEzSr5AQmgqPMTHdU3PMT1Cf1ssx8fLNJDA1juftYl+PUcv3MqA==}
    engines: {node: ^10 || ^12 || >= 14}
    peerDependencies:
      postcss: ^8.1.0

  idb@8.0.2:
    resolution: {integrity: sha512-CX70rYhx7GDDQzwwQMDwF6kDRQi5vVs6khHUumDrMecBylKkwvZ8HWvKV08AGb7VbpoGCWUQ4aHzNDgoUiOIUg==}

  ieee754@1.2.1:
    resolution: {integrity: sha512-dcyqhDvX1C46lXZcVqCpK+FtMRQVdIMN6/Df5js2zouUsqG7I6sFxitIC+7KYK29KdXOLHdu9zL4sFnoVQnqaA==}

  ignore@5.3.2:
    resolution: {integrity: sha512-hsBTNUqQTDwkWtcdYI2i06Y/nUBEsNEDJKjWdigLvegy8kDuJAS8uRlpkkcQpyEXL0Z/pjDy5HBmMjRCJ2gq+g==}
    engines: {node: '>= 4'}

  ignore@7.0.3:
    resolution: {integrity: sha512-bAH5jbK/F3T3Jls4I0SO1hmPR0dKU0a7+SY6n1yzRtG54FLO8d6w/nxLFX2Nb7dBu6cCWXPaAME6cYqFUMmuCA==}
    engines: {node: '>= 4'}

  import-fresh@3.3.1:
    resolution: {integrity: sha512-TR3KfrTZTYLPB6jUjfx6MF9WcWrHL9su5TObK4ZkYgBdWKPOFoSoQIdEuTuR82pmtxH2spWG9h6etwfr1pLBqQ==}
    engines: {node: '>=6'}

  imurmurhash@0.1.4:
    resolution: {integrity: sha512-JmXMZ6wuvDmLiHEml9ykzqO6lwFbof0GG4IkcGaENdCRDDmMVnny7s5HsIgHCbaq0w2MyPhDqkhTUgS2LU2PHA==}
    engines: {node: '>=0.8.19'}

  indent-string@4.0.0:
    resolution: {integrity: sha512-EdDDZu4A2OyIK7Lr/2zG+w5jmbuk1DVBnEwREQvBzspBJkCEbRa8GxU1lghYcaGJCnRWibjDXlq779X1/y5xwg==}
    engines: {node: '>=8'}

  indexes-of@1.0.1:
    resolution: {integrity: sha512-bup+4tap3Hympa+JBJUG7XuOsdNQ6fxt0MHyXMKuLBKn0OqsTfvUxkUrroEX1+B2VsSHvCjiIcZVxRtYa4nllA==}

  inflight@1.0.6:
    resolution: {integrity: sha512-k92I/b08q4wvFscXCLvqfsHCrjrF7yiXsQuIVvVE7N82W3+aqpzuUdBbfhWcy/FZR3/4IgflMgKLOsvPDrGCJA==}
    deprecated: This module is not supported, and leaks memory. Do not use it. Check out lru-cache if you want a good and tested way to coalesce async requests by a key value, which is much more comprehensive and powerful.

  inherits@2.0.4:
    resolution: {integrity: sha512-k/vGaX4/Yla3WzyMCvTQOXYeIHvqOKtnqBduzTHpzpQZzAskKMhZ2K+EnBiSM9zGSoIFeMpXKxa4dYeZIQqewQ==}

  ini@1.3.8:
    resolution: {integrity: sha512-JV/yugV2uzW5iMRSiZAyDtQd+nxtUnjeLt0acNdw98kKLrvuRVyB80tsREOE7yvGVgalhZ6RNXCmEHkUKBKxew==}

  internal-slot@1.1.0:
    resolution: {integrity: sha512-4gd7VpWNQNB4UKKCFFVcp1AVv+FMOgs9NKzjHKusc8jTMhd5eL1NqQqOpE0KzMds804/yHlglp3uxgluOqAPLw==}
    engines: {node: '>= 0.4'}

  ip-bigint@7.3.0:
    resolution: {integrity: sha512-2qVAe0Q9+Y+5nGvmogwK9y4kefD5Ks5l/IG0Jo1lhU9gIF34jifhqrwXwzkIl+LC594Q6SyAlngs4p890xsXVw==}
    engines: {node: '>=16'}

  ip-regex@4.3.0:
    resolution: {integrity: sha512-B9ZWJxHHOHUhUjCPrMpLD4xEq35bUTClHM1S6CBU5ixQnkZmwipwgc96vAd7AAGM9TGHvJR+Uss+/Ak6UphK+Q==}
    engines: {node: '>=8'}

  ip-regex@5.0.0:
    resolution: {integrity: sha512-fOCG6lhoKKakwv+C6KdsOnGvgXnmgfmp0myi3bcNwj3qfwPAxRKWEuFhvEFF7ceYIz6+1jRZ+yguLFAmUNPEfw==}
    engines: {node: ^12.20.0 || ^14.13.1 || >=16.0.0}

  is-arguments@1.2.0:
    resolution: {integrity: sha512-7bVbi0huj/wrIAOzb8U1aszg9kdi3KN/CyU19CTI7tAoZYEZoL9yCDXpbXN+uPsuWnP02cyug1gleqq+TU+YCA==}
    engines: {node: '>= 0.4'}

  is-array-buffer@3.0.5:
    resolution: {integrity: sha512-DDfANUiiG2wC1qawP66qlTugJeL5HyzMpfr8lLK+jMQirGzNod0B12cFB/9q838Ru27sBwfw78/rdoU7RERz6A==}
    engines: {node: '>= 0.4'}

  is-arrayish@0.2.1:
    resolution: {integrity: sha512-zz06S8t0ozoDXMG+ube26zeCTNXcKIPJZJi8hBrF4idCLms4CG9QtK7qBl1boi5ODzFpjswb5JPmHCbMpjaYzg==}

  is-async-function@2.1.1:
    resolution: {integrity: sha512-9dgM/cZBnNvjzaMYHVoxxfPj2QXt22Ev7SuuPrs+xav0ukGB0S6d4ydZdEiM48kLx5kDV+QBPrpVnFyefL8kkQ==}
    engines: {node: '>= 0.4'}

  is-bigint@1.1.0:
    resolution: {integrity: sha512-n4ZT37wG78iz03xPRKJrHTdZbe3IicyucEtdRsV5yglwc3GyUfbAfpSeD0FJ41NbUNSt5wbhqfp1fS+BgnvDFQ==}
    engines: {node: '>= 0.4'}

  is-boolean-object@1.2.2:
    resolution: {integrity: sha512-wa56o2/ElJMYqjCjGkXri7it5FbebW5usLw/nPmCMs5DeZ7eziSYZhSmPRn0txqeW4LnAmQQU7FgqLpsEFKM4A==}
    engines: {node: '>= 0.4'}

  is-buffer@1.1.6:
    resolution: {integrity: sha512-NcdALwpXkTm5Zvvbk7owOUSvVvBKDgKP5/ewfXEznmQFfs4ZRmanOeKBTjRVjka3QFoN6XJ+9F3USqfHqTaU5w==}

  is-callable@1.2.7:
    resolution: {integrity: sha512-1BC0BVFhS/p0qtw6enp8e+8OD0UrK0oFLztSjNzhcKA3WDuJxxAPXzPuPtKkjEY9UUoEWlX/8fgKeu2S8i9JTA==}
    engines: {node: '>= 0.4'}

  is-cidr@4.0.2:
    resolution: {integrity: sha512-z4a1ENUajDbEl/Q6/pVBpTR1nBjjEE1X7qb7bmWYanNnPoKAvUCPFKeXV6Fe4mgTkWKBqiHIcwsI3SndiO5FeA==}
    engines: {node: '>=10'}

  is-core-module@2.16.1:
    resolution: {integrity: sha512-UfoeMA6fIJ8wTYFEUjelnaGI67v6+N7qXJEvQuIGa99l4xsCruSYOVSQ0uPANn4dAzm8lkYPaKLrrijLq7x23w==}
    engines: {node: '>= 0.4'}

  is-data-view@1.0.2:
    resolution: {integrity: sha512-RKtWF8pGmS87i2D6gqQu/l7EYRlVdfzemCJN/P3UOs//x1QE7mfhvzHIApBTRf7axvT6DMGwSwBXYCT0nfB9xw==}
    engines: {node: '>= 0.4'}

  is-date-object@1.1.0:
    resolution: {integrity: sha512-PwwhEakHVKTdRNVOw+/Gyh0+MzlCl4R6qKvkhuvLtPMggI1WAHt9sOwZxQLSGpUaDnrdyDsomoRgNnCfKNSXXg==}
    engines: {node: '>= 0.4'}

  is-extglob@2.1.1:
    resolution: {integrity: sha512-SbKbANkN603Vi4jEZv49LeVJMn4yGwsbzZworEoyEiutsN3nJYdbO36zfhGJ6QEDpOZIFkDtnq5JRxmvl3jsoQ==}
    engines: {node: '>=0.10.0'}

  is-finalizationregistry@1.1.1:
    resolution: {integrity: sha512-1pC6N8qWJbWoPtEjgcL2xyhQOP491EQjeUo3qTKcmV8YSDDJrOepfG8pcC7h/QgnQHYSv0mJ3Z/ZWxmatVrysg==}
    engines: {node: '>= 0.4'}

  is-fullwidth-code-point@3.0.0:
    resolution: {integrity: sha512-zymm5+u+sCsSWyD9qNaejV3DFvhCKclKdizYaJUuHA83RLjb7nSuGnddCHGv0hk+KY7BMAlsWeK4Ueg6EV6XQg==}
    engines: {node: '>=8'}

  is-fullwidth-code-point@4.0.0:
    resolution: {integrity: sha512-O4L094N2/dZ7xqVdrXhh9r1KODPJpFms8B5sGdJLPy664AgvXsreZUyCQQNItZRDlYug4xStLjNp/sz3HvBowQ==}
    engines: {node: '>=12'}

  is-generator-function@1.1.0:
    resolution: {integrity: sha512-nPUB5km40q9e8UfN/Zc24eLlzdSf9OfKByBw9CIdw4H1giPMeA0OIJvbchsCu4npfI2QcMVBsGEBHKZ7wLTWmQ==}
    engines: {node: '>= 0.4'}

  is-glob@4.0.3:
    resolution: {integrity: sha512-xelSayHH36ZgE7ZWhli7pW34hNbNl8Ojv5KVmkJD4hBdD3th8Tfk9vYasLM+mXWOZhFkgZfxhLSnrwRr4elSSg==}
    engines: {node: '>=0.10.0'}

  is-ip@3.1.0:
    resolution: {integrity: sha512-35vd5necO7IitFPjd/YBeqwWnyDWbuLH9ZXQdMfDA8TEo7pv5X8yfrvVO3xbJbLUlERCMvf6X0hTUamQxCYJ9Q==}
    engines: {node: '>=8'}

  is-map@2.0.3:
    resolution: {integrity: sha512-1Qed0/Hr2m+YqxnM09CjA2d/i6YZNfF6R2oRAOj36eUdS6qIV/huPJNSEpKbupewFs+ZsJlxsjjPbc0/afW6Lw==}
    engines: {node: '>= 0.4'}

  is-nan@1.3.2:
    resolution: {integrity: sha512-E+zBKpQ2t6MEo1VsonYmluk9NxGrbzpeeLC2xIViuO2EjU2xsXsBPwTr3Ykv9l08UYEVEdWeRZNouaZqF6RN0w==}
    engines: {node: '>= 0.4'}

  is-number-object@1.1.1:
    resolution: {integrity: sha512-lZhclumE1G6VYD8VHe35wFaIif+CTy5SJIi5+3y4psDgWu4wPDoBhF8NxUOinEc7pHgiTsT6MaBb92rKhhD+Xw==}
    engines: {node: '>= 0.4'}

  is-number@7.0.0:
    resolution: {integrity: sha512-41Cifkg6e8TylSpdtTpeLVMqvSBEVzTttHvERD741+pnZ8ANv0004MRL43QKPDlK9cGvNp6NZWZUBlbGXYxxng==}
    engines: {node: '>=0.12.0'}

  is-path-cwd@2.2.0:
    resolution: {integrity: sha512-w942bTcih8fdJPJmQHFzkS76NEP8Kzzvmw92cXsazb8intwLqPibPPdXf4ANdKV3rYMuuQYGIWtvz9JilB3NFQ==}
    engines: {node: '>=6'}

  is-path-in-cwd@2.1.0:
    resolution: {integrity: sha512-rNocXHgipO+rvnP6dk3zI20RpOtrAM/kzbB258Uw5BWr3TpXi861yzjo16Dn4hUox07iw5AyeMLHWsujkjzvRQ==}
    engines: {node: '>=6'}

  is-path-inside@2.1.0:
    resolution: {integrity: sha512-wiyhTzfDWsvwAW53OBWF5zuvaOGlZ6PwYxAbPVDhpm+gM09xKQGjBq/8uYN12aDvMxnAnq3dxTyoSoRNmg5YFg==}
    engines: {node: '>=6'}

  is-path-inside@3.0.3:
    resolution: {integrity: sha512-Fd4gABb+ycGAmKou8eMftCupSir5lRxqf4aD/vd0cD2qc4HL07OjCeuHMr8Ro4CoMaeCKDB0/ECBOVWjTwUvPQ==}
    engines: {node: '>=8'}

  is-plain-object@2.0.4:
    resolution: {integrity: sha512-h5PpgXkWitc38BBMYawTYMWJHFZJVnBquFE57xFpjB8pJFiF6gZ+bU+WyI/yqXiFR5mdLsgYNaPe8uao6Uv9Og==}
    engines: {node: '>=0.10.0'}

  is-potential-custom-element-name@1.0.1:
    resolution: {integrity: sha512-bCYeRA2rVibKZd+s2625gGnGF/t7DSqDs4dP7CrLA1m7jKWz6pps0LpYLJN8Q64HtmPKJ1hrN3nzPNKFEKOUiQ==}

  is-regex@1.2.1:
    resolution: {integrity: sha512-MjYsKHO5O7mCsmRGxWcLWheFqN9DJ/2TmngvjKXihe6efViPqc274+Fx/4fYj/r03+ESvBdTXK0V6tA3rgez1g==}
    engines: {node: '>= 0.4'}

  is-set@2.0.3:
    resolution: {integrity: sha512-iPAjerrse27/ygGLxw+EBR9agv9Y6uLeYVJMu+QNCoouJ1/1ri0mGrcWpfCqFZuzzx3WjtwxG098X+n4OuRkPg==}
    engines: {node: '>= 0.4'}

  is-shared-array-buffer@1.0.4:
    resolution: {integrity: sha512-ISWac8drv4ZGfwKl5slpHG9OwPNty4jOWPRIhBpxOoD+hqITiwuipOQ2bNthAzwA3B4fIjO4Nln74N0S9byq8A==}
    engines: {node: '>= 0.4'}

  is-stream@3.0.0:
    resolution: {integrity: sha512-LnQR4bZ9IADDRSkvpqMGvt/tEJWclzklNgSw48V5EAaAeDd6qGvN8ei6k5p0tvxSR171VmGyHuTiAOfxAbr8kA==}
    engines: {node: ^12.20.0 || ^14.13.1 || >=16.0.0}

  is-string@1.1.1:
    resolution: {integrity: sha512-BtEeSsoaQjlSPBemMQIrY1MY0uM6vnS1g5fmufYOtnxLGUZM2178PKbhsk7Ffv58IX+ZtcvoGwccYsh0PglkAA==}
    engines: {node: '>= 0.4'}

  is-symbol@1.1.1:
    resolution: {integrity: sha512-9gGx6GTtCQM73BgmHQXfDmLtfjjTUDSyoxTCbp5WtoixAhfgsDirWIcVQ/IHpvI5Vgd5i/J5F7B9cN/WlVbC/w==}
    engines: {node: '>= 0.4'}

  is-typed-array@1.1.15:
    resolution: {integrity: sha512-p3EcsicXjit7SaskXHs1hA91QxgTw46Fv6EFKKGS5DRFLD8yKnohjF3hxoju94b/OcMZoQukzpPpBE9uLVKzgQ==}
    engines: {node: '>= 0.4'}

  is-weakmap@2.0.2:
    resolution: {integrity: sha512-K5pXYOm9wqY1RgjpL3YTkF39tni1XajUIkawTLUo9EZEVUFga5gSQJF8nNS7ZwJQ02y+1YCNYcMh+HIf1ZqE+w==}
    engines: {node: '>= 0.4'}

  is-weakref@1.1.1:
    resolution: {integrity: sha512-6i9mGWSlqzNMEqpCp93KwRS1uUOodk2OJ6b+sq7ZPDSy2WuI5NFIxp/254TytR8ftefexkWn5xNiHUNpPOfSew==}
    engines: {node: '>= 0.4'}

  is-weakset@2.0.4:
    resolution: {integrity: sha512-mfcwb6IzQyOKTs84CQMrOwW4gQcaTOAWJ0zzJCl2WSPDrWk/OzDaImWFH3djXhb24g4eudZfLRozAvPGw4d9hQ==}
    engines: {node: '>= 0.4'}

  is-what@4.1.16:
    resolution: {integrity: sha512-ZhMwEosbFJkA0YhFnNDgTM4ZxDRsS6HqTo7qsZM08fehyRYIYa0yHu5R6mgo1n/8MgaPBXiPimPD77baVFYg+A==}
    engines: {node: '>=12.13'}

  isarray@0.0.1:
    resolution: {integrity: sha512-D2S+3GLxWH+uhrNEcoh/fnmYeP8E8/zHl644d/jdA0g2uyXvy3sb0qxotE+ne0LtccHknQzWwZEzhak7oJ0COQ==}

  isarray@1.0.0:
    resolution: {integrity: sha512-VLghIWNM6ELQzo7zwmcg0NmTVyWKYjvIeM83yjp0wRDTmUnrM678fQbcKBo6n2CJEF0szoG//ytg+TKla89ALQ==}

  isarray@2.0.5:
    resolution: {integrity: sha512-xHjhDr3cNBK0BzdUJSPXZntQUx/mwMS5Rw4A7lPJ90XGAO6ISP/ePDNuo0vhqOZU+UD5JoodwCAAoZQd3FeAKw==}

  isexe@2.0.0:
    resolution: {integrity: sha512-RHxMLp9lnKHGHRng9QFhRCMbYAcVpn69smSGcq3f36xjgVVWThj4qqLbTLlq7Ssj8B+fIQ1EuCEGI2lKsyQeIw==}

  isobject@3.0.1:
    resolution: {integrity: sha512-WhB9zCku7EGTj/HQQRz5aUQEUeoQZH2bWcltRErOpymJ4boYE6wL9Tbr23krRPSZ+C5zqNSrSw+Cc7sZZ4b7vg==}
    engines: {node: '>=0.10.0'}

  jackspeak@3.4.3:
    resolution: {integrity: sha512-OGlZQpz2yfahA/Rd1Y8Cd9SIEsqvXkLVoSw/cgwhnhFMDbsQFeZYoJJ7bIZBS9BcamUW96asq/npPWugM+RQBw==}

  jest-worker@27.5.1:
    resolution: {integrity: sha512-7vuh85V5cdDofPyxn58nrPjBktZo0u9x1g8WtjQol+jZDaE+fhN+cIvTj11GndBnMnyfrUOG1sZQxCdjKh+DKg==}
    engines: {node: '>= 10.13.0'}

  jiti@1.21.7:
    resolution: {integrity: sha512-/imKNG4EbWNrVjoNC/1H5/9GFy+tqjGBHCaSsN+P2RnPqjsLmv6UD3Ej+Kj8nBWaRAwyk7kK5ZUc+OEatnTR3A==}
    hasBin: true

  js-beautify@1.14.7:
    resolution: {integrity: sha512-5SOX1KXPFKx+5f6ZrPsIPEY7NwKeQz47n3jm2i+XeHx9MoRsfQenlOP13FQhWvg8JRS0+XLO6XYUQ2GX+q+T9A==}
    engines: {node: '>=10'}
    hasBin: true

  js-tokens@4.0.0:
    resolution: {integrity: sha512-RdJUflcE3cUzKiMqQgsCu06FPu9UdIJO0beYbPhHN4k6apgJtifcoCtT9bcxOpYBtpD2kCM6Sbzg4CausW/PKQ==}

  js-yaml@3.14.1:
    resolution: {integrity: sha512-okMH7OXXJ7YrN9Ok3/SXrnu4iX9yOk+25nqX4imS2npuvTYDmo/QEZoqwZkYaIDk3jVvBOTOIEgEhaLOynBS9g==}
    hasBin: true

  js-yaml@4.1.0:
    resolution: {integrity: sha512-wpxZs9NoxZaJESJGIZTyDEaYpl0FKSA+FB9aJiyemKhMwkxQg63h4T1KJgUGHpTqPDNRcmmYLugrRjJlBtWvRA==}
    hasBin: true

  jsdoc-type-pratt-parser@4.1.0:
    resolution: {integrity: sha512-Hicd6JK5Njt2QB6XYFS7ok9e37O8AYk3jTcppG4YVQnYjOemymvTcmc7OWsmq/Qqj5TdRFO5/x/tIPmBeRtGHg==}
    engines: {node: '>=12.0.0'}

  jsdom@25.0.1:
    resolution: {integrity: sha512-8i7LzZj7BF8uplX+ZyOlIz86V6TAsSs+np6m1kpW9u0JWi4z/1t+FzcK1aek+ybTnAC4KhBL4uXCNT0wcUIeCw==}
    engines: {node: '>=18'}
    peerDependencies:
      canvas: ^2.11.2
    peerDependenciesMeta:
      canvas:
        optional: true

  json-buffer@3.0.1:
    resolution: {integrity: sha512-4bV5BfR2mqfQTJm+V5tPPdf+ZpuhiIvTuAB5g8kcrXOZpTT/QwwVRWBywX1ozr6lEuPdbHxwaJlm9G6mI2sfSQ==}

  json-parse-even-better-errors@2.3.1:
    resolution: {integrity: sha512-xyFwyhro/JEof6Ghe2iz2NcXoj2sloNsWr/XsERDK/oiPCfaNhl5ONfp+jQdAZRQQ0IJWNzH9zIZF7li91kh2w==}

  json-schema-traverse@0.4.1:
    resolution: {integrity: sha512-xbbCH5dCYU5T8LcEhhuh7HJ88HXuW3qsI3Y0zOZFKfZEHcpWiHU/Jxzk629Brsab/mMiHQti9wMP+845RPe3Vg==}

  json-schema-traverse@1.0.0:
    resolution: {integrity: sha512-NM8/P9n3XjXhIZn1lLhkFaACTOURQXjWhV4BA/RnOv8xvgqtqpAX9IO4mRQxSx1Rlo4tqzeqb0sOlruaOy3dug==}

  json-stable-stringify-without-jsonify@1.0.1:
    resolution: {integrity: sha512-Bdboy+l7tA3OGW6FjyFHWkP5LuByj1Tk33Ljyq0axyzdk9//JSi2u3fP1QSmd1KNwq6VOKYGlAu87CisVir6Pw==}

  json5@1.0.2:
    resolution: {integrity: sha512-g1MWMLBiz8FKi1e4w0UyVL3w+iJceWAFBAaBnnGKOpNa5f8TLktkbre1+s6oICydWAm+HRUGTmI+//xv2hvXYA==}
    hasBin: true

  json5@2.2.3:
    resolution: {integrity: sha512-XmOWe7eyHYH14cLdVPoyg+GOH3rYX++KpzrylJwSW98t3Nk+U8XOl8FWKOgwtzdb8lXGf6zYwDUzeHMWfxasyg==}
    engines: {node: '>=6'}
    hasBin: true

  jsonfile@6.1.0:
    resolution: {integrity: sha512-5dgndWOriYSm5cnYaJNhalLNDKOqFwyDB/rr1E9ZsGciGvKPs8R2xYGCacuf3z6K1YKDz182fd+fY3cn3pMqXQ==}

  jsx-ast-utils@3.3.5:
    resolution: {integrity: sha512-ZZow9HBI5O6EPgSJLUb8n2NKgmVWTwCvHGwFuJlMjvLFqlGG6pjirPhtdsseaLZjSibD8eegzmYpUZwoIlj2cQ==}
    engines: {node: '>=4.0'}

  junit-report-builder@5.1.1:
    resolution: {integrity: sha512-ZNOIIGMzqCGcHQEA2Q4rIQQ3Df6gSIfne+X9Rly9Bc2y55KxAZu8iGv+n2pP0bLf0XAOctJZgeloC54hWzCahQ==}
    engines: {node: '>=16'}

  just-extend@4.2.1:
    resolution: {integrity: sha512-g3UB796vUFIY90VIv/WX3L2c8CS2MdWUww3CNrYmqza1Fg0DURc2K/O4YrnklBdQarSJ/y8JnJYDGc+1iumQjg==}

  just-extend@6.2.0:
    resolution: {integrity: sha512-cYofQu2Xpom82S6qD778jBDpwvvy39s1l/hrYij2u9AMdQcGRpaBu6kY4mVhuno5kJVi1DAz4aiphA2WI1/OAw==}

  keyv@4.5.4:
    resolution: {integrity: sha512-oxVHkHR/EJf2CNXnWxRLW6mg7JyCCUcG0DtEGmL2ctUo1PNTin1PUil+r/+4r5MpVgC/fn1kjsx7mjSujKqIpw==}

  kind-of@6.0.3:
    resolution: {integrity: sha512-dcS1ul+9tmeD95T+x28/ehLgd9mENa3LsvDTtzm3vyBEO7RPptvAD+t44WVXaUjTBRcrpFeFlC8WCruUR456hw==}
    engines: {node: '>=0.10.0'}

  language-subtag-registry@0.3.23:
    resolution: {integrity: sha512-0K65Lea881pHotoGEa5gDlMxt3pctLi2RplBb7Ezh4rRdLEOtgi7n4EwK9lamnUCkKBqaeKRVebTq6BAxSkpXQ==}

  language-tags@1.0.5:
    resolution: {integrity: sha512-qJhlO9cGXi6hBGKoxEG/sKZDAHD5Hnu9Hs4WbOY3pCWXDhw0N8x1NenNzm2EnNLkLkk7J2SdxAkDSbb6ftT+UQ==}

  lazystream@1.0.1:
    resolution: {integrity: sha512-b94GiNHQNy6JNTrt5w6zNyffMrNkXZb3KTkCZJb2V1xaEGCk093vkZ2jk3tpaeP33/OiXC+WvK9AxUebnf5nbw==}
    engines: {node: '>= 0.6.3'}

  levn@0.4.1:
    resolution: {integrity: sha512-+bT2uH4E5LGE7h/n3evcS/sQlJXCpIp6ym8OWJ5eV6+67Dsql/LaaT7qJBAt2rzfoa/5QBGBhxDix1dMt2kQKQ==}
    engines: {node: '>= 0.8.0'}

  lilconfig@2.1.0:
    resolution: {integrity: sha512-utWOt/GHzuUxnLKxB6dk81RoOeoNeHgbrXiuGk4yyF5qlRz+iIVWu56E2fqGHFrXz0QNUhLB/8nKqvRH66JKGQ==}
    engines: {node: '>=10'}

  lines-and-columns@1.2.4:
    resolution: {integrity: sha512-7ylylesZQ/PV29jhEDl3Ufjo6ZX7gCqJr5F7PKrqc93v7fzSymt1BpwEU8nAUXs8qzzvqhbjhK5QZg6Mt/HkBg==}

  lint-staged@13.2.1:
    resolution: {integrity: sha512-8gfzinVXoPfga5Dz/ZOn8I2GOhf81Wvs+KwbEXQn/oWZAvCVS2PivrXfVbFJc93zD16uC0neS47RXHIjXKYZQw==}
    engines: {node: ^14.13.1 || >=16.0.0}
    hasBin: true

  listr2@5.0.8:
    resolution: {integrity: sha512-mC73LitKHj9w6v30nLNGPetZIlfpUniNSsxxrbaPcWOjDb92SHPzJPi/t+v1YC/lxKz/AJ9egOjww0qUuFxBpA==}
    engines: {node: ^14.13.1 || >=16.0.0}
    peerDependencies:
      enquirer: '>= 2.3.0 < 3'
    peerDependenciesMeta:
      enquirer:
        optional: true

  loader-runner@4.3.0:
    resolution: {integrity: sha512-3R/1M+yS3j5ou80Me59j7F9IMs4PXs3VqRrm0TU3AbKPxlmpoY1TNscJV/oGJXo8qCatFGTfDbY6W6ipGOYXfg==}
    engines: {node: '>=6.11.5'}

  loader-utils@1.4.2:
    resolution: {integrity: sha512-I5d00Pd/jwMD2QCduo657+YM/6L3KZu++pmX9VFncxaxvHcru9jx1lBaFft+r4Mt2jK0Yhp41XlRAihzPxHNCg==}
    engines: {node: '>=4.0.0'}

  locate-path@6.0.0:
    resolution: {integrity: sha512-iPZK6eYjbxRu3uB4/WZ3EsEIMJFMqAoopl3R+zuq0UjcAm/MO6KCweDgPfP3elTztoKP3KtnVHxTn2NHBSDVUw==}
    engines: {node: '>=10'}

  lodash-es@4.17.21:
    resolution: {integrity: sha512-mKnC+QJ9pWVzv+C4/U3rRsHapFfHvQFoFB92e52xeyGMcX6/OlIl78je1u8vePzYZSkkogMPJ2yjxxsb89cxyw==}

  lodash.defaults@4.2.0:
    resolution: {integrity: sha512-qjxPLHd3r5DnsdGacqOMU6pb/avJzdh9tFX2ymgoZE27BmjXrNy/y4LoaiTeAb+O3gL8AfpJGtqfX/ae2leYYQ==}

  lodash.difference@4.5.0:
    resolution: {integrity: sha512-dS2j+W26TQ7taQBGN8Lbbq04ssV3emRw4NY58WErlTO29pIqS0HmoT5aJ9+TUQ1N3G+JOZSji4eugsWwGp9yPA==}

  lodash.flatten@4.4.0:
    resolution: {integrity: sha512-C5N2Z3DgnnKr0LOpv/hKCgKdb7ZZwafIrsesve6lmzvZIRZRGaZ/l6Q8+2W7NaT+ZwO3fFlSCzCzrDCFdJfZ4g==}

  lodash.get@4.4.2:
    resolution: {integrity: sha512-z+Uw/vLuy6gQe8cfaFWD7p0wVv8fJl3mbzXh33RS+0oW2wvUqiRXiQ69gLWSLpgB5/6sU+r6BlQR0MBILadqTQ==}
    deprecated: This package is deprecated. Use the optional chaining (?.) operator instead.

  lodash.isequal@4.5.0:
    resolution: {integrity: sha512-pDo3lu8Jhfjqls6GkMgpahsF9kCyayhgykjyLMNFTKWrpVdAQtYyB4muAMWozBB4ig/dtWAmsMxLEI8wuz+DYQ==}
    deprecated: This package is deprecated. Use require('node:util').isDeepStrictEqual instead.

  lodash.isplainobject@4.0.6:
    resolution: {integrity: sha512-oSXzaWypCMHkPC3NvBEaPHf0KsA5mvPrOPgQWDsbg8n7orZ290M0BmC/jgRZ4vcJ6DTAhjrsSYgdsW/F+MFOBA==}

  lodash.merge@4.6.2:
    resolution: {integrity: sha512-0KpjqXRVvrYyCsX1swR/XTK0va6VQkQM6MNo7PqW77ByjAhoARA8EfrP1N4+KlKj8YS0ZUCtRT/YUuhyYDujIQ==}

  lodash.union@4.6.0:
    resolution: {integrity: sha512-c4pB2CdGrGdjMKYLA+XiRDO7Y0PRQbm/Gzg8qMj+QH+pFVAoTp5sBpO0odL3FjoPCGjK96p6qsP+yQoiLoOBcw==}

  lodash@4.17.21:
    resolution: {integrity: sha512-v2kDEe57lecTulaDIuNTPy3Ry4gLGJ6Z1O3vE1krgXZNrsQ+LFTGHVxVjcXPs17LhbZVGedAJv8XZ1tvj5FvSg==}

  log-update@4.0.0:
    resolution: {integrity: sha512-9fkkDevMefjg0mmzWFBW8YkFP91OrizzkW3diF7CpG+S2EYdy4+TVfGwz1zeF8x7hCx1ovSPTOE9Ngib74qqUg==}
    engines: {node: '>=10'}

  lolex@4.2.0:
    resolution: {integrity: sha512-gKO5uExCXvSm6zbF562EvM+rd1kQDnB9AZBbiQVzf1ZmdDpxUSvpnAaVOP83N/31mRK8Ml8/VE8DMvsAZQ+7wg==}

  lolex@5.1.2:
    resolution: {integrity: sha512-h4hmjAvHTmd+25JSwrtTIuwbKdwg5NzZVRMLn9saij4SZaepCrTCxPr35H/3bjwfMJtN+t3CX8672UIkglz28A==}

  loose-envify@1.4.0:
    resolution: {integrity: sha512-lyuxPGr/Wfhrlem2CL/UcnUc1zcqKAImBDzukY7Y5F/yQiNdko6+fRLevlw1HgMySw7f611UIY408EtxRSoK3Q==}
    hasBin: true

  loupe@3.1.3:
    resolution: {integrity: sha512-kkIp7XSkP78ZxJEsSxW3712C6teJVoeHHwgo9zJ380de7IYyJ2ISlxojcH2pC5OFLewESmnRi/+XCDIEEVyoug==}

  lower-case@2.0.2:
    resolution: {integrity: sha512-7fm3l3NAF9WfN6W3JOmf5drwpVqX78JtoGJ3A6W0a6ZnldM41w2fV5D490psKFTpMds8TJse/eHLFFsNHHjHgg==}

  lru-cache@10.4.3:
    resolution: {integrity: sha512-JNAzZcXrCt42VGLuYz0zfAzDfAvJWW6AfYlDBQyDV5DClI2m5sAmK+OIO7s59XfsRsWHp02jAJrRadPRGTt6SQ==}

  lru-cache@11.0.2:
    resolution: {integrity: sha512-123qHRfJBmo2jXDbo/a5YOQrJoHF/GNQTLzQ5+IdK5pWpceK17yRc6ozlWd25FxvGKQbIUs91fDFkXmDHTKcyA==}
    engines: {node: 20 || >=22}

  lru-cache@4.1.5:
    resolution: {integrity: sha512-sWZlbEP2OsHNkXrMl5GYk/jKk70MBng6UU4YI/qGDYbgf6YbP4EvmqISbXCoJiRKs+1bSpFHVgQxvJ17F2li5g==}

  magic-string@0.30.17:
    resolution: {integrity: sha512-sNPKHvyjVf7gyjwS4xGTaW/mCnF8wnjtifKBEhxfZ7E/S8tQ0rssrwGNn6q8JH/ohItJfSQp9mBtQYuTlH5QnA==}

  make-dir@3.1.0:
    resolution: {integrity: sha512-g3FeP20LNwhALb/6Cz6Dd4F2ngze0jz7tbzrD2wAV+o9FeNHe4rL+yK2md0J/fiSf1sa1ADhXqi5+oVwOM/eGw==}
    engines: {node: '>=8'}

  make-error@1.3.6:
    resolution: {integrity: sha512-s8UhlNe7vPKomQhC1qFelMokr/Sc3AgNbso3n74mVPA5LTZwkB9NlXf4XPamLxJE8h0gh73rM94xvwRT2CVInw==}

  map-obj@4.3.0:
    resolution: {integrity: sha512-hdN1wVrZbb29eBGiGjJbeP8JbKjq1urkHJ/LIP/NY48MZ1QVXUsQBV1G1zvYFHn1XE06cwjBsOI2K3Ulnj1YXQ==}
    engines: {node: '>=8'}

  math-intrinsics@1.1.0:
    resolution: {integrity: sha512-/IXtbwEk5HTPyEwyKX6hGkYXxM9nbj64B+ilVJnC/R6B0pH5G4V3b0pVbL7DBj4tkhBAppbQUlf6F6Xl9LHu1g==}
    engines: {node: '>= 0.4'}

  md5.js@1.3.5:
    resolution: {integrity: sha512-xitP+WxNPcTTOgnTJcrhM0xvdPepipPSf3I8EIpGKeFLjt3PlJLIDG3u8EX53ZIubkb+5U2+3rELYpEhHhzdkg==}

  md5@2.3.0:
    resolution: {integrity: sha512-T1GITYmFaKuO91vxyoQMFETst+O71VUPEU3ze5GNzDm0OWdP8v1ziTaAEPUr/3kLsY3Sftgz242A1SetQiDL7g==}

  mdn-data@2.0.14:
    resolution: {integrity: sha512-dn6wd0uw5GsdswPFfsgMp5NSB0/aDe6fK94YJV/AJDYXL6HVLWBsxeq7js7Ad+mU2K9LAlwpk6kN2D5mwCPVow==}

  mdn-data@2.0.4:
    resolution: {integrity: sha512-iV3XNKw06j5Q7mi6h+9vbx23Tv7JkjEVgKHW4pimwyDGWm0OIQntJJ+u1C6mg6mK1EaTv42XQ7w76yuzH7M2cA==}

  memoize-one@5.2.1:
    resolution: {integrity: sha512-zYiwtZUcYyXKo/np96AGZAckk+FWWsUdJ3cHGGmld7+AhvcWmQyGCYUh1hc4Q/pkOhb65dQR/pqCyK0cOaHz4Q==}

  merge-stream@2.0.0:
    resolution: {integrity: sha512-abv/qOcuPfk3URPfDzmZU1LKmuw8kT+0nIHvKrKgFrwifol/doWcdA4ZqsWQ8ENrFKkd67Mfpo/LovbIUsbt3w==}

  merge2@1.4.1:
    resolution: {integrity: sha512-8q7VEgMJW4J8tcfVPy8g09NcQwZdbwFEqhe/WZkoIzjn/3TGDwtOCYtXGxA3O8tPzpczCCDgv+P2P5y00ZJOOg==}
    engines: {node: '>= 8'}

  micromatch@4.0.8:
    resolution: {integrity: sha512-PXwfBhYu0hBCPw8Dn0E+WDYb7af3dSLVWKi3HGv84IdF4TyFoC0ysxFd0Goxw7nSv4T/PzEJQxsYsEiFCKo2BA==}
    engines: {node: '>=8.6'}

  miller-rabin@4.0.1:
    resolution: {integrity: sha512-115fLhvZVqWwHPbClyntxEVfVDfl9DLLTuJvq3g2O/Oxi8AiNouAHvDSzHS0viUJc+V5vm3eq91Xwqn9dp4jRA==}
    hasBin: true

  mime-db@1.52.0:
    resolution: {integrity: sha512-sPU4uV7dYlvtWJxwwxHD0PuihVNiE7TyAbQ5SWxDCB9mUYvOgroQOwYQQOKPJ8CIbE+1ETVlOoK1UC2nU3gYvg==}
    engines: {node: '>= 0.6'}

  mime-types@2.1.35:
    resolution: {integrity: sha512-ZDY+bPm5zTTF+YpCrAU9nK0UgICYPT0QtT1NZWFv4s++TNkcgVaT0g6+4R2uI4MjQjzysHB1zxuWL50hzaeXiw==}
    engines: {node: '>= 0.6'}

  mimic-fn@2.1.0:
    resolution: {integrity: sha512-OqbOk5oEQeAZ8WXWydlu9HJjz9WVdEIvamMCcXmuqUYjTknH/sqsWvhQ3vgwKFRR1HpjvNBKQ37nbJgYzGqGcg==}
    engines: {node: '>=6'}

  mimic-fn@4.0.0:
    resolution: {integrity: sha512-vqiC06CuhBTUdZH+RYl8sFrL096vA45Ok5ISO6sE/Mr1jRbGH4Csnhi8f3wKVl7x8mO4Au7Ir9D3Oyv1VYMFJw==}
    engines: {node: '>=12'}

  minimalistic-assert@1.0.1:
    resolution: {integrity: sha512-UtJcAD4yEaGtjPezWuO9wC4nwUnVH/8/Im3yEHQP4b67cXlD/Qr9hdITCU1xDbSEXg2XKNaP8jsReV7vQd00/A==}

  minimalistic-crypto-utils@1.0.1:
    resolution: {integrity: sha512-JIYlbt6g8i5jKfJ3xz7rF0LXmv2TkDxBLUkiBeZ7bAx4GnnNMr8xFpGnOxn6GhTEHx3SjRrZEoU+j04prX1ktg==}

  minimatch@3.1.2:
    resolution: {integrity: sha512-J7p63hRiAjw1NDEww1W7i37+ByIrOWO5XQQAzZ3VOcL0PNybwpfmV/N05zFAzwQ9USyEcX6t3UO+K5aqBQOIHw==}

  minimatch@5.1.6:
    resolution: {integrity: sha512-lKwV/1brpG6mBUFHtb7NUmtABCb2WZZmm2wNiOA5hAb8VdCS4B3dtMWyvcoViccwAW/COERjXLt0zP1zXUN26g==}
    engines: {node: '>=10'}

  minimatch@9.0.5:
    resolution: {integrity: sha512-G6T0ZX48xgozx7587koeX9Ys2NYy6Gmv//P89sEte9V9whIapMNF4idKxnW2QtCcLiTWlb/wfCabAtAFWhhBow==}
    engines: {node: '>=16 || 14 >=14.17'}

  minimist@1.2.8:
    resolution: {integrity: sha512-2yyAR8qBkN3YuheJanUpWC5U3bb5osDywNB8RzDVlDwDHbocAJveqqj1u8+SVD7jkWT4yvsHCpWqqWqAxb0zCA==}

  minipass@7.1.2:
    resolution: {integrity: sha512-qOOzS1cBTWYF4BH8fVePDBOO9iptMnGUEZwNc/cMWnTV2nVLZ7VoNWEPHkYczZA0pdoA7dl6e7FL659nX9S2aw==}
    engines: {node: '>=16 || 14 >=14.17'}

  mkdirp@0.5.6:
    resolution: {integrity: sha512-FP+p8RB8OWpF3YZBCrP5gtADmtXApB5AMLn+vdyA+PyxCjrCs00mjyUozssO33cwDeT3wNGdLxJ5M//YqtHAJw==}
    hasBin: true

  mobx-react-lite@3.4.3:
    resolution: {integrity: sha512-NkJREyFTSUXR772Qaai51BnE1voWx56LOL80xG7qkZr6vo8vEaLF3sz1JNUVh+rxmUzxYaqOhfuxTfqUh0FXUg==}
    peerDependencies:
      mobx: ^6.1.0
      react: ^16.8.0 || ^17 || ^18
      react-dom: '*'
      react-native: '*'
    peerDependenciesMeta:
      react-dom:
        optional: true
      react-native:
        optional: true

  mobx-react@7.6.0:
    resolution: {integrity: sha512-+HQUNuh7AoQ9ZnU6c4rvbiVVl+wEkb9WqYsVDzGLng+Dqj1XntHu79PvEWKtSMoMj67vFp/ZPXcElosuJO8ckA==}
    peerDependencies:
      mobx: ^6.1.0
      react: ^16.8.0 || ^17 || ^18
      react-dom: '*'
      react-native: '*'
    peerDependenciesMeta:
      react-dom:
        optional: true
      react-native:
        optional: true

  mobx@6.9.0:
    resolution: {integrity: sha512-HdKewQEREEJgsWnErClfbFoVebze6rGazxFLU/XUyrII8dORfVszN1V0BMRnQSzcgsNNtkX8DHj3nC6cdWE9YQ==}

  mrmime@2.0.1:
    resolution: {integrity: sha512-Y3wQdFg2Va6etvQ5I82yUhGdsKrcYox6p7FfL1LbK2J4V01F9TGlepTIhnK24t7koZibmg82KGglhA1XK5IsLQ==}
    engines: {node: '>=10'}

  ms@2.1.3:
    resolution: {integrity: sha512-6FlzubTLZG3J2a/NVCAleEhjzq5oxgHyaCU9yYXvcLsvoVaHJq/s5xXI6/XXP6tz7R9xAOtHnSO/tXtF3WRTlA==}

  nanobar@0.4.2:
    resolution: {integrity: sha512-9lZYwIn1ZyiQcdhpPZe2bDgSv+pyP4qCWCnvonKzTQVS/XTeQm45Ampml++JnitI1XYnXt59IVDT9qUChdqErw==}

  nanoid@3.3.11:
    resolution: {integrity: sha512-N8SpfPUnUp1bK+PMYW8qSWdl9U+wwNWI4QKxOYDy9JAro3WMX7p2OeVRF9v+347pnakNevPmiHhNmZ2HbFA76w==}
    engines: {node: ^10 || ^12 || ^13.7 || ^14 || >=15.0.1}
    hasBin: true

  nanoid@3.3.6:
    resolution: {integrity: sha512-BGcqMMJuToF7i1rt+2PWSNVnWIkGCU78jBG3RxO/bZlnZPK2Cmi2QaffxGO/2RvWi9sL+FAiRiXMgsyxQ1DIDA==}
    engines: {node: ^10 || ^12 || ^13.7 || ^14 || >=15.0.1}
    hasBin: true

  nanoid@5.1.5:
    resolution: {integrity: sha512-Ir/+ZpE9fDsNH0hQ3C68uyThDXzYcim2EqcZ8zn8Chtt1iylPT9xXJB0kPCnqzgcEGikO9RxSrh63MsmVCU7Fw==}
    engines: {node: ^18 || >=20}
    hasBin: true

  natural-compare@1.4.0:
    resolution: {integrity: sha512-OWND8ei3VtNC9h7V60qff3SVobHr996CTwgxubgyQYEpg290h9J0buyECNNJexkFm5sOajh5G116RYA1c8ZMSw==}

  neo-async@2.6.2:
    resolution: {integrity: sha512-Yd3UES5mWCSqR+qNT93S3UoYUkqAZ9lLg8a7g9rimsWmYGK8cVToA4/sF3RrshdyV3sAGMXVUmpMYOw+dLpOuw==}

  nise@1.5.3:
    resolution: {integrity: sha512-Ymbac/94xeIrMf59REBPOv0thr+CJVFMhrlAkW/gjCIE58BGQdCj0x7KRCb3yz+Ga2Rz3E9XXSvUyyxqqhjQAQ==}

  nise@6.1.1:
    resolution: {integrity: sha512-aMSAzLVY7LyeM60gvBS423nBmIPP+Wy7St7hsb+8/fc1HmeoHJfLO8CKse4u3BtOZvQLJghYPI2i/1WZrEj5/g==}

  no-case@3.0.4:
    resolution: {integrity: sha512-fgAN3jGAh+RoxUGZHTSOLJIqUc2wmoBwGR4tbpNAKmmovFoWq0OdRkb0VkldReO2a2iBT/OEulG9XSUc10r3zg==}

  node-domexception@1.0.0:
    resolution: {integrity: sha512-/jKZoMpw0F8GRwl4/eLROPA3cfcXtLApP0QzLmUT/HuPCZWyB7IY9ZrMeKw2O/nFIqPQB3PVM9aYm0F312AXDQ==}
    engines: {node: '>=10.5.0'}

  node-fetch@2.7.0:
    resolution: {integrity: sha512-c4FRfUm/dbcWZ7U+1Wq0AwCyFL+3nt2bEw05wfxSz+DWpWsitgmSgYmy2dQdWyKC1694ELPqMs/YzUSNozLt8A==}
    engines: {node: 4.x || >=6.0.0}
    peerDependencies:
      encoding: ^0.1.0
    peerDependenciesMeta:
      encoding:
        optional: true

  node-forge@1.3.1:
    resolution: {integrity: sha512-dPEtOeMvF9VMcYV/1Wb8CPoVAXtp6MKMlcbAt4ddqmGqUJ6fQZFXkNZNkNlfevtNkGtaSoXf/vNNNSvgrdXwtA==}
    engines: {node: '>= 6.13.0'}

  node-int64@0.4.0:
    resolution: {integrity: sha512-O5lz91xSOeoXP6DulyHfllpq+Eg00MWitZIbtPfoSEvqIHdl5gfcY6hYzDWnj0qD5tz52PI08u9qUvSVeUBeHw==}

  node-releases@2.0.19:
    resolution: {integrity: sha512-xxOWJsBKtzAq7DY0J+DTzuz58K8e7sJbdgwkbMWQe8UYB6ekmsQ45q0M/tJDsGaZmbC+l7n57UV8Hl5tHxO9uw==}

  node-rsa@1.1.1:
    resolution: {integrity: sha512-Jd4cvbJMryN21r5HgxQOpMEqv+ooke/korixNNK3mGqfGJmy0M77WDDzo/05969+OkMy3XW1UuZsSmW9KQm7Fw==}

  nopt@6.0.0:
    resolution: {integrity: sha512-ZwLpbTgdhuZUnZzjd7nb1ZV+4DoiC6/sfiVKok72ym/4Tlf+DFdlHYmT2JPmcNNWV6Pi3SDf1kT+A4r9RTuT9g==}
    engines: {node: ^12.13.0 || ^14.15.0 || >=16.0.0}
    hasBin: true

  normalize-path@3.0.0:
    resolution: {integrity: sha512-6eZs5Ls3WtCisHWp9S2GUy8dqkpGi4BVSz3GaqiE6ezub0512ESztXUwUB6C6IKbQkY2Pnb/mD4WYojCRwcwLA==}
    engines: {node: '>=0.10.0'}

  normalize-range@0.1.2:
    resolution: {integrity: sha512-bdok/XvKII3nUpklnV6P2hxtMNrCboOjAcyBuQnWEhO665FwrSNRxU+AqpsyvO6LgGYPspN+lu5CLtw4jPRKNA==}
    engines: {node: '>=0.10.0'}

  npm-run-path@5.3.0:
    resolution: {integrity: sha512-ppwTtiJZq0O/ai0z7yfudtBpWIoxM8yE6nHi1X47eFR2EWORqfbu6CnPlNsjeN683eT0qG6H/Pyf9fCcvjnnnQ==}
    engines: {node: ^12.20.0 || ^14.13.1 || >=16.0.0}

  nth-check@1.0.2:
    resolution: {integrity: sha512-WeBOdju8SnzPN5vTUJYxYUxLeXpCaVP5i5e0LF8fg7WORF2Wd7wFX/pk0tYZk7s8T+J7VLy0Da6J1+wCT0AtHg==}

  nth-check@2.1.1:
    resolution: {integrity: sha512-lqjrjmaOoAnWfMmBPL+XNnynZh2+swxiX3WUE0s4yEHI6m+AwrK2UZOimIRl3X/4QctVqS8AiZjFqyOGrMXb/w==}

  nwsapi@2.2.20:
    resolution: {integrity: sha512-/ieB+mDe4MrrKMT8z+mQL8klXydZWGR5Dowt4RAGKbJ3kIGEx3X4ljUo+6V73IXtUPWgfOlU5B9MlGxFO5T+cA==}

  object-assign@4.1.1:
    resolution: {integrity: sha512-rJgTQnkUnH1sFw8yT6VSU3zD3sWmu6sZhIseY8VX+GRu3P6F7Fu+JNDoXfklElbLJSnc3FUQHVe4cU5hj+BcUg==}
    engines: {node: '>=0.10.0'}

  object-inspect@1.13.4:
    resolution: {integrity: sha512-W67iLl4J2EXEGTbfeHCffrjDfitvLANg0UlX3wFUUSTx92KXRFegMHUVgSqE+wvhAbi4WqjGg9czysTV2Epbew==}
    engines: {node: '>= 0.4'}

  object-is@1.1.6:
    resolution: {integrity: sha512-F8cZ+KfGlSGi09lJT7/Nd6KJZ9ygtvYC0/UYYLI9nmQKLMnydpB9yvbv9K1uSkEu7FU9vYPmVwLg328tX+ot3Q==}
    engines: {node: '>= 0.4'}

  object-keys@1.1.1:
    resolution: {integrity: sha512-NuAESUOUMrlIXOfHKzD6bpPu3tYt3xvjNdRIQ+FeT0lNb4K8WR70CaDxhuNguS2XG+GjkyMwOzsN5ZktImfhLA==}
    engines: {node: '>= 0.4'}

  object.assign@4.1.7:
    resolution: {integrity: sha512-nK28WOo+QIjBkDduTINE4JkF/UJJKyf2EJxvJKfblDpyg0Q+pkOHNTL0Qwy6NP6FhE/EnzV73BxxqcJaXY9anw==}
    engines: {node: '>= 0.4'}

  object.entries@1.1.9:
    resolution: {integrity: sha512-8u/hfXFRBD1O0hPUjioLhoWFHRmt6tKA4/vZPyckBr18l1KE9uHrFaFaUi8MDRTpi4uak2goyPTSNJLXX2k2Hw==}
    engines: {node: '>= 0.4'}

  object.fromentries@2.0.8:
    resolution: {integrity: sha512-k6E21FzySsSK5a21KRADBd/NGneRegFO5pLHfdQLpRDETUNJueLXs3WCzyQ3tFRDYgbq3KHGXfTbi2bs8WQ6rQ==}
    engines: {node: '>= 0.4'}

  object.getownpropertydescriptors@2.1.8:
    resolution: {integrity: sha512-qkHIGe4q0lSYMv0XI4SsBTJz3WaURhLvd0lKSgtVuOsJ2krg4SgMw3PIRQFMp07yi++UR3se2mkcLqsBNpBb/A==}
    engines: {node: '>= 0.8'}

  object.hasown@1.1.4:
    resolution: {integrity: sha512-FZ9LZt9/RHzGySlBARE3VF+gE26TxR38SdmqOqliuTnl9wrKulaQs+4dee1V+Io8VfxqzAfHu6YuRgUy8OHoTg==}
    engines: {node: '>= 0.4'}

  object.values@1.2.1:
    resolution: {integrity: sha512-gXah6aZrcUxjWg2zR2MwouP2eHlCBzdV4pygudehaKXSGW4v2AsRQUK+lwwXhii6KFZcunEnmSUoYp5CXibxtA==}
    engines: {node: '>= 0.4'}

  once@1.4.0:
    resolution: {integrity: sha512-lNaJgI+2Q5URQBkccEKHTQOPaXdUxnZZElQTZY0MFUAuaEqe1E+Nyvgdz/aIyNi6Z9MzO5dv1H8n58/GELp3+w==}

  onetime@5.1.2:
    resolution: {integrity: sha512-kbpaSSGJTWdAY5KPVeMOKXSrPtr8C8C7wodJbcsd51jRnmD+GZu8Y0VoU6Dm5Z4vWr0Ig/1NKuWRKf7j5aaYSg==}
    engines: {node: '>=6'}

  onetime@6.0.0:
    resolution: {integrity: sha512-1FlR+gjXK7X+AsAHso35MnyN5KqGwJRi/31ft6x0M194ht7S+rWAvd7PHss9xSKMzE0asv1pyIHaJYq+BbacAQ==}
    engines: {node: '>=12'}

  openai@4.26.0:
    resolution: {integrity: sha512-HPC7tgYdeP38F3uHA5WgnoXZyGbAp9jgcIo23p6It+q/07u4C+NZ8xHKlMShsPbDDmFRpPsa3vdbXYpbhJH3eg==}
    hasBin: true

  opener@1.5.2:
    resolution: {integrity: sha512-ur5UIdyw5Y7yEj9wLzhqXiy6GZ3Mwx0yGI+5sMn2r0N0v3cKJvUmFH5yPP+WXh9e0xfyzyJX95D8l088DNFj7A==}
    hasBin: true

  optionator@0.9.4:
    resolution: {integrity: sha512-6IpQ7mKUxRcZNLIObR0hz7lxsapSSIYNZJwXPGeF0mTVqGKFIXj1DQcMoT22S3ROcLyY/rz0PWaWZ9ayWmad9g==}
    engines: {node: '>= 0.8.0'}

  own-keys@1.0.1:
    resolution: {integrity: sha512-qFOyK5PjiWZd+QQIh+1jhdb9LpxTF0qs7Pm8o5QHYZ0M3vKqSqzsZaEB6oWlxZ+q2sJBMI/Ktgd2N5ZwQoRHfg==}
    engines: {node: '>= 0.4'}

  p-limit@3.1.0:
    resolution: {integrity: sha512-TYOanM3wGwNGsZN2cVTYPArw454xnXj5qmWF1bEoAc4+cU/ol7GVh7odevjp1FNHduHc3KZMcFduxU5Xc6uJRQ==}
    engines: {node: '>=10'}

  p-locate@5.0.0:
    resolution: {integrity: sha512-LaNjtRWUBY++zB5nE/NwcaoMylSPk+S+ZHNB1TzdbMJMny6dynpAGt7X/tl/QYq3TIeE6nxHppbo2LGymrG5Pw==}
    engines: {node: '>=10'}

  p-map@2.1.0:
    resolution: {integrity: sha512-y3b8Kpd8OAN444hxfBbFfj1FY/RjtTd8tzYwhUqNYXx0fXx2iX4maP4Qr6qhIKbQXI02wTLAda4fYUbDagTUFw==}
    engines: {node: '>=6'}

  p-map@4.0.0:
    resolution: {integrity: sha512-/bjOqmgETBYB5BoEeGVea8dmvHb2m9GLy1E9W43yeyfP6QQCZGFNa+XRceJEuDB6zqr+gKpIAmlLebMpykw/MQ==}
    engines: {node: '>=10'}

  package-json-from-dist@1.0.1:
    resolution: {integrity: sha512-UEZIS3/by4OC8vL3P2dTXRETpebLI2NiI5vIrjaD/5UtrkFX/tNbwjTSRAGC/+7CAo2pIcBaRgWmcBBHcsaCIw==}

  param-case@3.0.4:
    resolution: {integrity: sha512-RXlj7zCYokReqWpOPH9oYivUzLYZ5vAPIfEmCTNViosC78F8F0H9y7T7gG2M39ymgutxF5gcFEsyZQSph9Bp3A==}

  parent-module@1.0.1:
    resolution: {integrity: sha512-GQ2EWRpQV8/o+Aw8YqtfZZPfNRWZYkbidE9k5rpl/hC3vtHHBfGm2Ifi6qWV+coDGkrUKZAxE3Lot5kcsRlh+g==}
    engines: {node: '>=6'}

  parse-asn1@5.1.7:
    resolution: {integrity: sha512-CTM5kuWR3sx9IFamcl5ErfPl6ea/N8IYwiJ+vpeB2g+1iknv7zBl5uPwbMbRVznRVbrNY6lGuDoE5b30grmbqg==}
    engines: {node: '>= 0.10'}

  parse-imports@2.2.1:
    resolution: {integrity: sha512-OL/zLggRp8mFhKL0rNORUTR4yBYujK/uU+xZL+/0Rgm2QE4nLO9v8PzEweSJEbMGKmDRjJE4R3IMJlL2di4JeQ==}
    engines: {node: '>= 18'}

  parse-json@5.2.0:
    resolution: {integrity: sha512-ayCKvm/phCGxOkYRSCM82iDwct8/EonSEgCSxWxD7ve6jHggsFl4fZVQBPRNgQoKiuV/odhFrGzQXZwbifC8Rg==}
    engines: {node: '>=8'}

  parse5@7.2.1:
    resolution: {integrity: sha512-BuBYQYlv1ckiPdQi/ohiivi9Sagc9JG+Ozs0r7b/0iK3sKmrb0b9FdWdBbOdx6hBCM/F9Ir82ofnBhtZOjCRPQ==}

  pascal-case@3.1.2:
    resolution: {integrity: sha512-uWlGT3YSnK9x3BQJaOdcZwrnV6hPpd8jFH1/ucpiLRPh/2zCVJKS19E4GvYHvaCcACn3foXZ0cLB9Wrx1KGe5g==}

  path-exists@4.0.0:
    resolution: {integrity: sha512-ak9Qy5Q7jYb2Wwcey5Fpvg2KoAc/ZIhLSLOSBmRmygPsGwkVVt0fZa0qrtMz+m6tJTAHfZQ8FnmB4MG4LWy7/w==}
    engines: {node: '>=8'}

  path-is-absolute@1.0.1:
    resolution: {integrity: sha512-AVbw3UJ2e9bq64vSaS9Am0fje1Pa8pbGqTTsmXfaIiMpnr5DlDhfJOuLj9Sf95ZPVDAUerDfEk88MPmPe7UCQg==}
    engines: {node: '>=0.10.0'}

  path-is-inside@1.0.2:
    resolution: {integrity: sha512-DUWJr3+ULp4zXmol/SZkFf3JGsS9/SIv+Y3Rt93/UjPpDpklB5f1er4O3POIbUuUJ3FXgqte2Q7SrU6zAqwk8w==}

  path-key@3.1.1:
    resolution: {integrity: sha512-ojmeN0qd+y0jszEtoY48r0Peq5dwMEkIlCOu6Q5f41lfkswXuKtYrhgoTpLnyIcHm24Uhqx+5Tqm2InSwLhE6Q==}
    engines: {node: '>=8'}

  path-key@4.0.0:
    resolution: {integrity: sha512-haREypq7xkM7ErfgIyA0z+Bj4AGKlMSdlQE2jvJo6huWD1EdkKYV+G/T4nq0YEF2vgTT8kqMFKo1uHn950r4SQ==}
    engines: {node: '>=12'}

  path-parse@1.0.7:
    resolution: {integrity: sha512-LDJzPVEEEPR+y48z93A0Ed0yXb8pAByGWo/k5YYdYgpY2/2EsOsksJrq7lOHxryrVOn1ejG6oAp8ahvOIQD8sw==}

  path-scurry@1.11.1:
    resolution: {integrity: sha512-Xa4Nw17FS9ApQFJ9umLiJS4orGjm7ZzwUrwamcGQuHSzDyth9boKDaycYdDcZDuqYATXw4HFXgaqWTctW/v1HA==}
    engines: {node: '>=16 || 14 >=14.18'}

  path-to-regexp@1.9.0:
    resolution: {integrity: sha512-xIp7/apCFJuUHdDLWe8O1HIkb0kQrOMb/0u6FXQjemHn/ii5LrIzU6bdECnsiTF/GjZkMEKg1xdiZwNqDYlZ6g==}

  path-to-regexp@8.2.0:
    resolution: {integrity: sha512-TdrF7fW9Rphjq4RjrW0Kp2AW0Ahwu9sRGTkS6bvDi0SCwZlEZYmcfDbEsTz8RVk0EHIS/Vd1bv3JhG+1xZuAyQ==}
    engines: {node: '>=16'}

  path-type@4.0.0:
    resolution: {integrity: sha512-gDKb8aZMDeD/tZWs9P6+q0J9Mwkdl6xMV8TjnGP3qJVJ06bdMgkbBlLU8IdfOsIsFz2BW1rNVT3XuNEl8zPAvw==}
    engines: {node: '>=8'}

  path-type@6.0.0:
    resolution: {integrity: sha512-Vj7sf++t5pBD637NSfkxpHSMfWaeig5+DKWLhcqIYx6mWQz5hdJTGDVMQiJcw1ZYkhs7AazKDGpRVji1LJCZUQ==}
    engines: {node: '>=18'}

  pathe@1.1.2:
    resolution: {integrity: sha512-whLdWMYL2TwI08hn8/ZqAbrVemu0LNaNNJZX73O6qaIdCTfXutsLhMkjdENX0qhsQ9uIimo4/aQOmXkoon2nDQ==}

  pathval@2.0.0:
    resolution: {integrity: sha512-vE7JKRyES09KiunauX7nd2Q9/L7lhok4smP9RZTDeD4MVs72Dp2qNFVz39Nz5a0FVEW0BJR6C0DYrq6unoziZA==}
    engines: {node: '>= 14.16'}

  pbf@3.3.0:
    resolution: {integrity: sha512-XDF38WCH3z5OV/OVa8GKUNtLAyneuzbCisx7QUCF8Q6Nutx0WnJrQe5O+kOtBlLfRNUws98Y58Lblp+NJG5T4Q==}
    hasBin: true

  pbkdf2@3.1.2:
    resolution: {integrity: sha512-iuh7L6jA7JEGu2WxDwtQP1ddOpaJNC4KlDEFfdQajSGgGPNi4OyDc2R7QnbY2bR9QjBVGwgvTdNJZoE7RaxUMA==}
    engines: {node: '>=0.12'}

  picocolors@0.2.1:
    resolution: {integrity: sha512-cMlDqaLEqfSaW8Z7N5Jw+lyIW869EzT73/F5lhtY9cLGoVxSXznfgfXMO0Z5K0o0Q2TkTXq+0KFsdnSe3jDViA==}

  picocolors@1.1.1:
    resolution: {integrity: sha512-xceH2snhtb5M9liqDsmEw56le376mTZkEX/jEb/RxNFyegNul7eNslCXP9FDj/Lcu0X8KEyMceP2ntpaHrDEVA==}

  picomatch@2.3.1:
    resolution: {integrity: sha512-JU3teHTNjmE2VCGFzuY8EXzCDVwEqB2a8fsIvwaStHhAWJEeVd1o1QD80CU6+ZdEXXSLbSsuLwJjkCBWqRQUVA==}
    engines: {node: '>=8.6'}

  pidtree@0.6.0:
    resolution: {integrity: sha512-eG2dWTVw5bzqGRztnHExczNxt5VGsE6OwTeCG3fdUf9KBsZzO3R5OIIIzWR+iZA0NtZ+RDVdaoE2dK1cn6jH4g==}
    engines: {node: '>=0.10'}
    hasBin: true

  pify@2.3.0:
    resolution: {integrity: sha512-udgsAY+fTnvv7kI7aaxbqwWNb0AHiB0qBO89PZKPkoTmGOgdbrHDKD+0B2X4uTfJ/FT1R09r9gTsjUjNJotuog==}
    engines: {node: '>=0.10.0'}

  pify@4.0.1:
    resolution: {integrity: sha512-uB80kBFb/tfd68bVleG9T5GGsGPjJrLAUpR5PZIrhBnIaRTQRjqdJSsIKkOP6OAIFbj7GOrcudc5pNjZ+geV2g==}
    engines: {node: '>=6'}

  pinkie-promise@2.0.1:
    resolution: {integrity: sha512-0Gni6D4UcLTbv9c57DfxDGdr41XfgUjqWZu492f0cIGr16zDU06BWP/RAEvOuo7CQ0CNjHaLlM59YJJFm3NWlw==}
    engines: {node: '>=0.10.0'}

  pinkie@2.0.4:
    resolution: {integrity: sha512-MnUuEycAemtSaeFSjXKW/aroV7akBbY+Sv+RkyqFjgAe73F+MR0TBWKBRDkmfWq/HiFmdavfZ1G7h4SPZXaCSg==}
    engines: {node: '>=0.10.0'}

  playwright-core@1.51.1:
    resolution: {integrity: sha512-/crRMj8+j/Nq5s8QcvegseuyeZPxpQCZb6HNk3Sos3BlZyAknRjoyJPFWkpNn8v0+P3WiwqFF8P+zQo4eqiNuw==}
    engines: {node: '>=18'}
    hasBin: true

  playwright@1.51.1:
    resolution: {integrity: sha512-kkx+MB2KQRkyxjYPc3a0wLZZoDczmppyGJIvQ43l+aZihkaVvmu/21kiyaHeHjiFxjxNNFnUncKmcGIyOojsaw==}
    engines: {node: '>=18'}
    hasBin: true

  possible-typed-array-names@1.1.0:
    resolution: {integrity: sha512-/+5VFTchJDoVj3bhoqi6UeymcD00DAwb1nJwamzPvHEszJ4FpF6SNNbUbOS8yI56qHzdV8eK0qEfOSiodkTdxg==}
    engines: {node: '>= 0.4'}

  postcss-attribute-case-insensitive@7.0.1:
    resolution: {integrity: sha512-Uai+SupNSqzlschRyNx3kbCTWgY/2hcwtHEI/ej2LJWc9JJ77qKgGptd8DHwY1mXtZ7Aoh4z4yxfwMBue9eNgw==}
    engines: {node: '>=18'}
    peerDependencies:
      postcss: ^8.4

  postcss-clamp@4.1.0:
    resolution: {integrity: sha512-ry4b1Llo/9zz+PKC+030KUnPITTJAHeOwjfAyyB60eT0AorGLdzp52s31OsPRHRf8NchkgFoG2y6fCfn1IV1Ow==}
    engines: {node: '>=7.6.0'}
    peerDependencies:
      postcss: ^8.4.6

  postcss-color-functional-notation@7.0.8:
    resolution: {integrity: sha512-S/TpMKVKofNvsxfau/+bw+IA6cSfB6/kmzFj5szUofHOVnFFMB2WwK+Zu07BeMD8T0n+ZnTO5uXiMvAKe2dPkA==}
    engines: {node: '>=18'}
    peerDependencies:
      postcss: ^8.4

  postcss-color-hex-alpha@10.0.0:
    resolution: {integrity: sha512-1kervM2cnlgPs2a8Vt/Qbe5cQ++N7rkYo/2rz2BkqJZIHQwaVuJgQH38REHrAi4uM0b1fqxMkWYmese94iMp3w==}
    engines: {node: '>=18'}
    peerDependencies:
      postcss: ^8.4

  postcss-color-rebeccapurple@10.0.0:
    resolution: {integrity: sha512-JFta737jSP+hdAIEhk1Vs0q0YF5P8fFcj+09pweS8ktuGuZ8pPlykHsk6mPxZ8awDl4TrcxUqJo9l1IhVr/OjQ==}
    engines: {node: '>=18'}
    peerDependencies:
      postcss: ^8.4

  postcss-custom-media@11.0.5:
    resolution: {integrity: sha512-SQHhayVNgDvSAdX9NQ/ygcDQGEY+aSF4b/96z7QUX6mqL5yl/JgG/DywcF6fW9XbnCRE+aVYk+9/nqGuzOPWeQ==}
    engines: {node: '>=18'}
    peerDependencies:
      postcss: ^8.4

  postcss-custom-properties@14.0.4:
    resolution: {integrity: sha512-QnW8FCCK6q+4ierwjnmXF9Y9KF8q0JkbgVfvQEMa93x1GT8FvOiUevWCN2YLaOWyByeDX8S6VFbZEeWoAoXs2A==}
    engines: {node: '>=18'}
    peerDependencies:
      postcss: ^8.4

  postcss-custom-selectors@8.0.4:
    resolution: {integrity: sha512-ASOXqNvDCE0dAJ/5qixxPeL1aOVGHGW2JwSy7HyjWNbnWTQCl+fDc968HY1jCmZI0+BaYT5CxsOiUhavpG/7eg==}
    engines: {node: '>=18'}
    peerDependencies:
      postcss: ^8.4

  postcss-dir-pseudo-class@9.0.1:
    resolution: {integrity: sha512-tRBEK0MHYvcMUrAuYMEOa0zg9APqirBcgzi6P21OhxtJyJADo/SWBwY1CAwEohQ/6HDaa9jCjLRG7K3PVQYHEA==}
    engines: {node: '>=18'}
    peerDependencies:
      postcss: ^8.4

  postcss-double-position-gradients@6.0.0:
    resolution: {integrity: sha512-JkIGah3RVbdSEIrcobqj4Gzq0h53GG4uqDPsho88SgY84WnpkTpI0k50MFK/sX7XqVisZ6OqUfFnoUO6m1WWdg==}
    engines: {node: '>=18'}
    peerDependencies:
      postcss: ^8.4

  postcss-focus-visible@10.0.1:
    resolution: {integrity: sha512-U58wyjS/I1GZgjRok33aE8juW9qQgQUNwTSdxQGuShHzwuYdcklnvK/+qOWX1Q9kr7ysbraQ6ht6r+udansalA==}
    engines: {node: '>=18'}
    peerDependencies:
      postcss: ^8.4

  postcss-focus-within@9.0.1:
    resolution: {integrity: sha512-fzNUyS1yOYa7mOjpci/bR+u+ESvdar6hk8XNK/TRR0fiGTp2QT5N+ducP0n3rfH/m9I7H/EQU6lsa2BrgxkEjw==}
    engines: {node: '>=18'}
    peerDependencies:
      postcss: ^8.4

  postcss-font-variant@5.0.0:
    resolution: {integrity: sha512-1fmkBaCALD72CK2a9i468mA/+tr9/1cBxRRMXOUaZqO43oWPR5imcyPjXwuv7PXbCid4ndlP5zWhidQVVa3hmA==}
    peerDependencies:
      postcss: ^8.1.0

  postcss-gap-properties@6.0.0:
    resolution: {integrity: sha512-Om0WPjEwiM9Ru+VhfEDPZJAKWUd0mV1HmNXqp2C29z80aQ2uP9UVhLc7e3aYMIor/S5cVhoPgYQ7RtfeZpYTRw==}
    engines: {node: '>=18'}
    peerDependencies:
      postcss: ^8.4

  postcss-image-set-function@7.0.0:
    resolution: {integrity: sha512-QL7W7QNlZuzOwBTeXEmbVckNt1FSmhQtbMRvGGqqU4Nf4xk6KUEQhAoWuMzwbSv5jxiRiSZ5Tv7eiDB9U87znA==}
    engines: {node: '>=18'}
    peerDependencies:
      postcss: ^8.4

  postcss-lab-function@7.0.8:
    resolution: {integrity: sha512-plV21I86Hg9q8omNz13G9fhPtLopIWH06bt/Cb5cs1XnaGU2kUtEitvVd4vtQb/VqCdNUHK5swKn3QFmMRbpDg==}
    engines: {node: '>=18'}
    peerDependencies:
      postcss: ^8.4

  postcss-loader@8.1.1:
    resolution: {integrity: sha512-0IeqyAsG6tYiDRCYKQJLAmgQr47DX6N7sFSWvQxt6AcupX8DIdmykuk/o/tx0Lze3ErGHJEp5OSRxrelC6+NdQ==}
    engines: {node: '>= 18.12.0'}
    peerDependencies:
      '@rspack/core': 0.x || 1.x
      postcss: ^7.0.0 || ^8.0.1
      webpack: ^5.0.0
    peerDependenciesMeta:
      '@rspack/core':
        optional: true
      webpack:
        optional: true

  postcss-logical@8.1.0:
    resolution: {integrity: sha512-pL1hXFQ2fEXNKiNiAgtfA005T9FBxky5zkX6s4GZM2D8RkVgRqz3f4g1JUoq925zXv495qk8UNldDwh8uGEDoA==}
    engines: {node: '>=18'}
    peerDependencies:
      postcss: ^8.4

  postcss-modules-extract-imports@3.1.0:
    resolution: {integrity: sha512-k3kNe0aNFQDAZGbin48pL2VNidTF0w4/eASDsxlyspobzU3wZQLOGj7L9gfRe0Jo9/4uud09DsjFNH7winGv8Q==}
    engines: {node: ^10 || ^12 || >= 14}
    peerDependencies:
      postcss: ^8.1.0

  postcss-modules-local-by-default@4.2.0:
    resolution: {integrity: sha512-5kcJm/zk+GJDSfw+V/42fJ5fhjL5YbFDl8nVdXkJPLLW+Vf9mTD5Xe0wqIaDnLuL2U6cDNpTr+UQ+v2HWIBhzw==}
    engines: {node: ^10 || ^12 || >= 14}
    peerDependencies:
      postcss: ^8.1.0

  postcss-modules-scope@3.2.1:
    resolution: {integrity: sha512-m9jZstCVaqGjTAuny8MdgE88scJnCiQSlSrOWcTQgM2t32UBe+MUmFSO5t7VMSfAf/FJKImAxBav8ooCHJXCJA==}
    engines: {node: ^10 || ^12 || >= 14}
    peerDependencies:
      postcss: ^8.1.0

  postcss-modules-values@4.0.0:
    resolution: {integrity: sha512-RDxHkAiEGI78gS2ofyvCsu7iycRv7oqw5xMWn9iMoR0N/7mf9D50ecQqUo5BZ9Zh2vH4bCUR/ktCqbB9m8vJjQ==}
    engines: {node: ^10 || ^12 || >= 14}
    peerDependencies:
      postcss: ^8.1.0

  postcss-nested@7.0.2:
    resolution: {integrity: sha512-5osppouFc0VR9/VYzYxO03VaDa3e8F23Kfd6/9qcZTUI8P58GIYlArOET2Wq0ywSl2o2PjELhYOFI4W7l5QHKw==}
    engines: {node: '>=18.0'}
    peerDependencies:
      postcss: ^8.2.14

  postcss-nesting@13.0.1:
    resolution: {integrity: sha512-VbqqHkOBOt4Uu3G8Dm8n6lU5+9cJFxiuty9+4rcoyRPO9zZS1JIs6td49VIoix3qYqELHlJIn46Oih9SAKo+yQ==}
    engines: {node: '>=18'}
    peerDependencies:
      postcss: ^8.4

  postcss-opacity-percentage@3.0.0:
    resolution: {integrity: sha512-K6HGVzyxUxd/VgZdX04DCtdwWJ4NGLG212US4/LA1TLAbHgmAsTWVR86o+gGIbFtnTkfOpb9sCRBx8K7HO66qQ==}
    engines: {node: '>=18'}
    peerDependencies:
      postcss: ^8.4

  postcss-overflow-shorthand@6.0.0:
    resolution: {integrity: sha512-BdDl/AbVkDjoTofzDQnwDdm/Ym6oS9KgmO7Gr+LHYjNWJ6ExORe4+3pcLQsLA9gIROMkiGVjjwZNoL/mpXHd5Q==}
    engines: {node: '>=18'}
    peerDependencies:
      postcss: ^8.4

  postcss-page-break@3.0.4:
    resolution: {integrity: sha512-1JGu8oCjVXLa9q9rFTo4MbeeA5FMe00/9C7lN4va606Rdb+HkxXtXsmEDrIraQ11fGz/WvKWa8gMuCKkrXpTsQ==}
    peerDependencies:
      postcss: ^8

  postcss-place@10.0.0:
    resolution: {integrity: sha512-5EBrMzat2pPAxQNWYavwAfoKfYcTADJ8AXGVPcUZ2UkNloUTWzJQExgrzrDkh3EKzmAx1evfTAzF9I8NGcc+qw==}
    engines: {node: '>=18'}
    peerDependencies:
      postcss: ^8.4

  postcss-preset-env@10.1.2:
    resolution: {integrity: sha512-OqUBZ9ByVfngWhMNuBEMy52Izj07oIFA6K/EOGBlaSv+P12MiE1+S2cqXtS1VuW82demQ/Tzc7typYk3uHunkA==}
    engines: {node: '>=18'}
    peerDependencies:
      postcss: ^8.4

  postcss-pseudo-class-any-link@10.0.1:
    resolution: {integrity: sha512-3el9rXlBOqTFaMFkWDOkHUTQekFIYnaQY55Rsp8As8QQkpiSgIYEcF/6Ond93oHiDsGb4kad8zjt+NPlOC1H0Q==}
    engines: {node: '>=18'}
    peerDependencies:
      postcss: ^8.4

  postcss-replace-overflow-wrap@4.0.0:
    resolution: {integrity: sha512-KmF7SBPphT4gPPcKZc7aDkweHiKEEO8cla/GjcBK+ckKxiZslIu3C4GCRW3DNfL0o7yW7kMQu9xlZ1kXRXLXtw==}
    peerDependencies:
      postcss: ^8.0.3

  postcss-selector-not@8.0.1:
    resolution: {integrity: sha512-kmVy/5PYVb2UOhy0+LqUYAhKj7DUGDpSWa5LZqlkWJaaAV+dxxsOG3+St0yNLu6vsKD7Dmqx+nWQt0iil89+WA==}
    engines: {node: '>=18'}
    peerDependencies:
      postcss: ^8.4

  postcss-selector-parser@7.1.0:
    resolution: {integrity: sha512-8sLjZwK0R+JlxlYcTuVnyT2v+htpdrjDOKuMcOVdYjt52Lh8hWRYpxBPoKx/Zg+bcjc3wx6fmQevMmUztS/ccA==}
    engines: {node: '>=4'}

  postcss-svg@3.0.0:
    resolution: {integrity: sha512-kvwD3PJ66gXHgL/6t30W8/zT0qvuZ+TGwq76JlQFHyZb6Oal4tAvp6IARRwYwoy/FxQ8XAyLoYf34kk80yg8WQ==}
    engines: {node: '>=6.0.0'}

  postcss-value-parser@4.2.0:
    resolution: {integrity: sha512-1NNCs6uurfkVbeXG4S8JFT9t19m45ICnif8zWLd5oPSZ50QnwMfK+H3jv408d4jw/7Bttv5axS5IiHoLaVNHeQ==}

  postcss-values-parser@2.0.1:
    resolution: {integrity: sha512-2tLuBsA6P4rYTNKCXYG/71C7j1pU6pK503suYOmn4xYrQIzW+opD+7FAFNuGSdZC/3Qfy334QbeMu7MEb8gOxg==}
    engines: {node: '>=6.14.4'}

  postcss@7.0.39:
    resolution: {integrity: sha512-yioayjNbHn6z1/Bywyb2Y4s3yvDAeXGOyxqD+LnVOinq6Mdmd++SW2wUNVzavyyHxd6+DxzWGIuosg6P1Rj8uA==}
    engines: {node: '>=6.0.0'}

  postcss@8.4.49:
    resolution: {integrity: sha512-OCVPnIObs4N29kxTjzLfUryOkvZEq+pf8jTF0lg8E7uETuWHA+v7j3c/xJmiqpX450191LlmZfUKkXxkTry7nA==}
    engines: {node: ^10 || ^12 || >=14}

  prelude-ls@1.2.1:
    resolution: {integrity: sha512-vkcDPrRZo1QZLbn5RLGPpg/WmIQ65qoWWhcGKf/b5eplkkarX0m9z8ppCat4mlOqUsWpyNuYgO3VRyrYHSzX5g==}
    engines: {node: '>= 0.8.0'}

  preprocess-loader@0.3.0:
    resolution: {integrity: sha512-dnHXb8y3tZljNWyuUe1Pps30eKg49GKSsSqwGJYDMaJqdNnC3xO4LtDZR9zYlLojnk1lOKk1I5dAMPkeD5g9rA==}

  preprocess@3.2.0:
    resolution: {integrity: sha512-cO+Rf+Ose/eD+ze8Hxd9p9nS1xT8thYqv8owG/V8+IS/Remd7Z17SvaRK/oJxp08yaM8zb+QTckDKJUul2pk7g==}
    engines: {node: '>= 0.10.0'}

  pretty-error@4.0.0:
    resolution: {integrity: sha512-AoJ5YMAcXKYxKhuJGdcvse+Voc6v1RgnsR3nWcYU7q4t6z0Q6T86sv5Zq8VIRbOWWFpvdGE83LtdSMNd+6Y0xw==}

  process-nextick-args@2.0.1:
    resolution: {integrity: sha512-3ouUOpQhtgrbOa17J7+uxOTpITYWaGP7/AhoR3+A+/1e9skrzelGi/dXzEYyvbxubEF6Wn2ypscTKiKJFFn1ag==}

  prop-types@15.8.1:
    resolution: {integrity: sha512-oj87CgZICdulUohogVAR7AjlC0327U4el4L6eAvOqCeudMDVU0NThNaV+b9Df4dXgSP1gXMTnPdhfe/2qDH5cg==}

  proto-list@1.2.4:
    resolution: {integrity: sha512-vtK/94akxsTMhe0/cbfpR+syPuszcuwhqVjJq26CuNDgFGj682oRBXOP5MJpv2r7JtE8MsiepGIqvvOTBwn2vA==}

  protocol-buffers-schema@3.6.0:
    resolution: {integrity: sha512-TdDRD+/QNdrCGCE7v8340QyuXd4kIWIgapsE2+n/SaGiSSbomYl4TjHlvIoCWRpE7wFt02EpB35VVA2ImcBVqw==}

  proxy-from-env@1.1.0:
    resolution: {integrity: sha512-D+zkORCbA9f1tdWRK0RaCR3GPv50cMxcrz4X8k5LTSUD1Dkw47mKJEZQNunItRTkWwgtaUSo1RVFRIG9ZXiFYg==}

  pseudomap@1.0.2:
    resolution: {integrity: sha512-b/YwNhb8lk1Zz2+bXXpS/LK9OisiZZ1SNsSLxN1x2OXVEhW2Ckr/7mWE5vrC1ZTiJlD9g19jWszTmJsB+oEpFQ==}

  public-encrypt@4.0.3:
    resolution: {integrity: sha512-zVpa8oKZSz5bTMTFClc1fQOnyyEzpl5ozpi1B5YcvBrdohMjH2rfsBtyXcuNuwjsDIXmBYlF2N5FlJYhR29t8Q==}

  punycode@2.3.1:
    resolution: {integrity: sha512-vYt7UD1U9Wg6138shLtLOvdAu+8DsC/ilFtEVHcH+wydcSpNE20AfSOduf6MkRFahL5FY7X1oU7nKVZFtfq8Fg==}
    engines: {node: '>=6'}

  q@1.5.1:
    resolution: {integrity: sha512-kV/CThkXo6xyFEZUugw/+pIOywXcDbFYgSct5cT3gqlbkBE1SJdwy6UQoZvodiWF/ckQLZyDE/Bu1M6gVu5lVw==}
    engines: {node: '>=0.6.0', teleport: '>=0.2.0'}
    deprecated: |-
      You or someone you depend on is using Q, the JavaScript Promise library that gave JavaScript developers strong feelings about promises. They can almost certainly migrate to the native JavaScript promise now. Thank you literally everyone for joining me in this bet against the odds. Be excellent to each other.
      (For a CapTP with native promises, see @endo/eventual-send and @endo/captp)

  queue-microtask@1.2.3:
    resolution: {integrity: sha512-NuaNSa6flKT5JaSYQzJok04JzTL1CA6aGhv5rfLW3PgqA+M2ChpZQnAC8h8i4ZFkBS8X5RqkDBHA7r4hej3K9A==}

  quick-lru@5.1.1:
    resolution: {integrity: sha512-WuyALRjWPDGtt/wzJiadO5AXY+8hZ80hVpe6MyivgraREW751X3SbhRvG3eLKOYN+8VEvqLcf3wdnt44Z4S4SA==}
    engines: {node: '>=10'}

  randombytes@2.1.0:
    resolution: {integrity: sha512-vYl3iOX+4CKUWuxGi9Ukhie6fsqXqS9FE2Zaic4tNFD2N2QQaXOMFbuKK4QmDHC0JO6B1Zp41J0LpT0oR68amQ==}

  randomfill@1.0.4:
    resolution: {integrity: sha512-87lcbR8+MhcWcUiQ+9e+Rwx8MyR2P7qnt15ynUlbm3TU/fjbgz4GsvfSUDTemtCCtVCqb4ZcEFlyPNTh9bBTLw==}

  react-ace@10.1.0:
    resolution: {integrity: sha512-VkvUjZNhdYTuKOKQpMIZi7uzZZVgzCjM7cLYu6F64V0mejY8a2XTyPUIMszC6A4trbeMIHbK5fYFcT/wkP/8VA==}
    peerDependencies:
      react: ^0.13.0 || ^0.14.0 || ^15.0.1 || ^16.0.0 || ^17.0.0 || ^18.0.0
      react-dom: ^0.13.0 || ^0.14.0 || ^15.0.1 || ^16.0.0 || ^17.0.0 || ^18.0.0

  react-dom@17.0.2:
    resolution: {integrity: sha512-s4h96KtLDUQlsENhMn1ar8t2bEa+q/YAtj8pPPdIjPDGBDIVNsrD9aXNWqspUe6AzKCIG0C1HZZLqLV7qpOBGA==}
    peerDependencies:
      react: 17.0.2

  react-is@16.13.1:
    resolution: {integrity: sha512-24e6ynE2H+OKt4kqsOvNd8kBpV65zoxbA4BVsEOB3ARVWQki/DHzaUoC5KuON/BiccDaCCTZBuOcfZs70kR8bQ==}

  react-lifecycles-compat@3.0.4:
    resolution: {integrity: sha512-fBASbA6LnOU9dOU2eW7aQ8xmYBSXUIWr+UmF9b1efZBazGNO+rcXT/icdKnYm2pTwcRylVUYwW7H1PHfLekVzA==}

  react-modal@3.16.1:
    resolution: {integrity: sha512-VStHgI3BVcGo7OXczvnJN7yT2TWHJPDXZWyI/a0ssFNhGZWsPmB8cF0z33ewDXq4VfYMO1vXgiv/g8Nj9NDyWg==}
    engines: {node: '>=8'}
    peerDependencies:
      react: ^0.14.0 || ^15.0.0 || ^16 || ^17 || ^18
      react-dom: ^0.14.0 || ^15.0.0 || ^16 || ^17 || ^18

  react-resize-detector@6.7.8:
    resolution: {integrity: sha512-0FaEcUBAbn+pq3PT5a9hHRebUfuS1SRLGLpIw8LydU7zX429I6XJgKerKAMPsJH0qWAl6o5bVKNqFJqr6tGPYw==}
    peerDependencies:
      react: ^16.0.0 || ^17.0.0
      react-dom: ^16.0.0 || ^17.0.0

  react-router-dom@6.28.1:
    resolution: {integrity: sha512-YraE27C/RdjcZwl5UCqF/ffXnZDxpJdk9Q6jw38SZHjXs7NNdpViq2l2c7fO7+4uWaEfcwfGCv3RSg4e1By/fQ==}
    engines: {node: '>=14.0.0'}
    peerDependencies:
      react: '>=16.8'
      react-dom: '>=16.8'

  react-router@6.28.1:
    resolution: {integrity: sha512-2omQTA3rkMljmrvvo6WtewGdVh45SpL9hGiCI9uUrwGGfNFDIvGK4gYJsKlJoNVi6AQZcopSCballL+QGOm7fA==}
    engines: {node: '>=14.0.0'}
    peerDependencies:
      react: '>=16.8'

  react-virtualized-auto-sizer@1.0.14:
    resolution: {integrity: sha512-UW9AiHYF2uo/8YgPYEtWHtwssFpHt/oQxs+uroTUcNI3W9/dP/+DVwQ47d2Xp3v2jVWlBuiOT+NBV2z6jam9XQ==}
    peerDependencies:
      react: ^15.3.0 || ^16.0.0-alpha || ^17.0.0 || ^18.0.0-rc
      react-dom: ^15.3.0 || ^16.0.0-alpha || ^17.0.0 || ^18.0.0-rc

  react-window@1.8.8:
    resolution: {integrity: sha512-D4IiBeRtGXziZ1n0XklnFGu7h9gU684zepqyKzgPNzrsrk7xOCxni+TCckjg2Nr/DiaEEGVVmnhYSlT2rB47dQ==}
    engines: {node: '>8.0.0'}
    peerDependencies:
      react: ^15.0.0 || ^16.0.0 || ^17.0.0 || ^18.0.0
      react-dom: ^15.0.0 || ^16.0.0 || ^17.0.0 || ^18.0.0

  react@17.0.2:
    resolution: {integrity: sha512-gnhPt75i/dq/z3/6q/0asP78D0u592D5L1pd7M8P+dck6Fu/jJeL6iVVK23fptSUZj8Vjf++7wXA8UNclGQcbA==}
    engines: {node: '>=0.10.0'}

  readable-stream@2.3.8:
    resolution: {integrity: sha512-8p0AUk4XODgIewSi0l8Epjs+EVnWiK7NoDIEGU0HhE7+ZyY8D1IMY7odu5lRrFXGg71L15KG8QrPmum45RTtdA==}

  readable-stream@3.6.2:
    resolution: {integrity: sha512-9u/sniCrY3D5WdsERHzHE4G2YCXqoG5FTHUiCC4SIbr6XcLZBY05ya9EKjYek9O5xOAwjGq+1JdGBAS7Q9ScoA==}
    engines: {node: '>= 6'}

  readdirp@4.1.2:
    resolution: {integrity: sha512-GDhwkLfywWL2s6vEjyhri+eXmfH6j1L7JE27WhqLeYzoh/A3DBaYGEj2H/HFZCn/kMfim73FXxEJTw06WtxQwg==}
    engines: {node: '>= 14.18.0'}

  reflect.getprototypeof@1.0.10:
    resolution: {integrity: sha512-00o4I+DVrefhv+nX0ulyi3biSHCPDe+yLv5o/p6d/UVlirijB8E16FtfwSAi4g3tcqrQ4lRAqQSoFEZJehYEcw==}
    engines: {node: '>= 0.4'}

  regenerator-runtime@0.14.1:
    resolution: {integrity: sha512-dYnhHh0nJoMfnkZs6GmmhFknAGRrLznOu5nc9ML+EJxGvrx6H7teuevqVqCuPcPK//3eDrrjQhehXVx9cnkGdw==}

  regexp.prototype.flags@1.5.4:
    resolution: {integrity: sha512-dYqgNSZbDwkaJ2ceRd9ojCGjBq+mOm9LmtXnAnEGyHhN/5R7iDW2TRw3h+o/jCFxus3P2LfWIIiwowAjANm7IA==}
    engines: {node: '>= 0.4'}

  relateurl@0.2.7:
    resolution: {integrity: sha512-G08Dxvm4iDN3MLM0EsP62EDV9IuhXPR6blNz6Utcp7zyV3tr4HVNINt6MpaRWbxoOHT3Q7YN2P+jaHX8vUbgog==}
    engines: {node: '>= 0.10'}

  renderkid@3.0.0:
    resolution: {integrity: sha512-q/7VIQA8lmM1hF+jn+sFSPWGlMkSAeNYcPLmDQx2zzuiDfaLrOmumR8iaUKlenFgh0XRPIUeSPlH3A+AW3Z5pg==}

  require-from-string@2.0.2:
    resolution: {integrity: sha512-Xf0nWe6RseziFMu+Ap9biiUbmplq6S9/p+7w7YXP/JBHhrUDDUhwa+vANyubuqfZWTveU//DYVGsDG7RKL/vEw==}
    engines: {node: '>=0.10.0'}

  resize-observer-polyfill@1.5.1:
    resolution: {integrity: sha512-LwZrotdHOo12nQuZlHEmtuXdqGoOD0OhaxopaNFxWzInpEgaLWoVuAMbTzixuosCx2nEG58ngzW3vxdWoxIgdg==}

  resolve-from@4.0.0:
    resolution: {integrity: sha512-pb/MYmXstAkysRFx8piNI1tGFNQIFA3vkE3Gq4EuA1dF6gHp/+vgZqsCGJapvy8N3Q+4o7FwvquPJcnZ7RYy4g==}
    engines: {node: '>=4'}

  resolve-pkg-maps@1.0.0:
    resolution: {integrity: sha512-seS2Tj26TBVOC2NIc2rOe2y2ZO7efxITtLZcGSOnHHNOQ7CkiUBfw0Iw2ck6xkIhPwLhKNLS8BO+hEpngQlqzw==}

  resolve-protobuf-schema@2.1.0:
    resolution: {integrity: sha512-kI5ffTiZWmJaS/huM8wZfEMer1eRd7oJQhDuxeCLe3t7N7mX3z94CN0xPxBQxFYQTSNz9T0i+v6inKqSdK8xrQ==}

  resolve@1.22.10:
    resolution: {integrity: sha512-NPRy+/ncIMeDlTAsuqwKIiferiawhefFJtkNSW0qZJEqMEb+qBt/77B/jGeeek+F0uOeN05CDa6HXbbIgtVX4w==}
    engines: {node: '>= 0.4'}
    hasBin: true

  resolve@2.0.0-next.5:
    resolution: {integrity: sha512-U7WjGVG9sH8tvjW5SmGbQuui75FiyjAX72HX15DwBBwF9dNiQZRQAg9nnPhYy+TUnE0+VcrttuvNI8oSxZcocA==}
    hasBin: true

  restore-cursor@3.1.0:
    resolution: {integrity: sha512-l+sSefzHpj5qimhFSE5a8nufZYAM3sBSVMAPtYkmC+4EH2anSGaEMXSD0izRQbu9nfyQ9y5JrVmp7E8oZrUjvA==}
    engines: {node: '>=8'}

  reusify@1.1.0:
    resolution: {integrity: sha512-g6QUff04oZpHs0eG5p83rFLhHeV00ug/Yf9nZM6fLeUrPguBTkTQOdpAWWspMh55TZfVQDPaN3NQJfbVRAxdIw==}
    engines: {iojs: '>=1.0.0', node: '>=0.10.0'}

  rfdc@1.4.1:
    resolution: {integrity: sha512-q1b3N5QkRUWUl7iyylaaj3kOpIT0N2i9MqIEQXP73GVsN9cw3fdx8X63cEmWhJGi2PPCF23Ijp7ktmd39rawIA==}

  rimraf@2.7.1:
    resolution: {integrity: sha512-uWjbaKIK3T1OSVptzX7Nl6PvQ3qAGtKEtVRjRuazjfL3Bx5eI409VZSqgND+4UNnmzLVdPj9FqFJNPqBZFve4w==}
    deprecated: Rimraf versions prior to v4 are no longer supported
    hasBin: true

  rimraf@3.0.2:
    resolution: {integrity: sha512-JZkJMZkAGFFPP2YqXZXPbMlMBgsxzE8ILs4lMIX/2o0L9UBw9O/Y3o6wFw/i9YLapcUJWwqbi3kdxIPdC62TIA==}
    deprecated: Rimraf versions prior to v4 are no longer supported
    hasBin: true

  rimraf@5.0.10:
    resolution: {integrity: sha512-l0OE8wL34P4nJH/H2ffoaniAokM2qSmrtXHmlpvYr5AVVX8msAyW0l8NVJFDxlSK4u3Uh/f41cQheDVdnYijwQ==}
    hasBin: true

  ripemd160@2.0.2:
    resolution: {integrity: sha512-ii4iagi25WusVoiC4B4lq7pbXfAp3D9v5CwfkY33vffw2+pkDjY1D8GaN7spsxvCSx8dkPqOZCEZyfxcmJG2IA==}

  rollup@4.40.0:
    resolution: {integrity: sha512-Noe455xmA96nnqH5piFtLobsGbCij7Tu+tb3c1vYjNbTkfzGqXqQXG3wJaYXkRZuQ0vEYN4bhwg7QnIrqB5B+w==}
    engines: {node: '>=18.0.0', npm: '>=8.0.0'}
    hasBin: true

  rrweb-cssom@0.7.1:
    resolution: {integrity: sha512-TrEMa7JGdVm0UThDJSx7ddw5nVm3UJS9o9CCIZ72B1vSyEZoziDqBYP3XIoi/12lKrJR8rE3jeFHMok2F/Mnsg==}

  rrweb-cssom@0.8.0:
    resolution: {integrity: sha512-guoltQEx+9aMf2gDZ0s62EcV8lsXR+0w8915TC3ITdn2YueuNjdAYh/levpU9nFaoChh9RUS5ZdQMrKfVEN9tw==}

  run-parallel@1.2.0:
    resolution: {integrity: sha512-5l4VyZR86LZ/lDxZTR6jqL8AFE2S0IFLMP26AbjsLVADxHdhB/c0GUsH+y39UfCi3dzz8OlQuPmnaJOMoDHQBA==}

  rxjs@7.8.2:
    resolution: {integrity: sha512-dhKf903U/PQZY6boNNtAGdWbG85WAbjT/1xYoZIC7FAY0yWapOBQVsVrDl58W86//e1VpMNBtRV4MaXfdMySFA==}

  safe-array-concat@1.1.3:
    resolution: {integrity: sha512-AURm5f0jYEOydBj7VQlVvDrjeFgthDdEF5H1dP+6mNpoXOMo1quQqJ4wvJDyRZ9+pO3kGWoOdmV08cSv2aJV6Q==}
    engines: {node: '>=0.4'}

  safe-buffer@5.1.2:
    resolution: {integrity: sha512-Gd2UZBJDkXlY7GbJxfsE8/nvKkUEU1G38c1siN6QP6a9PT9MmHB8GnpscSmMJSoF8LOIrt8ud/wPtojys4G6+g==}

  safe-buffer@5.2.1:
    resolution: {integrity: sha512-rp3So07KcdmmKbGvgaNxQSJr7bGVSVk5S9Eq1F+ppbRo70+YeaDxkw5Dd8NPN+GD6bjnYm2VuPuCXmpuYvmCXQ==}

  safe-push-apply@1.0.0:
    resolution: {integrity: sha512-iKE9w/Z7xCzUMIZqdBsp6pEQvwuEebH4vdpjcDWnyzaI6yl6O9FHvVpmGelvEHNsoY6wGblkxR6Zty/h00WiSA==}
    engines: {node: '>= 0.4'}

  safe-regex-test@1.1.0:
    resolution: {integrity: sha512-x/+Cz4YrimQxQccJf5mKEbIa1NzeCRNI5Ecl/ekmlYaampdNLPalVyIcCZNNH3MvmqBugV5TMYZXv0ljslUlaw==}
    engines: {node: '>= 0.4'}

  safer-buffer@2.1.2:
    resolution: {integrity: sha512-YZo3K82SD7Riyi0E1EQPojLz7kpepnSQI9IyPbHHg1XXXevb5dJI7tpyN2ADxGcQbHG7vcyRHk0cbwqcQriUtg==}

  sax@1.2.4:
    resolution: {integrity: sha512-NqVDv9TpANUjFm0N8uM5GxL36UgKi9/atZw+x7YFnQ8ckwFGKrl4xX4yWtrey3UJm5nP1kUbnYgLopqWNSRhWw==}

  sax@1.4.1:
    resolution: {integrity: sha512-+aWOz7yVScEGoKNd4PA10LZ8sk0A/z5+nXQG5giUO5rprX9jgYsTdov9qCchZiPIZezbZH+jRut8nPodFAX4Jg==}

  saxes@6.0.0:
    resolution: {integrity: sha512-xAg7SOnEhrm5zI3puOOKyy1OMcMlIJZYNJY7xLBwSze0UjhPLnWfj2GF2EpT0jmzaJKIWKHLsaSSajf35bcYnA==}
    engines: {node: '>=v12.22.7'}

  scheduler@0.20.2:
    resolution: {integrity: sha512-2eWfGgAqqWFGqtdMmcL5zCMK1U8KlXv8SQFGglL3CEtd0aDVDWgeF/YoCmvln55m5zSk3J/20hTaSBeSObsQDQ==}

  schema-utils@3.3.0:
    resolution: {integrity: sha512-pN/yOAvcC+5rQ5nERGuwrjLlYvLTbCibnZ1I7B1LaiAz9BRBlE9GMgE/eqV30P7aJQUf7Ddimy/RsbYO/GrVGg==}
    engines: {node: '>= 10.13.0'}

  schema-utils@4.3.0:
    resolution: {integrity: sha512-Gf9qqc58SpCA/xdziiHz35F4GNIWYWZrEshUc/G/r5BnLph6xpKuLeoJoQuj5WfBIx/eQLf+hmVPYHaxJu7V2g==}
    engines: {node: '>= 10.13.0'}

  semver@5.7.2:
    resolution: {integrity: sha512-cBznnQ9KjJqU67B52RMC65CMarK2600WFnbkcaiwWq3xy/5haFJlshgnpjovMVJ+Hff49d8GEn0b87C5pDQ10g==}
    hasBin: true

  semver@6.3.1:
    resolution: {integrity: sha512-BR7VvDCVHO+q2xBEWskxS6DJE1qRnb7DxzUrogb71CWoSficBxYsiAGd+Kl0mmq/MprG9yArRkyrQxTO6XjMzA==}
    hasBin: true

  semver@7.7.1:
    resolution: {integrity: sha512-hlq8tAfn0m/61p4BVRcPzIGr6LKiMwo4VM6dGi6pt4qcRkmNzTcWq6eCEjEh+qXjkMDvPlOFFSGwQjoEa6gyMA==}
    engines: {node: '>=10'}
    hasBin: true

  serialize-javascript@6.0.2:
    resolution: {integrity: sha512-Saa1xPByTTq2gdeFZYLLo+RFE35NHZkAbqZeWNd3BpzppeVisAqpDjcp8dyf6uIvEqJRd46jemmyA4iFIeVk8g==}

  set-function-length@1.2.2:
    resolution: {integrity: sha512-pgRc4hJ4/sNjWCSS9AmnS40x3bNMDTknHgL5UaMBTMyJnU90EgWh1Rz+MC9eFu4BuN/UwZjKQuY/1v3rM7HMfg==}
    engines: {node: '>= 0.4'}

  set-function-name@2.0.2:
    resolution: {integrity: sha512-7PGFlmtwsEADb0WYyvCMa1t+yke6daIG4Wirafur5kcf+MhUnPms1UeR0CKQdTZD81yESwMHbtn+TR+dMviakQ==}
    engines: {node: '>= 0.4'}

  set-proto@1.0.0:
    resolution: {integrity: sha512-RJRdvCo6IAnPdsvP/7m6bsQqNnn1FCBX5ZNtFL98MmFF/4xAIJTIg1YbHW5DC2W5SKZanrC6i4HsJqlajw/dZw==}
    engines: {node: '>= 0.4'}

  sha.js@2.4.11:
    resolution: {integrity: sha512-QMEp5B7cftE7APOjk5Y6xgrbWu+WkLVQwk8JNjZ8nKRciZaByEW6MubieAiToS7+dwvrjGhH8jRXz3MVd0AYqQ==}
    hasBin: true

  shallow-clone@3.0.1:
    resolution: {integrity: sha512-/6KqX+GVUdqPuPPd2LxDDxzX6CAbjJehAAOKlNpqqUpAqPM6HeL8f+o3a+JsyGjn2lv0WY8UsTgUJjU9Ok55NA==}
    engines: {node: '>=8'}

  shebang-command@2.0.0:
    resolution: {integrity: sha512-kHxr2zZpYtdmrN1qDjrrX/Z1rR1kG8Dx+gkpK1G4eXmvXswmcE1hTWBWYUzlraYw1/yZp6YuDY77YtvbN0dmDA==}
    engines: {node: '>=8'}

  shebang-regex@3.0.0:
    resolution: {integrity: sha512-7++dFhtcx3353uBaq8DDR4NuxBetBzC7ZQOhmTQInHEd6bSrXdiEyzCvG07Z44UYdLShWUyXt5M/yhz8ekcb1A==}
    engines: {node: '>=8'}

  side-channel-list@1.0.0:
    resolution: {integrity: sha512-FCLHtRD/gnpCiCHEiJLOwdmFP+wzCmDEkc9y7NsYxeF4u7Btsn1ZuwgwJGxImImHicJArLP4R0yX4c2KCrMrTA==}
    engines: {node: '>= 0.4'}

  side-channel-map@1.0.1:
    resolution: {integrity: sha512-VCjCNfgMsby3tTdo02nbjtM/ewra6jPHmpThenkTYh8pG9ucZ/1P8So4u4FGBek/BjpOVsDCMoLA/iuBKIFXRA==}
    engines: {node: '>= 0.4'}

  side-channel-weakmap@1.0.2:
    resolution: {integrity: sha512-WPS/HvHQTYnHisLo9McqBHOJk2FkHO/tlpvldyrnem4aeQp4hai3gythswg6p01oSoTl58rcpiFAjF2br2Ak2A==}
    engines: {node: '>= 0.4'}

  side-channel@1.1.0:
    resolution: {integrity: sha512-ZX99e6tRweoUXqR+VBrslhda51Nh5MTQwou5tnUDgbtyM0dBgmhEDtWGP/xbKn6hqfPRHujUNwz5fy/wbbhnpw==}
    engines: {node: '>= 0.4'}

  siginfo@2.0.0:
    resolution: {integrity: sha512-ybx0WO1/8bSBLEWXZvEd7gMW3Sn3JFlW3TvX1nREbDLRNQNaeNN8WK0meBwPdAaOI7TtRRRJn/Es1zhrrCHu7g==}

  sigmund@1.0.1:
    resolution: {integrity: sha512-fCvEXfh6NWpm+YSuY2bpXb/VIihqWA6hLsgboC+0nl71Q7N7o2eaCW8mJa/NLvQhs6jpd3VZV4UiUQlV6+lc8g==}

  signal-exit@3.0.7:
    resolution: {integrity: sha512-wnD2ZE+l+SPC/uoS0vXeE9L1+0wuaMqKlfz9AMUo38JsyLSBWSFcHR1Rri62LZc12vLr1gb3jl7iwQhgwpAbGQ==}

  signal-exit@4.1.0:
    resolution: {integrity: sha512-bzyZ1e88w9O1iNJbKnOlvYTrWPDl46O1bG0D3XInv+9tkPrxrN8jUUTiFlDkkmKWgn1M6CfIA13SuGqOa9Korw==}
    engines: {node: '>=14'}

  sinon-chrome@3.0.1:
    resolution: {integrity: sha512-NTEFhyuiWEMnRmIqldUiA2DhKn2EqnZxyEk5Ez5rBXj+Nl54aJ0MEmF4wjltrxecxd8zlNLxyE0HyLabev9JsQ==}

  sinon@19.0.2:
    resolution: {integrity: sha512-euuToqM+PjO4UgXeLETsfQiuoyPXlqFezr6YZDFwHR3t4qaX0fZUe1MfPMznTL5f8BWrVS89KduLdMUsxFCO6g==}

  sinon@7.5.0:
    resolution: {integrity: sha512-AoD0oJWerp0/rY9czP/D6hDTTUYGpObhZjMpd7Cl/A6+j0xBE+ayL/ldfggkBXUs0IkvIiM1ljM8+WkOc5k78Q==}
    deprecated: 16.1.1

  sirv@2.0.4:
    resolution: {integrity: sha512-94Bdh3cC2PKrbgSOUqTiGPWVZeSiXfKOVZNJniWoqrWrRkB1CJzBU3NEbiTsPcYy1lDsANA/THzS+9WBiy5nfQ==}
    engines: {node: '>= 10'}

  slash@3.0.0:
    resolution: {integrity: sha512-g9Q1haeby36OSStwb4ntCGGGaKsaVSjQ68fBxoQcutl5fS1vuY18H3wSt3jFyFtrkx+Kz0V1G85A4MyAdDMi2Q==}
    engines: {node: '>=8'}

  slash@4.0.0:
    resolution: {integrity: sha512-3dOsAHXXUkQTpOYcoAxLIorMTp4gIQr5IW3iVb7A7lFIp0VHhnynm9izx6TssdrIcVIESAlVjtnO2K8bg+Coew==}
    engines: {node: '>=12'}

  slash@5.1.0:
    resolution: {integrity: sha512-ZA6oR3T/pEyuqwMgAKT0/hAv8oAXckzbkmR0UkUosQ+Mc4RxGoJkRmwHgHufaenlyAgE1Mxgpdcrf75y6XcnDg==}
    engines: {node: '>=14.16'}

  slashes@3.0.12:
    resolution: {integrity: sha512-Q9VME8WyGkc7pJf6QEkj3wE+2CnvZMI+XJhwdTPR8Z/kWQRXi7boAWLDibRPyHRTUTPx5FaU7MsyrjI3yLB4HA==}

  slice-ansi@3.0.0:
    resolution: {integrity: sha512-pSyv7bSTC7ig9Dcgbw9AuRNUb5k5V6oDudjZoMBSr13qpLBG7tB+zgCkARjq7xIUgdz5P1Qe8u+rSGdouOOIyQ==}
    engines: {node: '>=8'}

  slice-ansi@4.0.0:
    resolution: {integrity: sha512-qMCMfhY040cVHT43K9BFygqYbUPFZKHOg7K73mtTWJRb8pyP3fzf4Ixd5SzdEJQ6MRUg/WBnOLxghZtKKurENQ==}
    engines: {node: '>=10'}

  slice-ansi@5.0.0:
    resolution: {integrity: sha512-FC+lgizVPfie0kkhqUScwRu1O/lF6NOgJmlCgK+/LYxDCTk8sGelYaHDhFcDN+Sn3Cv+3VSa4Byeo+IMCzpMgQ==}
    engines: {node: '>=12'}

  source-map-js@1.2.1:
    resolution: {integrity: sha512-UXWMKhLOwVKb728IUtQPXxfYU+usdybtUrK/8uGE8CQMvrhOpwvzDBwj0QhSL7MQc7vIsISBG8VQ8+IDQxpfQA==}
    engines: {node: '>=0.10.0'}

  source-map-loader@3.0.2:
    resolution: {integrity: sha512-BokxPoLjyl3iOrgkWaakaxqnelAJSS+0V+De0kKIq6lyWrXuiPgYTGp6z3iHmqljKAaLXwZa+ctD8GccRJeVvg==}
    engines: {node: '>= 12.13.0'}
    peerDependencies:
      webpack: ^5.0.0

  source-map-support@0.5.21:
    resolution: {integrity: sha512-uBHU3L3czsIyYXKX88fdrGovxdSCoTGDRZ6SYXtSRxLZUzHg5P/66Ht6uoUlHu9EZod+inXhKo3qQgwXUT/y1w==}

  source-map@0.6.1:
    resolution: {integrity: sha512-UjgapumWlbMhkBgzT7Ykc5YXUT46F0iKu8SGXq0bcwP5dz/h0Plj6enJqjz1Zbq2l5WaqYnrVbwWOWMyF3F47g==}
    engines: {node: '>=0.10.0'}

  source-map@0.7.4:
    resolution: {integrity: sha512-l3BikUxvPOcn5E74dZiq5BGsTb5yEwhaTSzccU6t4sDOH8NWJCstKO5QT2CvtFoK6F0saL7p9xHAqHOlCPJygA==}
    engines: {node: '>= 8'}

  spdx-exceptions@2.5.0:
    resolution: {integrity: sha512-PiU42r+xO4UbUS1buo3LPJkjlO7430Xn5SVAhdpzzsPHsjbYVflnnFdATgabnLude+Cqu25p6N+g2lw/PFsa4w==}

  spdx-expression-parse@4.0.0:
    resolution: {integrity: sha512-Clya5JIij/7C6bRR22+tnGXbc4VKlibKSVj2iHvVeX5iMW7s1SIQlqu699JkODJJIhh/pUu8L0/VLh8xflD+LQ==}

  spdx-license-ids@3.0.21:
    resolution: {integrity: sha512-Bvg/8F5XephndSK3JffaRqdT+gyhfqIPwDHpX80tJrF8QQRYMo8sNMeaZ2Dp5+jhwKnUmIOyFFQfHRkjJm5nXg==}

  sprintf-js@1.0.3:
    resolution: {integrity: sha512-D9cPgkvLlV3t3IzL0D0YLvGA9Ahk4PcvVwUbN0dSGr1aP0Nrt4AEnTUbuGvquEC0mA64Gqt1fzirlRs5ibXx8g==}

  sprintf-js@1.1.3:
    resolution: {integrity: sha512-Oo+0REFV59/rz3gfJNKQiBlwfHaSESl1pcGyABQsnnIfWOFt6JNj5gCog2U6MLZ//IGYD+nA8nI+mTShREReaA==}

  stable@0.1.8:
    resolution: {integrity: sha512-ji9qxRnOVfcuLDySj9qzhGSEFVobyt1kIOSkj1qZzYLzq7Tos/oUUWvotUPQLlrsidqsK6tBH89Bc9kL5zHA6w==}
    deprecated: 'Modern JS already guarantees Array#sort() is a stable sort, so this library is deprecated. See the compatibility table on MDN: https://developer.mozilla.org/en-US/docs/Web/JavaScript/Reference/Global_Objects/Array/sort#browser_compatibility'

  stackback@0.0.2:
    resolution: {integrity: sha512-1XMJE5fQo1jGH6Y/7ebnwPOBEkIEnT4QF32d5R1+VXdXveM0IBMJt8zfaxX1P3QhVwrYe+576+jkANtSS2mBbw==}

  std-env@3.9.0:
    resolution: {integrity: sha512-UGvjygr6F6tpH7o2qyqR6QYpwraIjKSdtzyBdyytFOHmPZY917kwdwLG0RbOjWOnKmnm3PeHjaoLLMie7kPLQw==}

  stream-browserify@3.0.0:
    resolution: {integrity: sha512-H73RAHsVBapbim0tU2JwwOiXUj+fikfiaoYAKHF3VJfA0pe2BCzkhAHBlLG6REzE+2WNZcxOXjK7lkso+9euLA==}

  string-argv@0.3.2:
    resolution: {integrity: sha512-aqD2Q0144Z+/RqG52NeHEkZauTAUWJO8c6yTftGJKO3Tja5tUgIfmIl6kExvhtxSDP7fXB6DvzkfMpCd/F3G+Q==}
    engines: {node: '>=0.6.19'}

  string-natural-compare@3.0.1:
    resolution: {integrity: sha512-n3sPwynL1nwKi3WJ6AIsClwBMa0zTi54fn2oLU6ndfTSIO05xaznjSf15PcBZU6FNWbmN5Q6cxT4V5hGvB4taw==}

  string-width@4.2.3:
    resolution: {integrity: sha512-wKyQRQpjJ0sIp62ErSZdGsjMJWsap5oRNihHhu6G7JVO/9jIB6UyevL+tXuOqrng8j/cxKTWyWUwvSTriiZz/g==}
    engines: {node: '>=8'}

  string-width@5.1.2:
    resolution: {integrity: sha512-HnLOCR3vjcY8beoNLtcjZ5/nxn2afmME6lhrDrebokqMap+XbeW8n9TXpPDOqdGK5qcI3oT0GKTW6wC7EMiVqA==}
    engines: {node: '>=12'}

  string.prototype.matchall@4.0.12:
    resolution: {integrity: sha512-6CC9uyBL+/48dYizRf7H7VAYCMCNTBeM78x/VTUe9bFEaxBepPJDa1Ow99LqI/1yF7kuy7Q3cQsYMrcjGUcskA==}
    engines: {node: '>= 0.4'}

  string.prototype.trim@1.2.10:
    resolution: {integrity: sha512-Rs66F0P/1kedk5lyYyH9uBzuiI/kNRmwJAR9quK6VOtIpZ2G+hMZd+HQbbv25MgCA6gEffoMZYxlTod4WcdrKA==}
    engines: {node: '>= 0.4'}

  string.prototype.trimend@1.0.9:
    resolution: {integrity: sha512-G7Ok5C6E/j4SGfyLCloXTrngQIQU3PWtXGst3yM7Bea9FRURf1S42ZHlZZtsNque2FN2PoUhfZXYLNWwEr4dLQ==}
    engines: {node: '>= 0.4'}

  string.prototype.trimstart@1.0.8:
    resolution: {integrity: sha512-UXSH262CSZY1tfu3G3Secr6uGLCFVPMhIqHjlgCUtCCcgihYc/xKs9djMTMUOb2j1mVSeU8EU6NWc/iQKU6Gfg==}
    engines: {node: '>= 0.4'}

  string_decoder@1.1.1:
    resolution: {integrity: sha512-n/ShnvDi6FHbbVfviro+WojiFzv+s8MPMHBczVePfUpDJLwoLT0ht1l4YwBCbi8pJAveEEdnkHyPyTP/mzRfwg==}

  string_decoder@1.3.0:
    resolution: {integrity: sha512-hkRX8U1WjJFd8LsDJ2yQ/wWWxaopEsABU1XfkM8A+j0+85JAGppt16cr1Whg6KIbb4okU6Mql6BOj+uup/wKeA==}

  strip-ansi@6.0.1:
    resolution: {integrity: sha512-Y38VPSHcqkFrCpFnQ9vuSXmquuv5oXOKpGeT6aGrr3o3Gc9AlVa6JBfUSOCnbxGGZF+/0ooI7KrPuUSztUdU5A==}
    engines: {node: '>=8'}

  strip-ansi@7.1.0:
    resolution: {integrity: sha512-iq6eVVI64nQQTRYq2KtEg2d2uU7LElhTJwsH4YzIHZshxlgZms/wIc4VoDQTlG/IvVIrBKG06CrZnp0qv7hkcQ==}
    engines: {node: '>=12'}

  strip-bom@3.0.0:
    resolution: {integrity: sha512-vavAMRXOgBVNF6nyEEmL3DBK19iRpDcoIwW+swQ+CbGiu7lju6t+JklA1MHweoWtadgt4ISVUsXLyDq34ddcwA==}
    engines: {node: '>=4'}

  strip-final-newline@3.0.0:
    resolution: {integrity: sha512-dOESqjYr96iWYylGObzd39EuNTa5VJxyvVAEm5Jnh7KGo75V43Hk1odPQkNDyXNmUR6k+gEiDVXnjB8HJ3crXw==}
    engines: {node: '>=12'}

  strip-json-comments@3.1.1:
    resolution: {integrity: sha512-6fPc+R4ihwqP6N/aIv2f1gMH8lOVtWQHoqC4yK6oSDVVocumAsfCqjkXnqiYMhmMwS/mEHLp7Vehlt3ql6lEig==}
    engines: {node: '>=8'}

  style-loader@3.3.2:
    resolution: {integrity: sha512-RHs/vcrKdQK8wZliteNK4NKzxvLBzpuHMqYmUVWeKa6MkaIQ97ZTOS0b+zapZhy6GcrgWnvWYCMHRirC3FsUmw==}
    engines: {node: '>= 12.13.0'}
    peerDependencies:
      webpack: ^5.0.0

  superjson@2.2.1:
    resolution: {integrity: sha512-8iGv75BYOa0xRJHK5vRLEjE2H/i4lulTjzpUXic3Eg8akftYjkmQDa8JARQ42rlczXyFR3IeRoeFCc7RxHsYZA==}
    engines: {node: '>=16'}

  supports-color@5.5.0:
    resolution: {integrity: sha512-QjVjwdXIt408MIiAqCX4oUKsgU2EqAGzs2Ppkm4aQYbjm+ZEWEcW4SfFNTr4uMNZma0ey4f5lgLrkB0aX0QMow==}
    engines: {node: '>=4'}

  supports-color@7.2.0:
    resolution: {integrity: sha512-qpCAvRl9stuOHveKsn7HncJRvv501qIacKzQlO/+Lwxc9+0q2wLyv4Dfvt80/DPn2pqOBsJdDiogXGR9+OvwRw==}
    engines: {node: '>=8'}

  supports-color@8.1.1:
    resolution: {integrity: sha512-MpUEN2OodtUzxvKQl72cUF7RQ5EiHsGvSsVG0ia9c5RbWGL2CI4C7EpPS8UTBIplnlzZiNuV56w+FuNxy3ty2Q==}
    engines: {node: '>=10'}

  supports-preserve-symlinks-flag@1.0.0:
    resolution: {integrity: sha512-ot0WnXS9fgdkgIcePe6RHNk1WA8+muPa6cSjeR3V8K27q9BB1rTE3R1p7Hv0z1ZyAc8s6Vvv8DIyWf681MAt0w==}
    engines: {node: '>= 0.4'}

  svgo@1.3.2:
    resolution: {integrity: sha512-yhy/sQYxR5BkC98CY7o31VGsg014AKLEPxdfhora76l36hD9Rdy5NZA/Ocn6yayNPgSamYdtX2rFJdcv07AYVw==}
    engines: {node: '>=4.0.0'}
    deprecated: This SVGO version is no longer supported. Upgrade to v2.x.x.
    hasBin: true

  swc-loader@0.2.3:
    resolution: {integrity: sha512-D1p6XXURfSPleZZA/Lipb3A8pZ17fP4NObZvFCDjK/OKljroqDpPmsBdTraWhVBqUNpcWBQY1imWdoPScRlQ7A==}
    peerDependencies:
      '@swc/core': ^1.2.147
      webpack: '>=2'

  symbol-tree@3.2.4:
    resolution: {integrity: sha512-9QNk5KwDF+Bvz+PyObkmSYjI5ksVUYtjW7AU22r2NKcfLJcXp96hkDWU3+XndOsUb+AQ9QhfzfCT2O+CNWT5Tw==}

  synckit@0.8.8:
    resolution: {integrity: sha512-HwOKAP7Wc5aRGYdKH+dw0PRRpbO841v2DENBtjnR5HFWoiNByAl7vrx3p0G/rCyYXQsrxqtX48TImFtPcIHSpQ==}
    engines: {node: ^14.18.0 || >=16.0.0}

  synckit@0.9.2:
    resolution: {integrity: sha512-vrozgXDQwYO72vHjUb/HnFbQx1exDjoKzqx23aXEg2a9VIg2TSFZ8FmeZpTjUCFMYw7mpX4BE2SFu8wI7asYsw==}
    engines: {node: ^14.18.0 || >=16.0.0}

  tapable@2.2.1:
    resolution: {integrity: sha512-GNzQvQTOIP6RyTfE2Qxb8ZVlNmw0n88vp1szwWRimP02mnTsx3Wtn5qRdqY9w2XduFNUgvOwhNnQsjwCp+kqaQ==}
    engines: {node: '>=6'}

  tar-stream@2.2.0:
    resolution: {integrity: sha512-ujeqbceABgwMZxEJnk2HDY2DlnUZ+9oEcb1KzTVfYHio0UE6dG71n60d8D2I4qNvleWrrXpmjpt7vZeF1LnMZQ==}
    engines: {node: '>=6'}

  terser-webpack-plugin@5.3.14:
    resolution: {integrity: sha512-vkZjpUjb6OMS7dhV+tILUW6BhpDR7P2L/aQSAv+Uwk+m8KATX9EccViHTJR2qDtACKPIYndLGCyl3FMo+r2LMw==}
    engines: {node: '>= 10.13.0'}
    peerDependencies:
      '@swc/core': '*'
      esbuild: '*'
      uglify-js: '*'
      webpack: ^5.1.0
    peerDependenciesMeta:
      '@swc/core':
        optional: true
      esbuild:
        optional: true
      uglify-js:
        optional: true

  terser@5.37.0:
    resolution: {integrity: sha512-B8wRRkmre4ERucLM/uXx4MOV5cbnOlVAqUst+1+iLKPI0dOgFO28f84ptoQt9HEI537PMzfYa/d+GEPKTRXmYA==}
    engines: {node: '>=10'}
    hasBin: true

  text-table@0.2.0:
    resolution: {integrity: sha512-N+8UisAXDGk8PFXP4HAzVR9nbfmVJ3zYLAWiTIoqC5v5isinhr+r5uaO8+7r3BMfuNIufIsA7RdpVgacC2cSpw==}

  through@2.3.8:
    resolution: {integrity: sha512-w89qg7PI8wAdvX60bMDP+bFoD5Dvhm9oLheFp5O4a2QF0cSBGsBX4qZmadPMvVqlLJBBci+WqGGOAPvcDeNSVg==}

  tinybench@2.9.0:
    resolution: {integrity: sha512-0+DUvqWMValLmha6lr4kD8iAMK1HzV0/aKnCtWb9v9641TnP/MFb7Pc2bxoxQjTXAErryXVgUOfv2YqNllqGeg==}

  tinyexec@0.3.2:
    resolution: {integrity: sha512-KQQR9yN7R5+OSwaK0XQoj22pwHoTlgYqmUscPYoknOoWCWfj/5/ABTMRi69FrKU5ffPVh5QcFikpWJI/P1ocHA==}

  tinypool@1.0.2:
    resolution: {integrity: sha512-al6n+QEANGFOMf/dmUMsuS5/r9B06uwlyNjZZql/zv8J7ybHCgoihBNORZCY2mzUuAnomQa2JdhyHKzZxPCrFA==}
    engines: {node: ^18.0.0 || >=20.0.0}

  tinyrainbow@1.2.0:
    resolution: {integrity: sha512-weEDEq7Z5eTHPDh4xjX789+fHfF+P8boiFB+0vbWzpbnbsEr/GRaohi/uMKxg8RZMXnl1ItAi/IUHWMsjDV7kQ==}
    engines: {node: '>=14.0.0'}

  tinyspy@3.0.2:
    resolution: {integrity: sha512-n1cw8k1k0x4pgA2+9XrOkFydTerNcJ1zWCO5Nn9scWHTD+5tp8dghT2x1uduQePZTZgd3Tupf+x9BxJjeJi77Q==}
    engines: {node: '>=14.0.0'}

  tldts-core@5.7.112:
    resolution: {integrity: sha512-mutrEUgG2sp0e/MIAnv9TbSLR0IPbvmAImpzqul5O/HJ2XM1/I1sajchQ/fbj0fPdA31IiuWde8EUhfwyldY1Q==}

  tldts-core@6.1.86:
    resolution: {integrity: sha512-Je6p7pkk+KMzMv2XXKmAE3McmolOQFdxkKw0R8EYNr7sELW46JqnNeTX8ybPiQgvg1ymCoF8LXs5fzFaZvJPTA==}

  tldts@5.7.112:
    resolution: {integrity: sha512-6VSJ/C0uBtc2PQlLsp4IT8MIk2UUh6qVeXB1HZtK+0HiXlAPzNcfF3p2WM9RqCO/2X1PIa4danlBLPoC2/Tc7A==}
    hasBin: true

  tldts@6.1.86:
    resolution: {integrity: sha512-WMi/OQ2axVTf/ykqCQgXiIct+mSQDFdH2fkwhPwgEwvJ1kSzZRiinb0zF2Xb8u4+OqPChmyI6MEu4EezNJz+FQ==}
    hasBin: true

  to-regex-range@5.0.1:
    resolution: {integrity: sha512-65P7iz6X5yEr1cwcgvQxbbIw7Uk3gOy5dIdtZ4rDveLqhrdJP+Li/Hx6tyK0NEb+2GCyneCMJiGqrADCSNk8sQ==}
    engines: {node: '>=8.0'}

  totalist@3.0.1:
    resolution: {integrity: sha512-sf4i37nQ2LBx4m3wB74y+ubopq6W/dIzXg0FDGjsYnZHVa1Da8FH853wlL2gtUhg+xJXjfk3kUZS3BRoQeoQBQ==}
    engines: {node: '>=6'}

  tough-cookie@5.1.2:
    resolution: {integrity: sha512-FVDYdxtnj0G6Qm/DhNPSb8Ju59ULcup3tuJxkFb5K8Bv2pUXILbf0xZWU8PX8Ov19OXljbUyveOFwRMwkXzO+A==}
    engines: {node: '>=16'}

  tr46@0.0.3:
    resolution: {integrity: sha512-N3WMsuqV66lT30CrXNbEjx4GEwlow3v6rr4mCcv6prnfwhS01rkgyFdjPNBYd9br7LpXV1+Emh01fHnq2Gdgrw==}

  tr46@5.1.0:
    resolution: {integrity: sha512-IUWnUK7ADYR5Sl1fZlO1INDUhVhatWl7BtJWsIhwJ0UAK7ilzzIa8uIqOO/aYVWHZPJkKbEL+362wrzoeRF7bw==}
    engines: {node: '>=18'}

  ts-api-utils@1.4.3:
    resolution: {integrity: sha512-i3eMG77UTMD0hZhgRS562pv83RC6ukSAC2GMNWc+9dieh/+jDM5u5YG+NHX6VNDRHQcHwmsTHctP9LhbC3WxVw==}
    engines: {node: '>=16'}
    peerDependencies:
      typescript: '>=4.2.0'

  ts-node@10.9.1:
    resolution: {integrity: sha512-NtVysVPkxxrwFGUUxGYhfux8k78pQB3JqYBXlLRZgdGUqTO5wU/UyHop5p70iEbGhB7q5KmiZiU0Y3KlJrScEw==}
    hasBin: true
    peerDependencies:
      '@swc/core': '>=1.2.50'
      '@swc/wasm': '>=1.2.50'
      '@types/node': '*'
      typescript: '>=2.7'
    peerDependenciesMeta:
      '@swc/core':
        optional: true
      '@swc/wasm':
        optional: true

  tsconfck@3.1.5:
    resolution: {integrity: sha512-CLDfGgUp7XPswWnezWwsCRxNmgQjhYq3VXHM0/XIRxhVrKw0M1if9agzryh1QS3nxjCROvV+xWxoJO1YctzzWg==}
    engines: {node: ^18 || >=20}
    hasBin: true
    peerDependencies:
      typescript: ^5.0.0
    peerDependenciesMeta:
      typescript:
        optional: true

  tsconfig-paths@3.15.0:
    resolution: {integrity: sha512-2Ac2RgzDe/cn48GvOe3M+o82pEFewD3UPbyoUHHdKasHwJKjds4fLXWf/Ux5kATBKN20oaFGu+jbElp1pos0mg==}

  tslib@2.8.1:
    resolution: {integrity: sha512-oJFu94HQb+KVduSUQL7wnpmqnfmLsOA/nAh6b6EH0wCEoK0/mPeXU6c3wKDV83MkOuHPRHtSXKKU99IBazS/2w==}

  tsx@4.19.2:
    resolution: {integrity: sha512-pOUl6Vo2LUq/bSa8S5q7b91cgNSjctn9ugq/+Mvow99qW6x/UZYwzxy/3NmqoT66eHYfCVvFvACC58UBPFf28g==}
    engines: {node: '>=18.0.0'}
    hasBin: true

  type-check@0.4.0:
    resolution: {integrity: sha512-XleUoc9uwGXqjWwXaUTZAmzMcFZ5858QA2vvx1Ur5xIcixXIP+8LnFDgRplU30us6teqdlskFfu+ae4K79Ooew==}
    engines: {node: '>= 0.8.0'}

  type-detect@4.0.8:
    resolution: {integrity: sha512-0fr/mIH1dlO+x7TlcMy+bIDqKPsw/70tVyeHW787goQjhmqaZe10uwLujubK9q9Lg6Fiho1KUKDYz0Z7k7g5/g==}
    engines: {node: '>=4'}

  type-detect@4.1.0:
    resolution: {integrity: sha512-Acylog8/luQ8L7il+geoSxhEkazvkslg7PSNKOX59mbB9cOveP5aq9h74Y7YU8yDpJwetzQQrfIwtf4Wp4LKcw==}
    engines: {node: '>=4'}

  type-fest@0.20.2:
    resolution: {integrity: sha512-Ne+eE4r0/iWnpAxD852z3A+N0Bt5RN//NjJwRd2VFHEmrywxf5vsZlh4R6lixl6B+wz/8d+maTSAkN1FIkI3LQ==}
    engines: {node: '>=10'}

  type-fest@0.21.3:
    resolution: {integrity: sha512-t0rzBq87m3fVcduHDUFhKmyyX+9eo6WQjZvf51Ea/M0Q7+T374Jp1aUiyUl0GKxp8M/OETVHSDvmkyPgvX+X2w==}
    engines: {node: '>=10'}

  type-fest@1.4.0:
    resolution: {integrity: sha512-yGSza74xk0UG8k+pLh5oeoYirvIiWo5t0/o3zHHAO2tRDiZcxWP7fywNlXhqb6/r6sWvwi+RsyQMWhVLe4BVuA==}
    engines: {node: '>=10'}

  typed-array-buffer@1.0.3:
    resolution: {integrity: sha512-nAYYwfY3qnzX30IkA6AQZjVbtK6duGontcQm1WSG1MD94YLqK0515GNApXkoxKOWMusVssAHWLh9SeaoefYFGw==}
    engines: {node: '>= 0.4'}

  typed-array-byte-length@1.0.3:
    resolution: {integrity: sha512-BaXgOuIxz8n8pIq3e7Atg/7s+DpiYrxn4vdot3w9KbnBhcRQq6o3xemQdIfynqSeXeDrF32x+WvfzmOjPiY9lg==}
    engines: {node: '>= 0.4'}

  typed-array-byte-offset@1.0.4:
    resolution: {integrity: sha512-bTlAFB/FBYMcuX81gbL4OcpH5PmlFHqlCCpAl8AlEzMz5k53oNDvN8p1PNOWLEmI2x4orp3raOFB51tv9X+MFQ==}
    engines: {node: '>= 0.4'}

  typed-array-length@1.0.7:
    resolution: {integrity: sha512-3KS2b+kL7fsuk/eJZ7EQdnEmQoaho/r6KUef7hxvltNA5DR8NAUM+8wJMbJyZ4G9/7i3v5zPBIMN5aybAh2/Jg==}
    engines: {node: '>= 0.4'}

  typescript@5.6.3:
    resolution: {integrity: sha512-hjcS1mhfuyi4WW8IWtjP7brDrG2cuDZukyrYrSauoXGNgx0S7zceP07adYkJycEr56BOUTNPzbInooiN3fn1qw==}
    engines: {node: '>=14.17'}
    hasBin: true

  ua-parser-js@1.0.36:
    resolution: {integrity: sha512-znuyCIXzl8ciS3+y3fHJI/2OhQIXbXw9MWC/o3qwyR+RGppjZHrM27CGFSKCJXi2Kctiz537iOu2KnXs1lMQhw==}

  unbox-primitive@1.1.0:
    resolution: {integrity: sha512-nWJ91DjeOkej/TA8pXQ3myruKpKEYgqvpw9lz4OPHj/NWFNluYrjbz9j01CJ8yKQd2g4jFoOkINCTW2I5LEEyw==}
    engines: {node: '>= 0.4'}

  undici-types@5.26.5:
    resolution: {integrity: sha512-JlCMO+ehdEIKqlFxk6IfVoAUVmgz7cU7zD/h9XZ0qzeosSHmUJVOzSQvvYSYWXkFXC+IfLKSIffhv0sVZup6pA==}

  undici-types@6.21.0:
    resolution: {integrity: sha512-iwDZqg0QAGrg9Rav5H4n0M64c3mkR59cJ6wQp+7C4nI0gsmExaedaYLNO44eT4AtBBwjbTiGPMlt2Md0T9H9JQ==}

  unicorn-magic@0.3.0:
    resolution: {integrity: sha512-+QBBXBCvifc56fsbuxZQ6Sic3wqqc3WWaqxs58gvJrcOuN83HGTCwz3oS5phzU9LthRNE9VrJCFCLUgHeeFnfA==}
    engines: {node: '>=18'}

  uniq@1.0.1:
    resolution: {integrity: sha512-Gw+zz50YNKPDKXs+9d+aKAjVwpjNwqzvNpLigIruT4HA9lMZNdMqs9x07kKHB/L9WRzqp4+DlTU5s4wG2esdoA==}

  universalify@2.0.1:
    resolution: {integrity: sha512-gptHNQghINnc/vTGIk0SOFGFNXw7JVrlRUtConJRlvaw6DuX0wO5Jeko9sWrMBhh+PsYAZ7oXAiOnf/UKogyiw==}
    engines: {node: '>= 10.0.0'}

  unquote@1.1.1:
    resolution: {integrity: sha512-vRCqFv6UhXpWxZPyGDh/F3ZpNv8/qo7w6iufLpQg9aKnQ71qM4B5KiI7Mia9COcjEhrO9LueHpMYjYzsWH3OIg==}

  unzipper@0.12.3:
    resolution: {integrity: sha512-PZ8hTS+AqcGxsaQntl3IRBw65QrBI6lxzqDEL7IAo/XCEqRTKGfOX56Vea5TH9SZczRVxuzk1re04z/YjuYCJA==}

  update-browserslist-db@1.1.3:
    resolution: {integrity: sha512-UxhIZQ+QInVdunkDAaiazvvT/+fXL5Osr0JZlJulepYu6Jd7qJtDZjlur0emRlT71EN3ScPoE7gvsuIKKNavKw==}
    hasBin: true
    peerDependencies:
      browserslist: '>= 4.21.0'

  uri-js@4.4.1:
    resolution: {integrity: sha512-7rKUyy33Q1yc98pQ1DAmLtwX109F7TIfWlW1Ydo8Wl1ii1SeHieeh0HHfPeL2fMXK6z0s8ecKs9frCuLJvndBg==}

  urijs@1.19.11:
    resolution: {integrity: sha512-HXgFDgDommxn5/bIv0cnQZsPhHDA90NPHD6+c/v21U5+Sx5hoP8+dP9IZXBU1gIfvdRfhG8cel9QNPeionfcCQ==}

  use-isomorphic-layout-effect@1.2.0:
    resolution: {integrity: sha512-q6ayo8DWoPZT0VdG4u3D3uxcgONP3Mevx2i2b0434cwWBoL+aelL1DzkXI6w3PhTZzUeR2kaVlZn70iCiseP6w==}
    peerDependencies:
      '@types/react': '*'
      react: ^16.8.0 || ^17.0.0 || ^18.0.0 || ^19.0.0
    peerDependenciesMeta:
      '@types/react':
        optional: true

  use-sync-external-store@1.5.0:
    resolution: {integrity: sha512-Rb46I4cGGVBmjamjphe8L/UnvJD+uPPtTkNvX5mZgqdbavhI4EbgIWJiIHXJ8bc/i9EQGPRh4DwEURJ552Do0A==}
    peerDependencies:
      react: ^16.8.0 || ^17.0.0 || ^18.0.0 || ^19.0.0

  util-deprecate@1.0.2:
    resolution: {integrity: sha512-EPD5q1uXyFxJpCrLnCc1nHnq3gOa6DZBocAIiI2TaSCA7VCJ1UJDMagCzIkXNsUYfD1daK//LTEQ8xiIbrHtcw==}

  util.promisify@1.0.1:
    resolution: {integrity: sha512-g9JpC/3He3bm38zsLupWryXHoEcS22YHthuPQSJdMy6KNrzIRzWqcsHzD/WUnqe45whVou4VIsPew37DoXWNrA==}

  util@0.12.5:
    resolution: {integrity: sha512-kZf/K6hEIrWHI6XqOFUiiMa+79wE/D8Q+NCNAWclkyg3b4d2k7s0QGepNjiABc+aR3N1PAyHL7p6UcLY6LmrnA==}

  utila@0.4.0:
    resolution: {integrity: sha512-Z0DbgELS9/L/75wZbro8xAnT50pBVFQZ+hUEueGDU5FN51YSCYM+jdxsfCiHjwNP/4LCDD0i/graKpeBnOXKRA==}

  v8-compile-cache-lib@3.0.1:
    resolution: {integrity: sha512-wa7YjyUGfNZngI/vtK0UHAN+lgDCxBPCylVXGp0zu59Fz5aiGtNXaq3DhIov063MorB+VfufLh3JlF2KdTK3xg==}

  vite-node@2.1.8:
    resolution: {integrity: sha512-uPAwSr57kYjAUux+8E2j0q0Fxpn8M9VoyfGiRI8Kfktz9NcYMCenwY5RnZxnF1WTu3TGiYipirIzacLL3VVGFg==}
    engines: {node: ^18.0.0 || >=20.0.0}
    hasBin: true

  vite-tsconfig-paths@5.1.4:
    resolution: {integrity: sha512-cYj0LRuLV2c2sMqhqhGpaO3LretdtMn/BVX4cPLanIZuwwrkVl+lK84E/miEXkCHWXuq65rhNN4rXsBcOB3S4w==}
    peerDependencies:
      vite: '*'
    peerDependenciesMeta:
      vite:
        optional: true

  vite@5.4.18:
    resolution: {integrity: sha512-1oDcnEp3lVyHCuQ2YFelM4Alm2o91xNoMncRm1U7S+JdYfYOvbiGZ3/CxGttrOu2M/KcGz7cRC2DoNUA6urmMA==}
    engines: {node: ^18.0.0 || >=20.0.0}
    hasBin: true
    peerDependencies:
      '@types/node': ^18.0.0 || >=20.0.0
      less: '*'
      lightningcss: ^1.21.0
      sass: '*'
      sass-embedded: '*'
      stylus: '*'
      sugarss: '*'
      terser: ^5.4.0
    peerDependenciesMeta:
      '@types/node':
        optional: true
      less:
        optional: true
      lightningcss:
        optional: true
      sass:
        optional: true
      sass-embedded:
        optional: true
      stylus:
        optional: true
      sugarss:
        optional: true
      terser:
        optional: true

  vitest@2.1.8:
    resolution: {integrity: sha512-1vBKTZskHw/aosXqQUlVWWlGUxSJR8YtiyZDJAFeW2kPAeX6S3Sool0mjspO+kXLuxVWlEDDowBAeqeAQefqLQ==}
    engines: {node: ^18.0.0 || >=20.0.0}
    hasBin: true
    peerDependencies:
      '@edge-runtime/vm': '*'
      '@types/node': ^18.0.0 || >=20.0.0
      '@vitest/browser': 2.1.8
      '@vitest/ui': 2.1.8
      happy-dom: '*'
      jsdom: '*'
    peerDependenciesMeta:
      '@edge-runtime/vm':
        optional: true
      '@types/node':
        optional: true
      '@vitest/browser':
        optional: true
      '@vitest/ui':
        optional: true
      happy-dom:
        optional: true
      jsdom:
        optional: true

  vm-browserify@1.1.2:
    resolution: {integrity: sha512-2ham8XPWTONajOR0ohOKOHXkm3+gaBmGut3SRuu75xLd/RRaY6vqgh8NBYYk7+RW3u5AtzPQZG8F10LHkl0lAQ==}

  w3c-xmlserializer@5.0.0:
    resolution: {integrity: sha512-o8qghlI8NZHU1lLPrpi2+Uq7abh4GGPpYANlalzWxyWteJOCsr/P+oPBA49TOLu5FTZO4d3F9MnWJfiMo4BkmA==}
    engines: {node: '>=18'}

  wait-for-expect@3.0.2:
    resolution: {integrity: sha512-cfS1+DZxuav1aBYbaO/kE06EOS8yRw7qOFoD3XtjTkYvCvh3zUvNST8DXK/nPaeqIzIv3P3kL3lRJn8iwOiSag==}

  warning@4.0.3:
    resolution: {integrity: sha512-rpJyN222KWIvHJ/F53XSZv0Zl/accqHR8et1kpaMTD/fLCRxtV8iX8czMzY7sVZupTI3zcUTg8eycS2kNF9l6w==}

  watchpack@2.4.2:
    resolution: {integrity: sha512-TnbFSbcOCcDgjZ4piURLCbJ3nJhznVh9kw6F6iokjiFPl8ONxe9A6nMDVXDiNbrSfLILs6vB07F7wLBrwPYzJw==}
    engines: {node: '>=10.13.0'}

  web-streams-polyfill@3.3.3:
    resolution: {integrity: sha512-d2JWLCivmZYTSIoge9MsgFCZrt571BikcWGYkjC1khllbTeDlGqZ2D8vD8E/lJa8WGWbb7Plm8/XJYV7IJHZZw==}
    engines: {node: '>= 8'}

  web-streams-polyfill@4.0.0-beta.3:
    resolution: {integrity: sha512-QW95TCTaHmsYfHDybGMwO5IJIM93I/6vTRk+daHTWFPhwh+C8Cg7j7XyKrwrj8Ib6vYXe0ocYNrmzY4xAAN6ug==}
    engines: {node: '>= 14'}

  webextension-polyfill@0.12.0:
    resolution: {integrity: sha512-97TBmpoWJEE+3nFBQ4VocyCdLKfw54rFaJ6EVQYLBCXqCIpLSZkwGgASpv4oPt9gdKCJ80RJlcmNzNn008Ag6Q==}

  webidl-conversions@3.0.1:
    resolution: {integrity: sha512-2JAn3z8AR6rjK8Sm8orRC0h/bcl/DqL7tRPdGZ4I1CjdF+EaMLmYxBHyXuKL849eucPFhvBoxMsflfOb8kxaeQ==}

  webidl-conversions@7.0.0:
    resolution: {integrity: sha512-VwddBukDzu71offAQR975unBIGqfKZpM+8ZX6ySk8nYhVoo5CYaZyzt3YBvYtRtO+aoGlqxPg/B87NGVZ/fu6g==}
    engines: {node: '>=12'}

  webpack-bundle-analyzer@4.10.2:
    resolution: {integrity: sha512-vJptkMm9pk5si4Bv922ZbKLV8UTT4zib4FPgXMhgzUny0bfDDkLXAVQs3ly3fS4/TN9ROFtb0NFrm04UXFE/Vw==}
    engines: {node: '>= 10.13.0'}
    hasBin: true

  webpack-merge@5.10.0:
    resolution: {integrity: sha512-+4zXKdx7UnO+1jaN4l2lHVD+mFvnlZQP/6ljaJVb4SZiwIKeUnrT5l0gkT8z+n4hKpC+jpOv6O9R+gLtag7pSA==}
    engines: {node: '>=10.0.0'}

  webpack-sources@3.2.3:
    resolution: {integrity: sha512-/DyMEOrDgLKKIG0fmvtz+4dUX/3Ghozwgm6iPp8KRhvn+eQf9+Q7GWxVNMk3+uCPWfdXYC4ExGBckIXdFEfH1w==}
    engines: {node: '>=10.13.0'}

  webpack@5.97.1:
    resolution: {integrity: sha512-EksG6gFY3L1eFMROS/7Wzgrii5mBAFe4rIr3r2BTfo7bcc+DWwFZ4OJ/miOuHJO/A85HwyI4eQ0F6IKXesO7Fg==}
    engines: {node: '>=10.13.0'}
    hasBin: true
    peerDependencies:
      webpack-cli: '*'
    peerDependenciesMeta:
      webpack-cli:
        optional: true

  whatwg-encoding@3.1.1:
    resolution: {integrity: sha512-6qN4hJdMwfYBtE3YBTTHhoeuUrDBPZmbQaxWAqSALV/MeEnR5z1xd8UKud2RAkFoPkmB+hli1TZSnyi84xz1vQ==}
    engines: {node: '>=18'}

  whatwg-mimetype@4.0.0:
    resolution: {integrity: sha512-QaKxh0eNIi2mE9p2vEdzfagOKHCcj1pJ56EEHGQOVxp8r9/iszLUUV7v89x9O1p/T+NlTM5W7jW6+cz4Fq1YVg==}
    engines: {node: '>=18'}

  whatwg-url@14.2.0:
    resolution: {integrity: sha512-De72GdQZzNTUBBChsXueQUnPKDkg/5A5zp7pFDuQAj5UFoENpiACU0wlCvzpAGnTkj++ihpKwKyYewn/XNUbKw==}
    engines: {node: '>=18'}

  whatwg-url@5.0.0:
    resolution: {integrity: sha512-saE57nupxk6v3HY35+jzBwYa0rKSy0XR8JSxZPwgLr7ys0IBzhGviA1/TUGJLmSVqs8pb9AnvICXEuOHLprYTw==}

  which-boxed-primitive@1.1.1:
    resolution: {integrity: sha512-TbX3mj8n0odCBFVlY8AxkqcHASw3L60jIuF8jFP78az3C2YhmGvqbHBpAjTRH2/xqYunrJ9g1jSyjCjpoWzIAA==}
    engines: {node: '>= 0.4'}

  which-builtin-type@1.2.1:
    resolution: {integrity: sha512-6iBczoX+kDQ7a3+YJBnh3T+KZRxM/iYNPXicqk66/Qfm1b93iu+yOImkg0zHbj5LNOcNv1TEADiZ0xa34B4q6Q==}
    engines: {node: '>= 0.4'}

  which-collection@1.0.2:
    resolution: {integrity: sha512-K4jVyjnBdgvc86Y6BkaLZEN933SwYOuBFkdmBu9ZfkcAbdVbpITnDmjvZ/aQjRXQrv5EPkTnD1s39GiiqbngCw==}
    engines: {node: '>= 0.4'}

  which-typed-array@1.1.19:
    resolution: {integrity: sha512-rEvr90Bck4WZt9HHFC4DJMsjvu7x+r6bImz0/BrbWb7A2djJ8hnZMrWnHo9F8ssv0OMErasDhftrfROTyqSDrw==}
    engines: {node: '>= 0.4'}

  which@2.0.2:
    resolution: {integrity: sha512-BLI3Tl1TW3Pvl70l3yq3Y64i+awpwXqsGBYWkkqMtnbXgrMD+yj7rhW0kuEDxzJaYXGjEW5ogapKNMEKNMjibA==}
    engines: {node: '>= 8'}
    hasBin: true

  why-is-node-running@2.3.0:
    resolution: {integrity: sha512-hUrmaWBdVDcxvYqnyh09zunKzROWjbZTiNy8dBEjkS7ehEDQibXJ7XvlmtbwuTclUiIyN+CyXQD4Vmko8fNm8w==}
    engines: {node: '>=8'}
    hasBin: true

  wildcard@2.0.1:
    resolution: {integrity: sha512-CC1bOL87PIWSBhDcTrdeLo6eGT7mCFtrg0uIJtqJUFyK+eJnzl8A1niH56uu7KMa5XFrtiV+AQuHO3n7DsHnLQ==}

  word-wrap@1.2.5:
    resolution: {integrity: sha512-BN22B5eaMMI9UMtjrGd5g5eCYPpCPDUy0FJXbYsaT5zYxjFOckS53SQDE3pWkVoWpHXVb3BrYcEN4Twa55B5cA==}
    engines: {node: '>=0.10.0'}

  wrap-ansi@6.2.0:
    resolution: {integrity: sha512-r6lPcBGxZXlIcymEu7InxDMhdW0KDxpLgoFLcguasxCaJ/SOIZwINatK9KY/tf+ZrlywOKU0UDj3ATXUBfxJXA==}
    engines: {node: '>=8'}

  wrap-ansi@7.0.0:
    resolution: {integrity: sha512-YVGIj2kamLSTxw6NsZjoBxfSwsn0ycdesmc4p+Q21c5zPuZ1pl+NfxVdxPtdHvmNVOQ6XSYG4AUtyt/Fi7D16Q==}
    engines: {node: '>=10'}

  wrap-ansi@8.1.0:
    resolution: {integrity: sha512-si7QWI6zUMq56bESFvagtmzMdGOtoxfR+Sez11Mobfc7tm+VkUckk9bW2UeffTGVUbOksxmSw0AA2gs8g71NCQ==}
    engines: {node: '>=12'}

  wrappy@1.0.2:
    resolution: {integrity: sha512-l4Sp/DRseor9wL6EvV2+TuQn63dMkPjZ/sp9XkghTEbV9KlPS1xUsZ3u7/IQO4wxtcFB4bgpQPRcR3QCvezPcQ==}

  ws@7.5.10:
    resolution: {integrity: sha512-+dbF1tHwZpXcbOJdVOkzLDxZP1ailvSxM6ZweXTegylPny803bFhA+vqBYw4s31NSAk4S2Qz+AKXK9a4wkdjcQ==}
    engines: {node: '>=8.3.0'}
    peerDependencies:
      bufferutil: ^4.0.1
      utf-8-validate: ^5.0.2
    peerDependenciesMeta:
      bufferutil:
        optional: true
      utf-8-validate:
        optional: true

  ws@8.18.1:
    resolution: {integrity: sha512-RKW2aJZMXeMxVpnZ6bck+RswznaxmzdULiBr6KY7XkTnW8uvt0iT9H5DkHUChXrc+uurzwa0rVI16n/Xzjdz1w==}
    engines: {node: '>=10.0.0'}
    peerDependencies:
      bufferutil: ^4.0.1
      utf-8-validate: '>=5.0.2'
    peerDependenciesMeta:
      bufferutil:
        optional: true
      utf-8-validate:
        optional: true

  xml-name-validator@5.0.0:
    resolution: {integrity: sha512-EvGK8EJ3DhaHfbRlETOWAS5pO9MZITeauHKJyb8wyajUfQUenkIg2MvLDTZ4T/TgIcm3HU0TFBgWWboAZ30UHg==}
    engines: {node: '>=18'}

  xmlbuilder@15.1.1:
    resolution: {integrity: sha512-yMqGBqtXyeN1e3TGYvgNgDVZ3j84W4cwkOXQswghol6APgZWaff9lnbvN7MHYJOiXsvGPXtjTYJEiC9J2wv9Eg==}
    engines: {node: '>=8.0'}

  xmlchars@2.2.0:
    resolution: {integrity: sha512-JZnDKK8B0RCDw84FNdDAIpZK+JuJw+s7Lz8nksI7SIuU3UXJJslUthsi+uWBUYOwPFwW7W7PRLRfUKpxjtjFCw==}

  xmldoc@1.3.0:
    resolution: {integrity: sha512-y7IRWW6PvEnYQZNZFMRLNJw+p3pezM4nKYPfr15g4OOW9i8VpeydycFuipE2297OvZnh3jSb2pxOt9QpkZUVng==}

  xregexp@3.1.0:
    resolution: {integrity: sha512-4Y1x6DyB8xRoxosooa6PlGWqmmSKatbzhrftZ7Purmm4B8R4qIEJG1A2hZsdz5DhmIqS0msC0I7KEq93GphEVg==}

  xregexp@5.1.2:
    resolution: {integrity: sha512-6hGgEMCGhqCTFEJbqmWrNIPqfpdirdGWkqshu7fFZddmTSfgv5Sn9D2SaKloR79s5VUiUlpwzg3CM3G6D3VIlw==}

  xstate@5.19.0:
    resolution: {integrity: sha512-Juh1MjeRaVWr1IRxXYvQMMRFMrei6vq6+AfP6Zk9D9YV0ZuvubN0aM6s2ITwUrq+uWtP1NTO8kOZmsM/IqeOiQ==}

  yallist@2.1.2:
    resolution: {integrity: sha512-ncTzHV7NvsQZkYe1DW7cbDLm0YpzHmZF5r/iyP3ZnQtMiJ+pjzisCiMNI+Sj+xQF5pXhSHxSB3uDbsBTzY/c2A==}

  yaml@2.7.1:
    resolution: {integrity: sha512-10ULxpnOCQXxJvBgxsn9ptjq6uviG/htZKk9veJGhlqn3w/DxQ631zFF+nlQXLwmImeS5amR2dl2U8sg6U9jsQ==}
    engines: {node: '>= 14'}
    hasBin: true

  yazl@2.5.1:
    resolution: {integrity: sha512-phENi2PLiHnHb6QBVot+dJnaAZ0xosj7p3fWl+znIjBDlnMI2PsZCJZ306BPTFOaHf5qdDEI8x5qFrSOBN5vrw==}

  yn@3.1.1:
    resolution: {integrity: sha512-Ux4ygGWsu2c7isFWe8Yu1YluJmqVhxqK2cLXNQA5AcC3QfbGNpM7fu0Y8b/z16pXLnFxZYvWhd3fhBY9DLmC6Q==}
    engines: {node: '>=6'}

  yocto-queue@0.1.0:
    resolution: {integrity: sha512-rVksvsnNCdJ/ohGc6xgPwyN8eheCxsiLM8mxuE/t/mOVqJewPuO1miLpTHQiRgTKCLexL4MeAFVagts7HmNZ2Q==}
    engines: {node: '>=10'}

  zip-stream@2.1.3:
    resolution: {integrity: sha512-EkXc2JGcKhO5N5aZ7TmuNo45budRaFGHOmz24wtJR7znbNqDPmdZtUauKX6et8KAVseAMBOyWJqEpXcHTBsh7Q==}
    engines: {node: '>= 6'}

  zip-webpack-plugin@4.0.3:
    resolution: {integrity: sha512-F9JmhbFwmTqCNi2evY5j7cnyRz6NCAc8Scgzjiw2ZDBjrvVZ56WhKm8VGGVe+4o3B6BJ+J6WViMQ4xSDI2JpVQ==}
    peerDependencies:
      webpack: ^4.0.0 || ^5.0.0
      webpack-sources: '*'

  zod-validation-error@3.4.0:
    resolution: {integrity: sha512-ZOPR9SVY6Pb2qqO5XHt+MkkTRxGXb4EVtnjc9JpXUOtUB1T9Ru7mZOT361AN3MsetVe7R0a1KZshJDZdgp9miQ==}
    engines: {node: '>=18.0.0'}
    peerDependencies:
      zod: ^3.18.0

  zod@3.24.4:
    resolution: {integrity: sha512-OdqJE9UDRPwWsrHjLN2F8bPxvwJBK22EHLWtanu0LSYr5YqzsaaW3RMgmjwr8Rypg5k+meEJdSPXJZXE/yqOMg==}

snapshots:

  '@adguard/agtree@3.1.5':
    dependencies:
      '@adguard/css-tokenizer': 1.2.0
      camelcase-keys: 7.0.2
      clone-deep: 4.0.1
      is-ip: 3.1.0
      json5: 2.2.3
      sprintf-js: 1.1.3
      tldts: 5.7.112
      xregexp: 5.1.2
      zod: 3.24.4

  '@adguard/agtree@3.2.1':
    dependencies:
      '@adguard/css-tokenizer': 1.2.0
      camelcase-keys: 7.0.2
      clone-deep: 4.0.1
      is-ip: 3.1.0
      json5: 2.2.3
      sprintf-js: 1.1.3
      tldts: 5.7.112
      xregexp: 5.1.2
      zod: 3.24.4

  '@adguard/assistant@4.3.70': {}

  '@adguard/css-tokenizer@1.2.0': {}

  '@adguard/diff-builder@1.0.17':
    dependencies:
      commander: 11.1.0
      crypto-js: 4.2.0
      diff: https://codeload.github.com/105th/jsdiff/tar.gz/2be2e7df90e8eebd99f0385c7b1dc16c2f4dcc1a

<<<<<<< HEAD
  '@adguard/dnr-rulesets@https://raw.githubusercontent.com/AdguardTeam/tsurlfilter/80b9abb4826dfbc941722edb1dc467f30e22529a/packages/dnr-rulesets/dnr-rulesets.tgz':
=======
  '@adguard/dnr-rulesets@https://raw.githubusercontent.com/AdguardTeam/tsurlfilter/69c9db79c37053ad2a574c358694f7f453c67479/packages/dnr-rulesets/dnr-rulesets.tgz':
>>>>>>> 6ca13070
    dependencies:
      '@adguard/logger': 1.1.1
      chokidar: 4.0.3
      commander: 12.1.0
      fast-glob: 3.3.3
      fs-extra: 11.3.0
      zod: 3.24.4

  '@adguard/extended-css@2.1.1': {}

  '@adguard/filters-downloader@2.2.6':
    dependencies:
      '@adguard/diff-builder': 1.0.17
      axios: 1.6.2
      crypto-js: 4.2.0
    transitivePeerDependencies:
      - debug

  '@adguard/logger@1.1.1': {}

  '@adguard/re2-wasm@1.2.0': {}

  '@adguard/scriptlets@2.2.1':
    dependencies:
      '@adguard/agtree': 3.1.5
      '@types/trusted-types': 2.0.7
      js-yaml: 3.14.1

  '@adguard/text-encoding@0.8.3': {}

  '@adguard/translate@1.0.2': {}

<<<<<<< HEAD
  '@adguard/tsurlfilter@https://raw.githubusercontent.com/AdguardTeam/tsurlfilter/80b9abb4826dfbc941722edb1dc467f30e22529a/packages/tsurlfilter/tsurlfilter.tgz(@adguard/re2-wasm@1.2.0)':
    dependencies:
      '@adguard/agtree': 3.2.1
=======
  '@adguard/tsurlfilter@https://raw.githubusercontent.com/AdguardTeam/tsurlfilter/a7b9efe5f9e4af364f92cc38c85d1c3bde2ef457/packages/tsurlfilter/tsurlfilter.tgz(@adguard/re2-wasm@1.2.0)':
    dependencies:
      '@adguard/agtree': 3.1.5
>>>>>>> 6ca13070
      '@adguard/css-tokenizer': 1.2.0
      '@adguard/re2-wasm': 1.2.0
      '@adguard/scriptlets': 2.2.1
      cidr-tools: 6.4.2
      commander: 12.1.0
      is-cidr: 4.0.2
      is-ip: 3.1.0
      lru-cache: 11.0.2
      punycode: 2.3.1
      tldts: 5.7.112
      zod: 3.24.4
      zod-validation-error: 3.4.0(zod@3.24.4)

<<<<<<< HEAD
  '@adguard/tswebextension@https://raw.githubusercontent.com/AdguardTeam/tsurlfilter/80b9abb4826dfbc941722edb1dc467f30e22529a/packages/tswebextension/tswebextension.tgz(@adguard/re2-wasm@1.2.0)':
    dependencies:
      '@adguard/agtree': 3.2.1
=======
  '@adguard/tswebextension@https://raw.githubusercontent.com/AdguardTeam/tsurlfilter/a7b9efe5f9e4af364f92cc38c85d1c3bde2ef457/packages/tswebextension/tswebextension.tgz(@adguard/re2-wasm@1.2.0)':
    dependencies:
      '@adguard/agtree': 3.1.5
>>>>>>> 6ca13070
      '@adguard/assistant': 4.3.70
      '@adguard/extended-css': 2.1.1
      '@adguard/logger': 1.1.1
      '@adguard/scriptlets': 2.2.1
      '@adguard/text-encoding': 0.8.3
<<<<<<< HEAD
      '@adguard/tsurlfilter': https://raw.githubusercontent.com/AdguardTeam/tsurlfilter/80b9abb4826dfbc941722edb1dc467f30e22529a/packages/tsurlfilter/tsurlfilter.tgz(@adguard/re2-wasm@1.2.0)
      bowser: 2.11.0
      chrome-types: 0.1.352
      commander: 11.0.0
      fs-extra: 11.1.1
=======
      '@adguard/tsurlfilter': https://raw.githubusercontent.com/AdguardTeam/tsurlfilter/a7b9efe5f9e4af364f92cc38c85d1c3bde2ef457/packages/tsurlfilter/tsurlfilter.tgz(@adguard/re2-wasm@1.2.0)
      bowser: 2.11.0
      chrome-types: 0.1.352
      commander: 12.1.0
      fs-extra: 11.3.0
>>>>>>> 6ca13070
      idb: 8.0.2
      lodash-es: 4.17.21
      lru-cache: 11.0.2
      nanoid: 5.1.5
      superjson: 2.2.1
      tldts: 5.7.112
      tslib: 2.8.1
      webextension-polyfill: 0.12.0
      zod: 3.24.4
    transitivePeerDependencies:
      - '@adguard/re2-wasm'

  '@asamuzakjp/css-color@3.1.1':
    dependencies:
      '@csstools/css-calc': 2.1.2(@csstools/css-parser-algorithms@3.0.4(@csstools/css-tokenizer@3.0.3))(@csstools/css-tokenizer@3.0.3)
      '@csstools/css-color-parser': 3.0.8(@csstools/css-parser-algorithms@3.0.4(@csstools/css-tokenizer@3.0.3))(@csstools/css-tokenizer@3.0.3)
      '@csstools/css-parser-algorithms': 3.0.4(@csstools/css-tokenizer@3.0.3)
      '@csstools/css-tokenizer': 3.0.3
      lru-cache: 10.4.3

  '@babel/code-frame@7.26.2':
    dependencies:
      '@babel/helper-validator-identifier': 7.25.9
      js-tokens: 4.0.0
      picocolors: 1.1.1

  '@babel/helper-validator-identifier@7.25.9': {}

  '@babel/runtime-corejs3@7.27.0':
    dependencies:
      core-js-pure: 3.41.0
      regenerator-runtime: 0.14.1

  '@babel/runtime@7.27.0':
    dependencies:
      regenerator-runtime: 0.14.1

  '@cspotcode/source-map-support@0.8.1':
    dependencies:
      '@jridgewell/trace-mapping': 0.3.9

  '@csstools/cascade-layer-name-parser@2.0.4(@csstools/css-parser-algorithms@3.0.4(@csstools/css-tokenizer@3.0.3))(@csstools/css-tokenizer@3.0.3)':
    dependencies:
      '@csstools/css-parser-algorithms': 3.0.4(@csstools/css-tokenizer@3.0.3)
      '@csstools/css-tokenizer': 3.0.3

  '@csstools/color-helpers@5.0.2': {}

  '@csstools/css-calc@2.1.2(@csstools/css-parser-algorithms@3.0.4(@csstools/css-tokenizer@3.0.3))(@csstools/css-tokenizer@3.0.3)':
    dependencies:
      '@csstools/css-parser-algorithms': 3.0.4(@csstools/css-tokenizer@3.0.3)
      '@csstools/css-tokenizer': 3.0.3

  '@csstools/css-color-parser@3.0.8(@csstools/css-parser-algorithms@3.0.4(@csstools/css-tokenizer@3.0.3))(@csstools/css-tokenizer@3.0.3)':
    dependencies:
      '@csstools/color-helpers': 5.0.2
      '@csstools/css-calc': 2.1.2(@csstools/css-parser-algorithms@3.0.4(@csstools/css-tokenizer@3.0.3))(@csstools/css-tokenizer@3.0.3)
      '@csstools/css-parser-algorithms': 3.0.4(@csstools/css-tokenizer@3.0.3)
      '@csstools/css-tokenizer': 3.0.3

  '@csstools/css-parser-algorithms@3.0.4(@csstools/css-tokenizer@3.0.3)':
    dependencies:
      '@csstools/css-tokenizer': 3.0.3

  '@csstools/css-tokenizer@3.0.3': {}

  '@csstools/media-query-list-parser@4.0.2(@csstools/css-parser-algorithms@3.0.4(@csstools/css-tokenizer@3.0.3))(@csstools/css-tokenizer@3.0.3)':
    dependencies:
      '@csstools/css-parser-algorithms': 3.0.4(@csstools/css-tokenizer@3.0.3)
      '@csstools/css-tokenizer': 3.0.3

  '@csstools/postcss-cascade-layers@5.0.1(postcss@8.4.49)':
    dependencies:
      '@csstools/selector-specificity': 5.0.0(postcss-selector-parser@7.1.0)
      postcss: 8.4.49
      postcss-selector-parser: 7.1.0

  '@csstools/postcss-color-function@4.0.8(postcss@8.4.49)':
    dependencies:
      '@csstools/css-color-parser': 3.0.8(@csstools/css-parser-algorithms@3.0.4(@csstools/css-tokenizer@3.0.3))(@csstools/css-tokenizer@3.0.3)
      '@csstools/css-parser-algorithms': 3.0.4(@csstools/css-tokenizer@3.0.3)
      '@csstools/css-tokenizer': 3.0.3
      '@csstools/postcss-progressive-custom-properties': 4.0.0(postcss@8.4.49)
      '@csstools/utilities': 2.0.0(postcss@8.4.49)
      postcss: 8.4.49

  '@csstools/postcss-color-mix-function@3.0.8(postcss@8.4.49)':
    dependencies:
      '@csstools/css-color-parser': 3.0.8(@csstools/css-parser-algorithms@3.0.4(@csstools/css-tokenizer@3.0.3))(@csstools/css-tokenizer@3.0.3)
      '@csstools/css-parser-algorithms': 3.0.4(@csstools/css-tokenizer@3.0.3)
      '@csstools/css-tokenizer': 3.0.3
      '@csstools/postcss-progressive-custom-properties': 4.0.0(postcss@8.4.49)
      '@csstools/utilities': 2.0.0(postcss@8.4.49)
      postcss: 8.4.49

  '@csstools/postcss-content-alt-text@2.0.4(postcss@8.4.49)':
    dependencies:
      '@csstools/css-parser-algorithms': 3.0.4(@csstools/css-tokenizer@3.0.3)
      '@csstools/css-tokenizer': 3.0.3
      '@csstools/postcss-progressive-custom-properties': 4.0.0(postcss@8.4.49)
      '@csstools/utilities': 2.0.0(postcss@8.4.49)
      postcss: 8.4.49

  '@csstools/postcss-exponential-functions@2.0.7(postcss@8.4.49)':
    dependencies:
      '@csstools/css-calc': 2.1.2(@csstools/css-parser-algorithms@3.0.4(@csstools/css-tokenizer@3.0.3))(@csstools/css-tokenizer@3.0.3)
      '@csstools/css-parser-algorithms': 3.0.4(@csstools/css-tokenizer@3.0.3)
      '@csstools/css-tokenizer': 3.0.3
      postcss: 8.4.49

  '@csstools/postcss-font-format-keywords@4.0.0(postcss@8.4.49)':
    dependencies:
      '@csstools/utilities': 2.0.0(postcss@8.4.49)
      postcss: 8.4.49
      postcss-value-parser: 4.2.0

  '@csstools/postcss-gamut-mapping@2.0.8(postcss@8.4.49)':
    dependencies:
      '@csstools/css-color-parser': 3.0.8(@csstools/css-parser-algorithms@3.0.4(@csstools/css-tokenizer@3.0.3))(@csstools/css-tokenizer@3.0.3)
      '@csstools/css-parser-algorithms': 3.0.4(@csstools/css-tokenizer@3.0.3)
      '@csstools/css-tokenizer': 3.0.3
      postcss: 8.4.49

  '@csstools/postcss-gradients-interpolation-method@5.0.8(postcss@8.4.49)':
    dependencies:
      '@csstools/css-color-parser': 3.0.8(@csstools/css-parser-algorithms@3.0.4(@csstools/css-tokenizer@3.0.3))(@csstools/css-tokenizer@3.0.3)
      '@csstools/css-parser-algorithms': 3.0.4(@csstools/css-tokenizer@3.0.3)
      '@csstools/css-tokenizer': 3.0.3
      '@csstools/postcss-progressive-custom-properties': 4.0.0(postcss@8.4.49)
      '@csstools/utilities': 2.0.0(postcss@8.4.49)
      postcss: 8.4.49

  '@csstools/postcss-hwb-function@4.0.8(postcss@8.4.49)':
    dependencies:
      '@csstools/css-color-parser': 3.0.8(@csstools/css-parser-algorithms@3.0.4(@csstools/css-tokenizer@3.0.3))(@csstools/css-tokenizer@3.0.3)
      '@csstools/css-parser-algorithms': 3.0.4(@csstools/css-tokenizer@3.0.3)
      '@csstools/css-tokenizer': 3.0.3
      '@csstools/postcss-progressive-custom-properties': 4.0.0(postcss@8.4.49)
      '@csstools/utilities': 2.0.0(postcss@8.4.49)
      postcss: 8.4.49

  '@csstools/postcss-ic-unit@4.0.0(postcss@8.4.49)':
    dependencies:
      '@csstools/postcss-progressive-custom-properties': 4.0.0(postcss@8.4.49)
      '@csstools/utilities': 2.0.0(postcss@8.4.49)
      postcss: 8.4.49
      postcss-value-parser: 4.2.0

  '@csstools/postcss-initial@2.0.1(postcss@8.4.49)':
    dependencies:
      postcss: 8.4.49

  '@csstools/postcss-is-pseudo-class@5.0.1(postcss@8.4.49)':
    dependencies:
      '@csstools/selector-specificity': 5.0.0(postcss-selector-parser@7.1.0)
      postcss: 8.4.49
      postcss-selector-parser: 7.1.0

  '@csstools/postcss-light-dark-function@2.0.7(postcss@8.4.49)':
    dependencies:
      '@csstools/css-parser-algorithms': 3.0.4(@csstools/css-tokenizer@3.0.3)
      '@csstools/css-tokenizer': 3.0.3
      '@csstools/postcss-progressive-custom-properties': 4.0.0(postcss@8.4.49)
      '@csstools/utilities': 2.0.0(postcss@8.4.49)
      postcss: 8.4.49

  '@csstools/postcss-logical-float-and-clear@3.0.0(postcss@8.4.49)':
    dependencies:
      postcss: 8.4.49

  '@csstools/postcss-logical-overflow@2.0.0(postcss@8.4.49)':
    dependencies:
      postcss: 8.4.49

  '@csstools/postcss-logical-overscroll-behavior@2.0.0(postcss@8.4.49)':
    dependencies:
      postcss: 8.4.49

  '@csstools/postcss-logical-resize@3.0.0(postcss@8.4.49)':
    dependencies:
      postcss: 8.4.49
      postcss-value-parser: 4.2.0

  '@csstools/postcss-logical-viewport-units@3.0.3(postcss@8.4.49)':
    dependencies:
      '@csstools/css-tokenizer': 3.0.3
      '@csstools/utilities': 2.0.0(postcss@8.4.49)
      postcss: 8.4.49

  '@csstools/postcss-media-minmax@2.0.7(postcss@8.4.49)':
    dependencies:
      '@csstools/css-calc': 2.1.2(@csstools/css-parser-algorithms@3.0.4(@csstools/css-tokenizer@3.0.3))(@csstools/css-tokenizer@3.0.3)
      '@csstools/css-parser-algorithms': 3.0.4(@csstools/css-tokenizer@3.0.3)
      '@csstools/css-tokenizer': 3.0.3
      '@csstools/media-query-list-parser': 4.0.2(@csstools/css-parser-algorithms@3.0.4(@csstools/css-tokenizer@3.0.3))(@csstools/css-tokenizer@3.0.3)
      postcss: 8.4.49

  '@csstools/postcss-media-queries-aspect-ratio-number-values@3.0.4(postcss@8.4.49)':
    dependencies:
      '@csstools/css-parser-algorithms': 3.0.4(@csstools/css-tokenizer@3.0.3)
      '@csstools/css-tokenizer': 3.0.3
      '@csstools/media-query-list-parser': 4.0.2(@csstools/css-parser-algorithms@3.0.4(@csstools/css-tokenizer@3.0.3))(@csstools/css-tokenizer@3.0.3)
      postcss: 8.4.49

  '@csstools/postcss-nested-calc@4.0.0(postcss@8.4.49)':
    dependencies:
      '@csstools/utilities': 2.0.0(postcss@8.4.49)
      postcss: 8.4.49
      postcss-value-parser: 4.2.0

  '@csstools/postcss-normalize-display-values@4.0.0(postcss@8.4.49)':
    dependencies:
      postcss: 8.4.49
      postcss-value-parser: 4.2.0

  '@csstools/postcss-oklab-function@4.0.8(postcss@8.4.49)':
    dependencies:
      '@csstools/css-color-parser': 3.0.8(@csstools/css-parser-algorithms@3.0.4(@csstools/css-tokenizer@3.0.3))(@csstools/css-tokenizer@3.0.3)
      '@csstools/css-parser-algorithms': 3.0.4(@csstools/css-tokenizer@3.0.3)
      '@csstools/css-tokenizer': 3.0.3
      '@csstools/postcss-progressive-custom-properties': 4.0.0(postcss@8.4.49)
      '@csstools/utilities': 2.0.0(postcss@8.4.49)
      postcss: 8.4.49

  '@csstools/postcss-progressive-custom-properties@4.0.0(postcss@8.4.49)':
    dependencies:
      postcss: 8.4.49
      postcss-value-parser: 4.2.0

  '@csstools/postcss-random-function@1.0.3(postcss@8.4.49)':
    dependencies:
      '@csstools/css-calc': 2.1.2(@csstools/css-parser-algorithms@3.0.4(@csstools/css-tokenizer@3.0.3))(@csstools/css-tokenizer@3.0.3)
      '@csstools/css-parser-algorithms': 3.0.4(@csstools/css-tokenizer@3.0.3)
      '@csstools/css-tokenizer': 3.0.3
      postcss: 8.4.49

  '@csstools/postcss-relative-color-syntax@3.0.8(postcss@8.4.49)':
    dependencies:
      '@csstools/css-color-parser': 3.0.8(@csstools/css-parser-algorithms@3.0.4(@csstools/css-tokenizer@3.0.3))(@csstools/css-tokenizer@3.0.3)
      '@csstools/css-parser-algorithms': 3.0.4(@csstools/css-tokenizer@3.0.3)
      '@csstools/css-tokenizer': 3.0.3
      '@csstools/postcss-progressive-custom-properties': 4.0.0(postcss@8.4.49)
      '@csstools/utilities': 2.0.0(postcss@8.4.49)
      postcss: 8.4.49

  '@csstools/postcss-scope-pseudo-class@4.0.1(postcss@8.4.49)':
    dependencies:
      postcss: 8.4.49
      postcss-selector-parser: 7.1.0

  '@csstools/postcss-sign-functions@1.1.2(postcss@8.4.49)':
    dependencies:
      '@csstools/css-calc': 2.1.2(@csstools/css-parser-algorithms@3.0.4(@csstools/css-tokenizer@3.0.3))(@csstools/css-tokenizer@3.0.3)
      '@csstools/css-parser-algorithms': 3.0.4(@csstools/css-tokenizer@3.0.3)
      '@csstools/css-tokenizer': 3.0.3
      postcss: 8.4.49

  '@csstools/postcss-stepped-value-functions@4.0.7(postcss@8.4.49)':
    dependencies:
      '@csstools/css-calc': 2.1.2(@csstools/css-parser-algorithms@3.0.4(@csstools/css-tokenizer@3.0.3))(@csstools/css-tokenizer@3.0.3)
      '@csstools/css-parser-algorithms': 3.0.4(@csstools/css-tokenizer@3.0.3)
      '@csstools/css-tokenizer': 3.0.3
      postcss: 8.4.49

  '@csstools/postcss-text-decoration-shorthand@4.0.2(postcss@8.4.49)':
    dependencies:
      '@csstools/color-helpers': 5.0.2
      postcss: 8.4.49
      postcss-value-parser: 4.2.0

  '@csstools/postcss-trigonometric-functions@4.0.7(postcss@8.4.49)':
    dependencies:
      '@csstools/css-calc': 2.1.2(@csstools/css-parser-algorithms@3.0.4(@csstools/css-tokenizer@3.0.3))(@csstools/css-tokenizer@3.0.3)
      '@csstools/css-parser-algorithms': 3.0.4(@csstools/css-tokenizer@3.0.3)
      '@csstools/css-tokenizer': 3.0.3
      postcss: 8.4.49

  '@csstools/postcss-unset-value@4.0.0(postcss@8.4.49)':
    dependencies:
      postcss: 8.4.49

  '@csstools/selector-resolve-nested@3.0.0(postcss-selector-parser@7.1.0)':
    dependencies:
      postcss-selector-parser: 7.1.0

  '@csstools/selector-specificity@5.0.0(postcss-selector-parser@7.1.0)':
    dependencies:
      postcss-selector-parser: 7.1.0

  '@csstools/utilities@2.0.0(postcss@8.4.49)':
    dependencies:
      postcss: 8.4.49

  '@date-fns/utc@2.1.0': {}

  '@discoveryjs/json-ext@0.5.7': {}

  '@es-joy/jsdoccomment@0.48.0':
    dependencies:
      comment-parser: 1.4.1
      esquery: 1.6.0
      jsdoc-type-pratt-parser: 4.1.0

  '@esbuild/aix-ppc64@0.21.5':
    optional: true

  '@esbuild/aix-ppc64@0.23.1':
    optional: true

  '@esbuild/android-arm64@0.21.5':
    optional: true

  '@esbuild/android-arm64@0.23.1':
    optional: true

  '@esbuild/android-arm@0.21.5':
    optional: true

  '@esbuild/android-arm@0.23.1':
    optional: true

  '@esbuild/android-x64@0.21.5':
    optional: true

  '@esbuild/android-x64@0.23.1':
    optional: true

  '@esbuild/darwin-arm64@0.21.5':
    optional: true

  '@esbuild/darwin-arm64@0.23.1':
    optional: true

  '@esbuild/darwin-x64@0.21.5':
    optional: true

  '@esbuild/darwin-x64@0.23.1':
    optional: true

  '@esbuild/freebsd-arm64@0.21.5':
    optional: true

  '@esbuild/freebsd-arm64@0.23.1':
    optional: true

  '@esbuild/freebsd-x64@0.21.5':
    optional: true

  '@esbuild/freebsd-x64@0.23.1':
    optional: true

  '@esbuild/linux-arm64@0.21.5':
    optional: true

  '@esbuild/linux-arm64@0.23.1':
    optional: true

  '@esbuild/linux-arm@0.21.5':
    optional: true

  '@esbuild/linux-arm@0.23.1':
    optional: true

  '@esbuild/linux-ia32@0.21.5':
    optional: true

  '@esbuild/linux-ia32@0.23.1':
    optional: true

  '@esbuild/linux-loong64@0.21.5':
    optional: true

  '@esbuild/linux-loong64@0.23.1':
    optional: true

  '@esbuild/linux-mips64el@0.21.5':
    optional: true

  '@esbuild/linux-mips64el@0.23.1':
    optional: true

  '@esbuild/linux-ppc64@0.21.5':
    optional: true

  '@esbuild/linux-ppc64@0.23.1':
    optional: true

  '@esbuild/linux-riscv64@0.21.5':
    optional: true

  '@esbuild/linux-riscv64@0.23.1':
    optional: true

  '@esbuild/linux-s390x@0.21.5':
    optional: true

  '@esbuild/linux-s390x@0.23.1':
    optional: true

  '@esbuild/linux-x64@0.21.5':
    optional: true

  '@esbuild/linux-x64@0.23.1':
    optional: true

  '@esbuild/netbsd-x64@0.21.5':
    optional: true

  '@esbuild/netbsd-x64@0.23.1':
    optional: true

  '@esbuild/openbsd-arm64@0.23.1':
    optional: true

  '@esbuild/openbsd-x64@0.21.5':
    optional: true

  '@esbuild/openbsd-x64@0.23.1':
    optional: true

  '@esbuild/sunos-x64@0.21.5':
    optional: true

  '@esbuild/sunos-x64@0.23.1':
    optional: true

  '@esbuild/win32-arm64@0.21.5':
    optional: true

  '@esbuild/win32-arm64@0.23.1':
    optional: true

  '@esbuild/win32-ia32@0.21.5':
    optional: true

  '@esbuild/win32-ia32@0.23.1':
    optional: true

  '@esbuild/win32-x64@0.21.5':
    optional: true

  '@esbuild/win32-x64@0.23.1':
    optional: true

  '@eslint-community/eslint-utils@4.6.0(eslint@8.57.1)':
    dependencies:
      eslint: 8.57.1
      eslint-visitor-keys: 3.4.3

  '@eslint-community/regexpp@4.12.1': {}

  '@eslint/eslintrc@2.1.4':
    dependencies:
      ajv: 6.12.6
      debug: 4.4.0
      espree: 9.6.1
      globals: 13.24.0
      ignore: 5.3.2
      import-fresh: 3.3.1
      js-yaml: 4.1.0
      minimatch: 3.1.2
      strip-json-comments: 3.1.1
    transitivePeerDependencies:
      - supports-color

  '@eslint/js@8.57.1': {}

  '@humanwhocodes/config-array@0.13.0':
    dependencies:
      '@humanwhocodes/object-schema': 2.0.3
      debug: 4.4.0
      minimatch: 3.1.2
    transitivePeerDependencies:
      - supports-color

  '@humanwhocodes/module-importer@1.0.1': {}

  '@humanwhocodes/object-schema@2.0.3': {}

  '@isaacs/cliui@8.0.2':
    dependencies:
      string-width: 5.1.2
      string-width-cjs: string-width@4.2.3
      strip-ansi: 7.1.0
      strip-ansi-cjs: strip-ansi@6.0.1
      wrap-ansi: 8.1.0
      wrap-ansi-cjs: wrap-ansi@7.0.0

  '@jridgewell/gen-mapping@0.3.8':
    dependencies:
      '@jridgewell/set-array': 1.2.1
      '@jridgewell/sourcemap-codec': 1.5.0
      '@jridgewell/trace-mapping': 0.3.25

  '@jridgewell/resolve-uri@3.1.2': {}

  '@jridgewell/set-array@1.2.1': {}

  '@jridgewell/source-map@0.3.6':
    dependencies:
      '@jridgewell/gen-mapping': 0.3.8
      '@jridgewell/trace-mapping': 0.3.25

  '@jridgewell/sourcemap-codec@1.5.0': {}

  '@jridgewell/trace-mapping@0.3.25':
    dependencies:
      '@jridgewell/resolve-uri': 3.1.2
      '@jridgewell/sourcemap-codec': 1.5.0

  '@jridgewell/trace-mapping@0.3.9':
    dependencies:
      '@jridgewell/resolve-uri': 3.1.2
      '@jridgewell/sourcemap-codec': 1.5.0

  '@nodelib/fs.scandir@2.1.5':
    dependencies:
      '@nodelib/fs.stat': 2.0.5
      run-parallel: 1.2.0

  '@nodelib/fs.stat@2.0.5': {}

  '@nodelib/fs.walk@1.2.8':
    dependencies:
      '@nodelib/fs.scandir': 2.1.5
      fastq: 1.19.1

  '@pkgjs/parseargs@0.11.0':
    optional: true

  '@pkgr/core@0.1.2': {}

  '@polka/url@1.0.0-next.29': {}

  '@remix-run/router@1.21.0': {}

  '@rollup/rollup-android-arm-eabi@4.40.0':
    optional: true

  '@rollup/rollup-android-arm64@4.40.0':
    optional: true

  '@rollup/rollup-darwin-arm64@4.40.0':
    optional: true

  '@rollup/rollup-darwin-x64@4.40.0':
    optional: true

  '@rollup/rollup-freebsd-arm64@4.40.0':
    optional: true

  '@rollup/rollup-freebsd-x64@4.40.0':
    optional: true

  '@rollup/rollup-linux-arm-gnueabihf@4.40.0':
    optional: true

  '@rollup/rollup-linux-arm-musleabihf@4.40.0':
    optional: true

  '@rollup/rollup-linux-arm64-gnu@4.40.0':
    optional: true

  '@rollup/rollup-linux-arm64-musl@4.40.0':
    optional: true

  '@rollup/rollup-linux-loongarch64-gnu@4.40.0':
    optional: true

  '@rollup/rollup-linux-powerpc64le-gnu@4.40.0':
    optional: true

  '@rollup/rollup-linux-riscv64-gnu@4.40.0':
    optional: true

  '@rollup/rollup-linux-riscv64-musl@4.40.0':
    optional: true

  '@rollup/rollup-linux-s390x-gnu@4.40.0':
    optional: true

  '@rollup/rollup-linux-x64-gnu@4.40.0':
    optional: true

  '@rollup/rollup-linux-x64-musl@4.40.0':
    optional: true

  '@rollup/rollup-win32-arm64-msvc@4.40.0':
    optional: true

  '@rollup/rollup-win32-ia32-msvc@4.40.0':
    optional: true

  '@rollup/rollup-win32-x64-msvc@4.40.0':
    optional: true

  '@sindresorhus/merge-streams@2.3.0': {}

  '@sinonjs/commons@1.8.6':
    dependencies:
      type-detect: 4.0.8

  '@sinonjs/commons@3.0.1':
    dependencies:
      type-detect: 4.0.8

  '@sinonjs/fake-timers@13.0.5':
    dependencies:
      '@sinonjs/commons': 3.0.1

  '@sinonjs/formatio@3.2.2':
    dependencies:
      '@sinonjs/commons': 1.8.6
      '@sinonjs/samsam': 3.3.3

  '@sinonjs/samsam@3.3.3':
    dependencies:
      '@sinonjs/commons': 1.8.6
      array-from: 2.1.1
      lodash: 4.17.21

  '@sinonjs/samsam@8.0.2':
    dependencies:
      '@sinonjs/commons': 3.0.1
      lodash.get: 4.4.2
      type-detect: 4.1.0

  '@sinonjs/text-encoding@0.7.3': {}

  '@swc/core-darwin-arm64@1.11.21':
    optional: true

  '@swc/core-darwin-x64@1.11.21':
    optional: true

  '@swc/core-linux-arm-gnueabihf@1.11.21':
    optional: true

  '@swc/core-linux-arm64-gnu@1.11.21':
    optional: true

  '@swc/core-linux-arm64-musl@1.11.21':
    optional: true

  '@swc/core-linux-x64-gnu@1.11.21':
    optional: true

  '@swc/core-linux-x64-musl@1.11.21':
    optional: true

  '@swc/core-win32-arm64-msvc@1.11.21':
    optional: true

  '@swc/core-win32-ia32-msvc@1.11.21':
    optional: true

  '@swc/core-win32-x64-msvc@1.11.21':
    optional: true

  '@swc/core@1.11.21':
    dependencies:
      '@swc/counter': 0.1.3
      '@swc/types': 0.1.21
    optionalDependencies:
      '@swc/core-darwin-arm64': 1.11.21
      '@swc/core-darwin-x64': 1.11.21
      '@swc/core-linux-arm-gnueabihf': 1.11.21
      '@swc/core-linux-arm64-gnu': 1.11.21
      '@swc/core-linux-arm64-musl': 1.11.21
      '@swc/core-linux-x64-gnu': 1.11.21
      '@swc/core-linux-x64-musl': 1.11.21
      '@swc/core-win32-arm64-msvc': 1.11.21
      '@swc/core-win32-ia32-msvc': 1.11.21
      '@swc/core-win32-x64-msvc': 1.11.21

  '@swc/counter@0.1.3': {}

  '@swc/types@0.1.21':
    dependencies:
      '@swc/counter': 0.1.3

  '@tsconfig/node10@1.0.11': {}

  '@tsconfig/node12@1.0.11': {}

  '@tsconfig/node14@1.0.3': {}

  '@tsconfig/node16@1.0.4': {}

  '@types/chrome@0.0.268':
    dependencies:
      '@types/filesystem': 0.0.36
      '@types/har-format': 1.2.16

  '@types/crypto-js@4.1.1': {}

  '@types/css.escape@1.5.0': {}

  '@types/eslint-scope@3.7.7':
    dependencies:
      '@types/eslint': 9.6.1
      '@types/estree': 1.0.7

  '@types/eslint@9.6.1':
    dependencies:
      '@types/estree': 1.0.7
      '@types/json-schema': 7.0.15

  '@types/estree@1.0.7': {}

  '@types/filesystem@0.0.36':
    dependencies:
      '@types/filewriter': 0.0.33

  '@types/filewriter@0.0.33': {}

  '@types/fs-extra@11.0.4':
    dependencies:
      '@types/jsonfile': 6.1.4
      '@types/node': 22.14.1

  '@types/glob@7.2.0':
    dependencies:
      '@types/minimatch': 5.1.2
      '@types/node': 22.14.1

  '@types/har-format@1.2.16': {}

  '@types/html-minifier-terser@6.1.0': {}

  '@types/json-schema@7.0.15': {}

  '@types/json5@0.0.29': {}

  '@types/jsonfile@6.1.4':
    dependencies:
      '@types/node': 22.14.1

  '@types/lodash-es@4.17.11':
    dependencies:
      '@types/lodash': 4.17.16

  '@types/lodash@4.17.16': {}

  '@types/minimatch@5.1.2': {}

  '@types/node-fetch@2.6.12':
    dependencies:
      '@types/node': 18.19.86
      form-data: 4.0.0

  '@types/node-forge@1.3.11':
    dependencies:
      '@types/node': 22.14.1

  '@types/node@18.19.86':
    dependencies:
      undici-types: 5.26.5

  '@types/node@22.14.1':
    dependencies:
      undici-types: 6.21.0

  '@types/prop-types@15.7.14': {}

  '@types/punycode@2.1.4': {}

  '@types/q@1.5.8': {}

  '@types/react-dom@17.0.25':
    dependencies:
      '@types/react': 17.0.83

  '@types/react-modal@3.16.3':
    dependencies:
      '@types/react': 17.0.83

  '@types/react@17.0.83':
    dependencies:
      '@types/prop-types': 15.7.14
      '@types/scheduler': 0.16.8
      csstype: 3.1.3

  '@types/resize-observer-browser@0.1.11': {}

  '@types/scheduler@0.16.8': {}

  '@types/sinon-chrome@2.2.15':
    dependencies:
      '@types/chrome': 0.0.268
      '@types/sinon': 17.0.3

  '@types/sinon@17.0.3':
    dependencies:
      '@types/sinonjs__fake-timers': 8.1.5

  '@types/sinonjs__fake-timers@8.1.5': {}

  '@types/source-list-map@0.1.6': {}

  '@types/tapable@1.0.12': {}

  '@types/trusted-types@2.0.7': {}

  '@types/ua-parser-js@0.7.37': {}

  '@types/uglify-js@3.17.5':
    dependencies:
      source-map: 0.6.1

  '@types/unzipper@0.10.10':
    dependencies:
      '@types/node': 22.14.1

  '@types/webextension-polyfill@0.12.1': {}

  '@types/webpack-sources@3.2.3':
    dependencies:
      '@types/node': 22.14.1
      '@types/source-list-map': 0.1.6
      source-map: 0.7.4

  '@types/webpack@4.41.40':
    dependencies:
      '@types/node': 22.14.1
      '@types/tapable': 1.0.12
      '@types/uglify-js': 3.17.5
      '@types/webpack-sources': 3.2.3
      anymatch: 3.1.3
      source-map: 0.6.1

  '@types/zip-webpack-plugin@3.0.6':
    dependencies:
      '@types/webpack': 4.41.40

  '@typescript-eslint/eslint-plugin@7.18.0(@typescript-eslint/parser@7.18.0(eslint@8.57.1)(typescript@5.6.3))(eslint@8.57.1)(typescript@5.6.3)':
    dependencies:
      '@eslint-community/regexpp': 4.12.1
      '@typescript-eslint/parser': 7.18.0(eslint@8.57.1)(typescript@5.6.3)
      '@typescript-eslint/scope-manager': 7.18.0
      '@typescript-eslint/type-utils': 7.18.0(eslint@8.57.1)(typescript@5.6.3)
      '@typescript-eslint/utils': 7.18.0(eslint@8.57.1)(typescript@5.6.3)
      '@typescript-eslint/visitor-keys': 7.18.0
      eslint: 8.57.1
      graphemer: 1.4.0
      ignore: 5.3.2
      natural-compare: 1.4.0
      ts-api-utils: 1.4.3(typescript@5.6.3)
    optionalDependencies:
      typescript: 5.6.3
    transitivePeerDependencies:
      - supports-color

  '@typescript-eslint/parser@7.18.0(eslint@8.57.1)(typescript@5.6.3)':
    dependencies:
      '@typescript-eslint/scope-manager': 7.18.0
      '@typescript-eslint/types': 7.18.0
      '@typescript-eslint/typescript-estree': 7.18.0(typescript@5.6.3)
      '@typescript-eslint/visitor-keys': 7.18.0
      debug: 4.4.0
      eslint: 8.57.1
    optionalDependencies:
      typescript: 5.6.3
    transitivePeerDependencies:
      - supports-color

  '@typescript-eslint/scope-manager@7.18.0':
    dependencies:
      '@typescript-eslint/types': 7.18.0
      '@typescript-eslint/visitor-keys': 7.18.0

  '@typescript-eslint/type-utils@7.18.0(eslint@8.57.1)(typescript@5.6.3)':
    dependencies:
      '@typescript-eslint/typescript-estree': 7.18.0(typescript@5.6.3)
      '@typescript-eslint/utils': 7.18.0(eslint@8.57.1)(typescript@5.6.3)
      debug: 4.4.0
      eslint: 8.57.1
      ts-api-utils: 1.4.3(typescript@5.6.3)
    optionalDependencies:
      typescript: 5.6.3
    transitivePeerDependencies:
      - supports-color

  '@typescript-eslint/types@7.18.0': {}

  '@typescript-eslint/typescript-estree@7.18.0(typescript@5.6.3)':
    dependencies:
      '@typescript-eslint/types': 7.18.0
      '@typescript-eslint/visitor-keys': 7.18.0
      debug: 4.4.0
      globby: 11.1.0
      is-glob: 4.0.3
      minimatch: 9.0.5
      semver: 7.7.1
      ts-api-utils: 1.4.3(typescript@5.6.3)
    optionalDependencies:
      typescript: 5.6.3
    transitivePeerDependencies:
      - supports-color

  '@typescript-eslint/utils@7.18.0(eslint@8.57.1)(typescript@5.6.3)':
    dependencies:
      '@eslint-community/eslint-utils': 4.6.0(eslint@8.57.1)
      '@typescript-eslint/scope-manager': 7.18.0
      '@typescript-eslint/types': 7.18.0
      '@typescript-eslint/typescript-estree': 7.18.0(typescript@5.6.3)
      eslint: 8.57.1
    transitivePeerDependencies:
      - supports-color
      - typescript

  '@typescript-eslint/visitor-keys@7.18.0':
    dependencies:
      '@typescript-eslint/types': 7.18.0
      eslint-visitor-keys: 3.4.3

  '@ungap/structured-clone@1.3.0': {}

  '@vitest/expect@2.1.8':
    dependencies:
      '@vitest/spy': 2.1.8
      '@vitest/utils': 2.1.8
      chai: 5.2.0
      tinyrainbow: 1.2.0

  '@vitest/mocker@2.1.8(vite@5.4.18(@types/node@22.14.1)(terser@5.37.0))':
    dependencies:
      '@vitest/spy': 2.1.8
      estree-walker: 3.0.3
      magic-string: 0.30.17
    optionalDependencies:
      vite: 5.4.18(@types/node@22.14.1)(terser@5.37.0)

  '@vitest/pretty-format@2.1.8':
    dependencies:
      tinyrainbow: 1.2.0

  '@vitest/pretty-format@2.1.9':
    dependencies:
      tinyrainbow: 1.2.0

  '@vitest/runner@2.1.8':
    dependencies:
      '@vitest/utils': 2.1.8
      pathe: 1.1.2

  '@vitest/snapshot@2.1.8':
    dependencies:
      '@vitest/pretty-format': 2.1.8
      magic-string: 0.30.17
      pathe: 1.1.2

  '@vitest/spy@2.1.8':
    dependencies:
      tinyspy: 3.0.2

  '@vitest/utils@2.1.8':
    dependencies:
      '@vitest/pretty-format': 2.1.8
      loupe: 3.1.3
      tinyrainbow: 1.2.0

  '@webassemblyjs/ast@1.14.1':
    dependencies:
      '@webassemblyjs/helper-numbers': 1.13.2
      '@webassemblyjs/helper-wasm-bytecode': 1.13.2

  '@webassemblyjs/floating-point-hex-parser@1.13.2': {}

  '@webassemblyjs/helper-api-error@1.13.2': {}

  '@webassemblyjs/helper-buffer@1.14.1': {}

  '@webassemblyjs/helper-numbers@1.13.2':
    dependencies:
      '@webassemblyjs/floating-point-hex-parser': 1.13.2
      '@webassemblyjs/helper-api-error': 1.13.2
      '@xtuc/long': 4.2.2

  '@webassemblyjs/helper-wasm-bytecode@1.13.2': {}

  '@webassemblyjs/helper-wasm-section@1.14.1':
    dependencies:
      '@webassemblyjs/ast': 1.14.1
      '@webassemblyjs/helper-buffer': 1.14.1
      '@webassemblyjs/helper-wasm-bytecode': 1.13.2
      '@webassemblyjs/wasm-gen': 1.14.1

  '@webassemblyjs/ieee754@1.13.2':
    dependencies:
      '@xtuc/ieee754': 1.2.0

  '@webassemblyjs/leb128@1.13.2':
    dependencies:
      '@xtuc/long': 4.2.2

  '@webassemblyjs/utf8@1.13.2': {}

  '@webassemblyjs/wasm-edit@1.14.1':
    dependencies:
      '@webassemblyjs/ast': 1.14.1
      '@webassemblyjs/helper-buffer': 1.14.1
      '@webassemblyjs/helper-wasm-bytecode': 1.13.2
      '@webassemblyjs/helper-wasm-section': 1.14.1
      '@webassemblyjs/wasm-gen': 1.14.1
      '@webassemblyjs/wasm-opt': 1.14.1
      '@webassemblyjs/wasm-parser': 1.14.1
      '@webassemblyjs/wast-printer': 1.14.1

  '@webassemblyjs/wasm-gen@1.14.1':
    dependencies:
      '@webassemblyjs/ast': 1.14.1
      '@webassemblyjs/helper-wasm-bytecode': 1.13.2
      '@webassemblyjs/ieee754': 1.13.2
      '@webassemblyjs/leb128': 1.13.2
      '@webassemblyjs/utf8': 1.13.2

  '@webassemblyjs/wasm-opt@1.14.1':
    dependencies:
      '@webassemblyjs/ast': 1.14.1
      '@webassemblyjs/helper-buffer': 1.14.1
      '@webassemblyjs/wasm-gen': 1.14.1
      '@webassemblyjs/wasm-parser': 1.14.1

  '@webassemblyjs/wasm-parser@1.14.1':
    dependencies:
      '@webassemblyjs/ast': 1.14.1
      '@webassemblyjs/helper-api-error': 1.13.2
      '@webassemblyjs/helper-wasm-bytecode': 1.13.2
      '@webassemblyjs/ieee754': 1.13.2
      '@webassemblyjs/leb128': 1.13.2
      '@webassemblyjs/utf8': 1.13.2

  '@webassemblyjs/wast-printer@1.14.1':
    dependencies:
      '@webassemblyjs/ast': 1.14.1
      '@xtuc/long': 4.2.2

  '@xstate/react@4.1.3(@types/react@17.0.83)(react@17.0.2)(xstate@5.19.0)':
    dependencies:
      react: 17.0.2
      use-isomorphic-layout-effect: 1.2.0(@types/react@17.0.83)(react@17.0.2)
      use-sync-external-store: 1.5.0(react@17.0.2)
    optionalDependencies:
      xstate: 5.19.0
    transitivePeerDependencies:
      - '@types/react'

  '@xtuc/ieee754@1.2.0': {}

  '@xtuc/long@4.2.2': {}

  abab@2.0.6: {}

  abbrev@1.1.1: {}

  abort-controller@3.0.0:
    dependencies:
      event-target-shim: 5.0.1

  ace-builds@1.17.0: {}

  acorn-jsx@5.3.2(acorn@8.14.1):
    dependencies:
      acorn: 8.14.1

  acorn-walk@8.3.4:
    dependencies:
      acorn: 8.14.1

  acorn@8.14.1: {}

  agent-base@7.1.3: {}

  agentkeepalive@4.6.0:
    dependencies:
      humanize-ms: 1.2.1

  aggregate-error@3.1.0:
    dependencies:
      clean-stack: 2.2.0
      indent-string: 4.0.0

  ajv-formats@2.1.1(ajv@8.17.1):
    optionalDependencies:
      ajv: 8.17.1

  ajv-keywords@3.5.2(ajv@6.12.6):
    dependencies:
      ajv: 6.12.6

  ajv-keywords@5.1.0(ajv@8.17.1):
    dependencies:
      ajv: 8.17.1
      fast-deep-equal: 3.1.3

  ajv@6.12.6:
    dependencies:
      fast-deep-equal: 3.1.3
      fast-json-stable-stringify: 2.1.0
      json-schema-traverse: 0.4.1
      uri-js: 4.4.1

  ajv@8.17.1:
    dependencies:
      fast-deep-equal: 3.1.3
      fast-uri: 3.0.6
      json-schema-traverse: 1.0.0
      require-from-string: 2.0.2

  ansi-escapes@4.3.2:
    dependencies:
      type-fest: 0.21.3

  ansi-regex@5.0.1: {}

  ansi-regex@6.1.0: {}

  ansi-styles@3.2.1:
    dependencies:
      color-convert: 1.9.3

  ansi-styles@4.3.0:
    dependencies:
      color-convert: 2.0.1

  ansi-styles@6.2.1: {}

  anymatch@3.1.3:
    dependencies:
      normalize-path: 3.0.0
      picomatch: 2.3.1

  archiver-utils@2.1.0:
    dependencies:
      glob: 7.2.3
      graceful-fs: 4.2.11
      lazystream: 1.0.1
      lodash.defaults: 4.2.0
      lodash.difference: 4.5.0
      lodash.flatten: 4.4.0
      lodash.isplainobject: 4.0.6
      lodash.union: 4.6.0
      normalize-path: 3.0.0
      readable-stream: 2.3.8

  archiver@3.1.1:
    dependencies:
      archiver-utils: 2.1.0
      async: 2.6.4
      buffer-crc32: 0.2.13
      glob: 7.2.3
      readable-stream: 3.6.2
      tar-stream: 2.2.0
      zip-stream: 2.1.3

  are-docs-informative@0.0.2: {}

  arg@4.1.3: {}

  argparse@1.0.10:
    dependencies:
      sprintf-js: 1.0.3

  argparse@2.0.1: {}

  aria-query@5.3.2: {}

  array-buffer-byte-length@1.0.2:
    dependencies:
      call-bound: 1.0.4
      is-array-buffer: 3.0.5

  array-from@2.1.1: {}

  array-includes@3.1.8:
    dependencies:
      call-bind: 1.0.8
      define-properties: 1.2.1
      es-abstract: 1.23.9
      es-object-atoms: 1.1.1
      get-intrinsic: 1.3.0
      is-string: 1.1.1

  array-union@1.0.2:
    dependencies:
      array-uniq: 1.0.3

  array-union@2.1.0: {}

  array-uniq@1.0.3: {}

  array.prototype.flat@1.3.3:
    dependencies:
      call-bind: 1.0.8
      define-properties: 1.2.1
      es-abstract: 1.23.9
      es-shim-unscopables: 1.1.0

  array.prototype.flatmap@1.3.3:
    dependencies:
      call-bind: 1.0.8
      define-properties: 1.2.1
      es-abstract: 1.23.9
      es-shim-unscopables: 1.1.0

  array.prototype.reduce@1.0.8:
    dependencies:
      call-bind: 1.0.8
      call-bound: 1.0.4
      define-properties: 1.2.1
      es-abstract: 1.23.9
      es-array-method-boxes-properly: 1.0.0
      es-errors: 1.3.0
      es-object-atoms: 1.1.1
      is-string: 1.1.1

  array.prototype.tosorted@1.1.4:
    dependencies:
      call-bind: 1.0.8
      define-properties: 1.2.1
      es-abstract: 1.23.9
      es-errors: 1.3.0
      es-shim-unscopables: 1.1.0

  arraybuffer.prototype.slice@1.0.4:
    dependencies:
      array-buffer-byte-length: 1.0.2
      call-bind: 1.0.8
      define-properties: 1.2.1
      es-abstract: 1.23.9
      es-errors: 1.3.0
      get-intrinsic: 1.3.0
      is-array-buffer: 3.0.5

  asn1.js@4.10.1:
    dependencies:
      bn.js: 4.12.1
      inherits: 2.0.4
      minimalistic-assert: 1.0.1

  asn1@0.2.6:
    dependencies:
      safer-buffer: 2.1.2

  assert@2.0.0:
    dependencies:
      es6-object-assign: 1.1.0
      is-nan: 1.3.2
      object-is: 1.1.6
      util: 0.12.5

  assertion-error@2.0.1: {}

  ast-types-flow@0.0.7: {}

  astral-regex@2.0.0: {}

  async-function@1.0.0: {}

  async@2.6.4:
    dependencies:
      lodash: 4.17.21

  asynckit@0.4.0: {}

  autoprefixer@10.4.21(postcss@8.4.49):
    dependencies:
      browserslist: 4.24.4
      caniuse-lite: 1.0.30001713
      fraction.js: 4.3.7
      normalize-range: 0.1.2
      picocolors: 1.1.1
      postcss: 8.4.49
      postcss-value-parser: 4.2.0

  available-typed-arrays@1.0.7:
    dependencies:
      possible-typed-array-names: 1.1.0

  axe-core@4.10.3: {}

  axios@1.6.2:
    dependencies:
      follow-redirects: 1.15.9
      form-data: 4.0.0
      proxy-from-env: 1.1.0
    transitivePeerDependencies:
      - debug

  axobject-query@3.2.4: {}

  balanced-match@1.0.2: {}

  base-64@0.1.0: {}

  base64-js@1.5.1: {}

  big.js@5.2.2: {}

  bl@4.1.0:
    dependencies:
      buffer: 5.7.1
      inherits: 2.0.4
      readable-stream: 3.6.2

  bluebird@3.7.2: {}

  bn.js@4.12.1: {}

  bn.js@5.2.1: {}

  boolbase@1.0.0: {}

  bowser@2.11.0: {}

  brace-expansion@1.1.11:
    dependencies:
      balanced-match: 1.0.2
      concat-map: 0.0.1

  brace-expansion@2.0.1:
    dependencies:
      balanced-match: 1.0.2

  braces@3.0.3:
    dependencies:
      fill-range: 7.1.1

  brorand@1.1.0: {}

  browserify-aes@1.2.0:
    dependencies:
      buffer-xor: 1.0.3
      cipher-base: 1.0.6
      create-hash: 1.2.0
      evp_bytestokey: 1.0.3
      inherits: 2.0.4
      safe-buffer: 5.2.1

  browserify-cipher@1.0.1:
    dependencies:
      browserify-aes: 1.2.0
      browserify-des: 1.0.2
      evp_bytestokey: 1.0.3

  browserify-des@1.0.2:
    dependencies:
      cipher-base: 1.0.6
      des.js: 1.1.0
      inherits: 2.0.4
      safe-buffer: 5.2.1

  browserify-rsa@4.1.1:
    dependencies:
      bn.js: 5.2.1
      randombytes: 2.1.0
      safe-buffer: 5.2.1

  browserify-sign@4.2.3:
    dependencies:
      bn.js: 5.2.1
      browserify-rsa: 4.1.1
      create-hash: 1.2.0
      create-hmac: 1.1.7
      elliptic: 6.6.1
      hash-base: 3.0.5
      inherits: 2.0.4
      parse-asn1: 5.1.7
      readable-stream: 2.3.8
      safe-buffer: 5.2.1

  browserslist@4.24.4:
    dependencies:
      caniuse-lite: 1.0.30001713
      electron-to-chromium: 1.5.136
      node-releases: 2.0.19
      update-browserslist-db: 1.1.3(browserslist@4.24.4)

  buffer-crc32@0.2.13: {}

  buffer-from@1.1.2: {}

  buffer-xor@1.0.3: {}

  buffer@5.7.1:
    dependencies:
      base64-js: 1.5.1
      ieee754: 1.2.1

  buffer@6.0.3:
    dependencies:
      base64-js: 1.5.1
      ieee754: 1.2.1

  c3@0.4.15:
    dependencies:
      d3: 3.5.17

  cac@6.7.14: {}

  call-bind-apply-helpers@1.0.2:
    dependencies:
      es-errors: 1.3.0
      function-bind: 1.1.2

  call-bind@1.0.8:
    dependencies:
      call-bind-apply-helpers: 1.0.2
      es-define-property: 1.0.1
      get-intrinsic: 1.3.0
      set-function-length: 1.2.2

  call-bound@1.0.4:
    dependencies:
      call-bind-apply-helpers: 1.0.2
      get-intrinsic: 1.3.0

  callsites@3.1.0: {}

  camel-case@4.1.2:
    dependencies:
      pascal-case: 3.1.2
      tslib: 2.8.1

  camelcase-keys@7.0.2:
    dependencies:
      camelcase: 6.3.0
      map-obj: 4.3.0
      quick-lru: 5.1.1
      type-fest: 1.4.0

  camelcase@6.3.0: {}

  caniuse-lite@1.0.30001713: {}

  chai@5.2.0:
    dependencies:
      assertion-error: 2.0.1
      check-error: 2.1.1
      deep-eql: 5.0.2
      loupe: 3.1.3
      pathval: 2.0.0

  chalk@2.4.2:
    dependencies:
      ansi-styles: 3.2.1
      escape-string-regexp: 1.0.5
      supports-color: 5.5.0

  chalk@4.1.2:
    dependencies:
      ansi-styles: 4.3.0
      supports-color: 7.2.0

  chalk@5.2.0: {}

  charenc@0.0.2: {}

  check-error@2.1.1: {}

  chokidar@4.0.3:
    dependencies:
      readdirp: 4.1.2

  chrome-trace-event@1.0.4: {}

  chrome-types@0.1.352: {}

  cidr-regex@3.1.1:
    dependencies:
      ip-regex: 4.3.0

  cidr-regex@4.0.3:
    dependencies:
      ip-regex: 5.0.0

  cidr-tools@6.4.2:
    dependencies:
      cidr-regex: 4.0.3
      ip-bigint: 7.3.0
      ip-regex: 5.0.0
      string-natural-compare: 3.0.1

  cipher-base@1.0.6:
    dependencies:
      inherits: 2.0.4
      safe-buffer: 5.2.1

  classnames@2.3.2: {}

  clean-css@5.3.3:
    dependencies:
      source-map: 0.6.1

  clean-stack@2.2.0: {}

  clean-webpack-plugin@4.0.0(webpack@5.97.1(@swc/core@1.11.21)):
    dependencies:
      del: 4.1.1
      webpack: 5.97.1(@swc/core@1.11.21)

  cli-cursor@3.1.0:
    dependencies:
      restore-cursor: 3.1.0

  cli-truncate@2.1.0:
    dependencies:
      slice-ansi: 3.0.0
      string-width: 4.2.3

  cli-truncate@3.1.0:
    dependencies:
      slice-ansi: 5.0.0
      string-width: 5.1.2

  clone-deep@4.0.1:
    dependencies:
      is-plain-object: 2.0.4
      kind-of: 6.0.3
      shallow-clone: 3.0.1

  coa@2.0.2:
    dependencies:
      '@types/q': 1.5.8
      chalk: 2.4.2
      q: 1.5.1

  color-convert@1.9.3:
    dependencies:
      color-name: 1.1.3

  color-convert@2.0.1:
    dependencies:
      color-name: 1.1.4

  color-name@1.1.3: {}

  color-name@1.1.4: {}

  colorette@2.0.20: {}

  combined-stream@1.0.8:
    dependencies:
      delayed-stream: 1.0.0

  commander@10.0.1: {}

  commander@11.1.0: {}

  commander@12.1.0: {}

  commander@2.20.3: {}

  commander@7.2.0: {}

  commander@8.3.0: {}

  comment-parser@1.4.1: {}

  compress-commons@2.1.1:
    dependencies:
      buffer-crc32: 0.2.13
      crc32-stream: 3.0.1
      normalize-path: 3.0.0
      readable-stream: 2.3.8

  concat-map@0.0.1: {}

  config-chain@1.1.13:
    dependencies:
      ini: 1.3.8
      proto-list: 1.2.4

  confusing-browser-globals@1.0.11: {}

  copy-anything@3.0.5:
    dependencies:
      is-what: 4.1.16

  copy-webpack-plugin@12.0.2(webpack@5.97.1(@swc/core@1.11.21)):
    dependencies:
      fast-glob: 3.3.3
      glob-parent: 6.0.2
      globby: 14.1.0
      normalize-path: 3.0.0
      schema-utils: 4.3.0
      serialize-javascript: 6.0.2
      webpack: 5.97.1(@swc/core@1.11.21)

  core-js-pure@3.41.0: {}

  core-js@3.40.0: {}

  core-util-is@1.0.3: {}

  cosmiconfig@9.0.0(typescript@5.6.3):
    dependencies:
      env-paths: 2.2.1
      import-fresh: 3.3.1
      js-yaml: 4.1.0
      parse-json: 5.2.0
    optionalDependencies:
      typescript: 5.6.3

  crc32-stream@3.0.1:
    dependencies:
      crc: 3.8.0
      readable-stream: 3.6.2

  crc@3.8.0:
    dependencies:
      buffer: 5.7.1

  create-ecdh@4.0.4:
    dependencies:
      bn.js: 4.12.1
      elliptic: 6.6.1

  create-hash@1.2.0:
    dependencies:
      cipher-base: 1.0.6
      inherits: 2.0.4
      md5.js: 1.3.5
      ripemd160: 2.0.2
      sha.js: 2.4.11

  create-hmac@1.1.7:
    dependencies:
      cipher-base: 1.0.6
      create-hash: 1.2.0
      inherits: 2.0.4
      ripemd160: 2.0.2
      safe-buffer: 5.2.1
      sha.js: 2.4.11

  create-require@1.1.1: {}

  cross-env@7.0.3:
    dependencies:
      cross-spawn: 7.0.6

  cross-spawn@7.0.6:
    dependencies:
      path-key: 3.1.1
      shebang-command: 2.0.0
      which: 2.0.2

  crx@5.0.1:
    dependencies:
      archiver: 3.1.1
      commander: 2.20.3
      node-rsa: 1.1.1
      pbf: 3.3.0

  crypt@0.0.2: {}

  crypto-browserify@3.12.0:
    dependencies:
      browserify-cipher: 1.0.1
      browserify-sign: 4.2.3
      create-ecdh: 4.0.4
      create-hash: 1.2.0
      create-hmac: 1.1.7
      diffie-hellman: 5.0.3
      inherits: 2.0.4
      pbkdf2: 3.1.2
      public-encrypt: 4.0.3
      randombytes: 2.1.0
      randomfill: 1.0.4

  crypto-js@4.2.0: {}

  css-blank-pseudo@7.0.1(postcss@8.4.49):
    dependencies:
      postcss: 8.4.49
      postcss-selector-parser: 7.1.0

  css-has-pseudo@7.0.2(postcss@8.4.49):
    dependencies:
      '@csstools/selector-specificity': 5.0.0(postcss-selector-parser@7.1.0)
      postcss: 8.4.49
      postcss-selector-parser: 7.1.0
      postcss-value-parser: 4.2.0

  css-loader@6.7.3(webpack@5.97.1(@swc/core@1.11.21)):
    dependencies:
      icss-utils: 5.1.0(postcss@8.4.49)
      postcss: 8.4.49
      postcss-modules-extract-imports: 3.1.0(postcss@8.4.49)
      postcss-modules-local-by-default: 4.2.0(postcss@8.4.49)
      postcss-modules-scope: 3.2.1(postcss@8.4.49)
      postcss-modules-values: 4.0.0(postcss@8.4.49)
      postcss-value-parser: 4.2.0
      semver: 7.7.1
      webpack: 5.97.1(@swc/core@1.11.21)

  css-prefers-color-scheme@10.0.0(postcss@8.4.49):
    dependencies:
      postcss: 8.4.49

  css-select-base-adapter@0.1.1: {}

  css-select@2.1.0:
    dependencies:
      boolbase: 1.0.0
      css-what: 3.4.2
      domutils: 1.7.0
      nth-check: 1.0.2

  css-select@4.3.0:
    dependencies:
      boolbase: 1.0.0
      css-what: 6.1.0
      domhandler: 4.3.1
      domutils: 2.8.0
      nth-check: 2.1.1

  css-tree@1.0.0-alpha.37:
    dependencies:
      mdn-data: 2.0.4
      source-map: 0.6.1

  css-tree@1.1.3:
    dependencies:
      mdn-data: 2.0.14
      source-map: 0.6.1

  css-what@3.4.2: {}

  css-what@6.1.0: {}

  css.escape@1.5.1: {}

  cssdb@8.2.4: {}

  cssesc@3.0.0: {}

  csso@4.2.0:
    dependencies:
      css-tree: 1.1.3

  cssstyle@4.3.0:
    dependencies:
      '@asamuzakjp/css-color': 3.1.1
      rrweb-cssom: 0.8.0

  csstype@3.1.3: {}

  d3@3.5.17: {}

  damerau-levenshtein@1.0.8: {}

  data-urls@5.0.0:
    dependencies:
      whatwg-mimetype: 4.0.0
      whatwg-url: 14.2.0

  data-view-buffer@1.0.2:
    dependencies:
      call-bound: 1.0.4
      es-errors: 1.3.0
      is-data-view: 1.0.2

  data-view-byte-length@1.0.2:
    dependencies:
      call-bound: 1.0.4
      es-errors: 1.3.0
      is-data-view: 1.0.2

  data-view-byte-offset@1.0.1:
    dependencies:
      call-bound: 1.0.4
      es-errors: 1.3.0
      is-data-view: 1.0.2

  date-fns@2.29.3: {}

  debounce@1.2.1: {}

  debug@3.2.7:
    dependencies:
      ms: 2.1.3

  debug@4.4.0:
    dependencies:
      ms: 2.1.3

  decimal.js@10.5.0: {}

  deep-eql@5.0.2: {}

  deep-is@0.1.4: {}

  define-data-property@1.1.4:
    dependencies:
      es-define-property: 1.0.1
      es-errors: 1.3.0
      gopd: 1.2.0

  define-properties@1.2.1:
    dependencies:
      define-data-property: 1.1.4
      has-property-descriptors: 1.0.2
      object-keys: 1.1.1

  del@4.1.1:
    dependencies:
      '@types/glob': 7.2.0
      globby: 6.1.0
      is-path-cwd: 2.2.0
      is-path-in-cwd: 2.1.0
      p-map: 2.1.0
      pify: 4.0.1
      rimraf: 2.7.1

  delayed-stream@1.0.0: {}

  des.js@1.1.0:
    dependencies:
      inherits: 2.0.4
      minimalistic-assert: 1.0.1

  diff-match-patch@1.0.5: {}

  diff@3.5.0: {}

  diff@4.0.2: {}

  diff@7.0.0: {}

  diff@https://codeload.github.com/105th/jsdiff/tar.gz/2be2e7df90e8eebd99f0385c7b1dc16c2f4dcc1a: {}

  diffie-hellman@5.0.3:
    dependencies:
      bn.js: 4.12.1
      miller-rabin: 4.0.1
      randombytes: 2.1.0

  digest-fetch@1.3.0:
    dependencies:
      base-64: 0.1.0
      md5: 2.3.0

  dir-glob@3.0.1:
    dependencies:
      path-type: 4.0.0

  doctrine@2.1.0:
    dependencies:
      esutils: 2.0.3

  doctrine@3.0.0:
    dependencies:
      esutils: 2.0.3

  dom-converter@0.2.0:
    dependencies:
      utila: 0.4.0

  dom-serializer@0.2.2:
    dependencies:
      domelementtype: 2.3.0
      entities: 2.2.0

  dom-serializer@1.4.1:
    dependencies:
      domelementtype: 2.3.0
      domhandler: 4.3.1
      entities: 2.2.0

  domelementtype@1.3.1: {}

  domelementtype@2.3.0: {}

  domhandler@4.3.1:
    dependencies:
      domelementtype: 2.3.0

  domutils@1.7.0:
    dependencies:
      dom-serializer: 0.2.2
      domelementtype: 1.3.1

  domutils@2.8.0:
    dependencies:
      dom-serializer: 1.4.1
      domelementtype: 2.3.0
      domhandler: 4.3.1

  dot-case@3.0.4:
    dependencies:
      no-case: 3.0.4
      tslib: 2.8.1

  dotenv@16.4.1: {}

  dunder-proto@1.0.1:
    dependencies:
      call-bind-apply-helpers: 1.0.2
      es-errors: 1.3.0
      gopd: 1.2.0

  duplexer2@0.1.4:
    dependencies:
      readable-stream: 2.3.8

  duplexer@0.1.2: {}

  eastasianwidth@0.2.0: {}

  editorconfig@0.15.3:
    dependencies:
      commander: 2.20.3
      lru-cache: 4.1.5
      semver: 5.7.2
      sigmund: 1.0.1

  electron-to-chromium@1.5.136: {}

  elliptic@6.6.1:
    dependencies:
      bn.js: 4.12.1
      brorand: 1.1.0
      hash.js: 1.1.7
      hmac-drbg: 1.0.1
      inherits: 2.0.4
      minimalistic-assert: 1.0.1
      minimalistic-crypto-utils: 1.0.1

  emoji-regex@8.0.0: {}

  emoji-regex@9.2.2: {}

  emojis-list@3.0.0: {}

  end-of-stream@1.4.4:
    dependencies:
      once: 1.4.0

  enhanced-resolve@5.18.1:
    dependencies:
      graceful-fs: 4.2.11
      tapable: 2.2.1

  entities@2.2.0: {}

  entities@4.5.0: {}

  env-paths@2.2.1: {}

  error-ex@1.3.2:
    dependencies:
      is-arrayish: 0.2.1

  es-abstract@1.23.9:
    dependencies:
      array-buffer-byte-length: 1.0.2
      arraybuffer.prototype.slice: 1.0.4
      available-typed-arrays: 1.0.7
      call-bind: 1.0.8
      call-bound: 1.0.4
      data-view-buffer: 1.0.2
      data-view-byte-length: 1.0.2
      data-view-byte-offset: 1.0.1
      es-define-property: 1.0.1
      es-errors: 1.3.0
      es-object-atoms: 1.1.1
      es-set-tostringtag: 2.1.0
      es-to-primitive: 1.3.0
      function.prototype.name: 1.1.8
      get-intrinsic: 1.3.0
      get-proto: 1.0.1
      get-symbol-description: 1.1.0
      globalthis: 1.0.4
      gopd: 1.2.0
      has-property-descriptors: 1.0.2
      has-proto: 1.2.0
      has-symbols: 1.1.0
      hasown: 2.0.2
      internal-slot: 1.1.0
      is-array-buffer: 3.0.5
      is-callable: 1.2.7
      is-data-view: 1.0.2
      is-regex: 1.2.1
      is-shared-array-buffer: 1.0.4
      is-string: 1.1.1
      is-typed-array: 1.1.15
      is-weakref: 1.1.1
      math-intrinsics: 1.1.0
      object-inspect: 1.13.4
      object-keys: 1.1.1
      object.assign: 4.1.7
      own-keys: 1.0.1
      regexp.prototype.flags: 1.5.4
      safe-array-concat: 1.1.3
      safe-push-apply: 1.0.0
      safe-regex-test: 1.1.0
      set-proto: 1.0.0
      string.prototype.trim: 1.2.10
      string.prototype.trimend: 1.0.9
      string.prototype.trimstart: 1.0.8
      typed-array-buffer: 1.0.3
      typed-array-byte-length: 1.0.3
      typed-array-byte-offset: 1.0.4
      typed-array-length: 1.0.7
      unbox-primitive: 1.1.0
      which-typed-array: 1.1.19

  es-array-method-boxes-properly@1.0.0: {}

  es-define-property@1.0.1: {}

  es-errors@1.3.0: {}

  es-module-lexer@1.6.0: {}

  es-object-atoms@1.1.1:
    dependencies:
      es-errors: 1.3.0

  es-set-tostringtag@2.1.0:
    dependencies:
      es-errors: 1.3.0
      get-intrinsic: 1.3.0
      has-tostringtag: 1.0.2
      hasown: 2.0.2

  es-shim-unscopables@1.1.0:
    dependencies:
      hasown: 2.0.2

  es-to-primitive@1.3.0:
    dependencies:
      is-callable: 1.2.7
      is-date-object: 1.1.0
      is-symbol: 1.1.1

  es6-object-assign@1.1.0: {}

  esbuild@0.21.5:
    optionalDependencies:
      '@esbuild/aix-ppc64': 0.21.5
      '@esbuild/android-arm': 0.21.5
      '@esbuild/android-arm64': 0.21.5
      '@esbuild/android-x64': 0.21.5
      '@esbuild/darwin-arm64': 0.21.5
      '@esbuild/darwin-x64': 0.21.5
      '@esbuild/freebsd-arm64': 0.21.5
      '@esbuild/freebsd-x64': 0.21.5
      '@esbuild/linux-arm': 0.21.5
      '@esbuild/linux-arm64': 0.21.5
      '@esbuild/linux-ia32': 0.21.5
      '@esbuild/linux-loong64': 0.21.5
      '@esbuild/linux-mips64el': 0.21.5
      '@esbuild/linux-ppc64': 0.21.5
      '@esbuild/linux-riscv64': 0.21.5
      '@esbuild/linux-s390x': 0.21.5
      '@esbuild/linux-x64': 0.21.5
      '@esbuild/netbsd-x64': 0.21.5
      '@esbuild/openbsd-x64': 0.21.5
      '@esbuild/sunos-x64': 0.21.5
      '@esbuild/win32-arm64': 0.21.5
      '@esbuild/win32-ia32': 0.21.5
      '@esbuild/win32-x64': 0.21.5

  esbuild@0.23.1:
    optionalDependencies:
      '@esbuild/aix-ppc64': 0.23.1
      '@esbuild/android-arm': 0.23.1
      '@esbuild/android-arm64': 0.23.1
      '@esbuild/android-x64': 0.23.1
      '@esbuild/darwin-arm64': 0.23.1
      '@esbuild/darwin-x64': 0.23.1
      '@esbuild/freebsd-arm64': 0.23.1
      '@esbuild/freebsd-x64': 0.23.1
      '@esbuild/linux-arm': 0.23.1
      '@esbuild/linux-arm64': 0.23.1
      '@esbuild/linux-ia32': 0.23.1
      '@esbuild/linux-loong64': 0.23.1
      '@esbuild/linux-mips64el': 0.23.1
      '@esbuild/linux-ppc64': 0.23.1
      '@esbuild/linux-riscv64': 0.23.1
      '@esbuild/linux-s390x': 0.23.1
      '@esbuild/linux-x64': 0.23.1
      '@esbuild/netbsd-x64': 0.23.1
      '@esbuild/openbsd-arm64': 0.23.1
      '@esbuild/openbsd-x64': 0.23.1
      '@esbuild/sunos-x64': 0.23.1
      '@esbuild/win32-arm64': 0.23.1
      '@esbuild/win32-ia32': 0.23.1
      '@esbuild/win32-x64': 0.23.1

  escalade@3.2.0: {}

  escape-string-regexp@1.0.5: {}

  escape-string-regexp@4.0.0: {}

  eslint-config-airbnb-base@15.0.0(eslint-plugin-import@2.27.5)(eslint@8.57.1):
    dependencies:
      confusing-browser-globals: 1.0.11
      eslint: 8.57.1
      eslint-plugin-import: 2.27.5(@typescript-eslint/parser@7.18.0(eslint@8.57.1)(typescript@5.6.3))(eslint-import-resolver-typescript@3.5.5)(eslint@8.57.1)
      object.assign: 4.1.7
      object.entries: 1.1.9
      semver: 6.3.1

  eslint-config-airbnb-typescript@18.0.0(@typescript-eslint/eslint-plugin@7.18.0(@typescript-eslint/parser@7.18.0(eslint@8.57.1)(typescript@5.6.3))(eslint@8.57.1)(typescript@5.6.3))(@typescript-eslint/parser@7.18.0(eslint@8.57.1)(typescript@5.6.3))(eslint-plugin-import@2.27.5)(eslint@8.57.1):
    dependencies:
      '@typescript-eslint/eslint-plugin': 7.18.0(@typescript-eslint/parser@7.18.0(eslint@8.57.1)(typescript@5.6.3))(eslint@8.57.1)(typescript@5.6.3)
      '@typescript-eslint/parser': 7.18.0(eslint@8.57.1)(typescript@5.6.3)
      eslint: 8.57.1
      eslint-config-airbnb-base: 15.0.0(eslint-plugin-import@2.27.5)(eslint@8.57.1)
    transitivePeerDependencies:
      - eslint-plugin-import

  eslint-config-airbnb@19.0.4(eslint-plugin-import@2.27.5)(eslint-plugin-jsx-a11y@6.7.1(eslint@8.57.1))(eslint-plugin-react-hooks@4.6.0(eslint@8.57.1))(eslint-plugin-react@7.32.2(eslint@8.57.1))(eslint@8.57.1):
    dependencies:
      eslint: 8.57.1
      eslint-config-airbnb-base: 15.0.0(eslint-plugin-import@2.27.5)(eslint@8.57.1)
      eslint-plugin-import: 2.27.5(@typescript-eslint/parser@7.18.0(eslint@8.57.1)(typescript@5.6.3))(eslint-import-resolver-typescript@3.5.5)(eslint@8.57.1)
      eslint-plugin-jsx-a11y: 6.7.1(eslint@8.57.1)
      eslint-plugin-react: 7.32.2(eslint@8.57.1)
      eslint-plugin-react-hooks: 4.6.0(eslint@8.57.1)
      object.assign: 4.1.7
      object.entries: 1.1.9

  eslint-import-resolver-node@0.3.9:
    dependencies:
      debug: 3.2.7
      is-core-module: 2.16.1
      resolve: 1.22.10
    transitivePeerDependencies:
      - supports-color

  eslint-import-resolver-typescript@3.5.5(@typescript-eslint/parser@7.18.0(eslint@8.57.1)(typescript@5.6.3))(eslint-plugin-import@2.27.5)(eslint@8.57.1):
    dependencies:
      debug: 4.4.0
      enhanced-resolve: 5.18.1
      eslint: 8.57.1
      eslint-module-utils: 2.12.0(@typescript-eslint/parser@7.18.0(eslint@8.57.1)(typescript@5.6.3))(eslint-import-resolver-node@0.3.9)(eslint-import-resolver-typescript@3.5.5)(eslint@8.57.1)
      eslint-plugin-import: 2.27.5(@typescript-eslint/parser@7.18.0(eslint@8.57.1)(typescript@5.6.3))(eslint-import-resolver-typescript@3.5.5)(eslint@8.57.1)
      get-tsconfig: 4.10.0
      globby: 13.2.2
      is-core-module: 2.16.1
      is-glob: 4.0.3
      synckit: 0.8.8
    transitivePeerDependencies:
      - '@typescript-eslint/parser'
      - eslint-import-resolver-node
      - eslint-import-resolver-webpack
      - supports-color

  eslint-module-utils@2.12.0(@typescript-eslint/parser@7.18.0(eslint@8.57.1)(typescript@5.6.3))(eslint-import-resolver-node@0.3.9)(eslint-import-resolver-typescript@3.5.5)(eslint@8.57.1):
    dependencies:
      debug: 3.2.7
    optionalDependencies:
      '@typescript-eslint/parser': 7.18.0(eslint@8.57.1)(typescript@5.6.3)
      eslint: 8.57.1
      eslint-import-resolver-node: 0.3.9
      eslint-import-resolver-typescript: 3.5.5(@typescript-eslint/parser@7.18.0(eslint@8.57.1)(typescript@5.6.3))(eslint-plugin-import@2.27.5)(eslint@8.57.1)
    transitivePeerDependencies:
      - supports-color

  eslint-plugin-import-newlines@1.3.1(eslint@8.57.1):
    dependencies:
      eslint: 8.57.1

  eslint-plugin-import@2.27.5(@typescript-eslint/parser@7.18.0(eslint@8.57.1)(typescript@5.6.3))(eslint-import-resolver-typescript@3.5.5)(eslint@8.57.1):
    dependencies:
      array-includes: 3.1.8
      array.prototype.flat: 1.3.3
      array.prototype.flatmap: 1.3.3
      debug: 3.2.7
      doctrine: 2.1.0
      eslint: 8.57.1
      eslint-import-resolver-node: 0.3.9
      eslint-module-utils: 2.12.0(@typescript-eslint/parser@7.18.0(eslint@8.57.1)(typescript@5.6.3))(eslint-import-resolver-node@0.3.9)(eslint-import-resolver-typescript@3.5.5)(eslint@8.57.1)
      has: 1.0.4
      is-core-module: 2.16.1
      is-glob: 4.0.3
      minimatch: 3.1.2
      object.values: 1.2.1
      resolve: 1.22.10
      semver: 6.3.1
      tsconfig-paths: 3.15.0
    optionalDependencies:
      '@typescript-eslint/parser': 7.18.0(eslint@8.57.1)(typescript@5.6.3)
    transitivePeerDependencies:
      - eslint-import-resolver-typescript
      - eslint-import-resolver-webpack
      - supports-color

  eslint-plugin-jsdoc@50.3.0(eslint@8.57.1):
    dependencies:
      '@es-joy/jsdoccomment': 0.48.0
      are-docs-informative: 0.0.2
      comment-parser: 1.4.1
      debug: 4.4.0
      escape-string-regexp: 4.0.0
      eslint: 8.57.1
      espree: 10.3.0
      esquery: 1.6.0
      parse-imports: 2.2.1
      semver: 7.7.1
      spdx-expression-parse: 4.0.0
      synckit: 0.9.2
    transitivePeerDependencies:
      - supports-color

  eslint-plugin-jsx-a11y@6.7.1(eslint@8.57.1):
    dependencies:
      '@babel/runtime': 7.27.0
      aria-query: 5.3.2
      array-includes: 3.1.8
      array.prototype.flatmap: 1.3.3
      ast-types-flow: 0.0.7
      axe-core: 4.10.3
      axobject-query: 3.2.4
      damerau-levenshtein: 1.0.8
      emoji-regex: 9.2.2
      eslint: 8.57.1
      has: 1.0.4
      jsx-ast-utils: 3.3.5
      language-tags: 1.0.5
      minimatch: 3.1.2
      object.entries: 1.1.9
      object.fromentries: 2.0.8
      semver: 6.3.1

  eslint-plugin-react-hooks@4.6.0(eslint@8.57.1):
    dependencies:
      eslint: 8.57.1

  eslint-plugin-react@7.32.2(eslint@8.57.1):
    dependencies:
      array-includes: 3.1.8
      array.prototype.flatmap: 1.3.3
      array.prototype.tosorted: 1.1.4
      doctrine: 2.1.0
      eslint: 8.57.1
      estraverse: 5.3.0
      jsx-ast-utils: 3.3.5
      minimatch: 3.1.2
      object.entries: 1.1.9
      object.fromentries: 2.0.8
      object.hasown: 1.1.4
      object.values: 1.2.1
      prop-types: 15.8.1
      resolve: 2.0.0-next.5
      semver: 6.3.1
      string.prototype.matchall: 4.0.12

  eslint-scope@5.1.1:
    dependencies:
      esrecurse: 4.3.0
      estraverse: 4.3.0

  eslint-scope@7.2.2:
    dependencies:
      esrecurse: 4.3.0
      estraverse: 5.3.0

  eslint-visitor-keys@3.4.3: {}

  eslint-visitor-keys@4.2.0: {}

  eslint@8.57.1:
    dependencies:
      '@eslint-community/eslint-utils': 4.6.0(eslint@8.57.1)
      '@eslint-community/regexpp': 4.12.1
      '@eslint/eslintrc': 2.1.4
      '@eslint/js': 8.57.1
      '@humanwhocodes/config-array': 0.13.0
      '@humanwhocodes/module-importer': 1.0.1
      '@nodelib/fs.walk': 1.2.8
      '@ungap/structured-clone': 1.3.0
      ajv: 6.12.6
      chalk: 4.1.2
      cross-spawn: 7.0.6
      debug: 4.4.0
      doctrine: 3.0.0
      escape-string-regexp: 4.0.0
      eslint-scope: 7.2.2
      eslint-visitor-keys: 3.4.3
      espree: 9.6.1
      esquery: 1.6.0
      esutils: 2.0.3
      fast-deep-equal: 3.1.3
      file-entry-cache: 6.0.1
      find-up: 5.0.0
      glob-parent: 6.0.2
      globals: 13.24.0
      graphemer: 1.4.0
      ignore: 5.3.2
      imurmurhash: 0.1.4
      is-glob: 4.0.3
      is-path-inside: 3.0.3
      js-yaml: 4.1.0
      json-stable-stringify-without-jsonify: 1.0.1
      levn: 0.4.1
      lodash.merge: 4.6.2
      minimatch: 3.1.2
      natural-compare: 1.4.0
      optionator: 0.9.4
      strip-ansi: 6.0.1
      text-table: 0.2.0
    transitivePeerDependencies:
      - supports-color

  espree@10.3.0:
    dependencies:
      acorn: 8.14.1
      acorn-jsx: 5.3.2(acorn@8.14.1)
      eslint-visitor-keys: 4.2.0

  espree@9.6.1:
    dependencies:
      acorn: 8.14.1
      acorn-jsx: 5.3.2(acorn@8.14.1)
      eslint-visitor-keys: 3.4.3

  esprima@4.0.1: {}

  esquery@1.6.0:
    dependencies:
      estraverse: 5.3.0

  esrecurse@4.3.0:
    dependencies:
      estraverse: 5.3.0

  estraverse@4.3.0: {}

  estraverse@5.3.0: {}

  estree-walker@3.0.3:
    dependencies:
      '@types/estree': 1.0.7

  esutils@2.0.3: {}

  event-target-shim@5.0.1: {}

  events@3.3.0: {}

  evp_bytestokey@1.0.3:
    dependencies:
      md5.js: 1.3.5
      safe-buffer: 5.2.1

  execa@7.2.0:
    dependencies:
      cross-spawn: 7.0.6
      get-stream: 6.0.1
      human-signals: 4.3.1
      is-stream: 3.0.0
      merge-stream: 2.0.0
      npm-run-path: 5.3.0
      onetime: 6.0.0
      signal-exit: 3.0.7
      strip-final-newline: 3.0.0

  exenv@1.2.2: {}

  expect-type@1.2.1: {}

  fake-indexeddb@6.0.0: {}

  fast-deep-equal@3.1.3: {}

  fast-glob@3.3.3:
    dependencies:
      '@nodelib/fs.stat': 2.0.5
      '@nodelib/fs.walk': 1.2.8
      glob-parent: 5.1.2
      merge2: 1.4.1
      micromatch: 4.0.8

  fast-json-stable-stringify@2.1.0: {}

  fast-levenshtein@2.0.6: {}

  fast-uri@3.0.6: {}

  fastq@1.19.1:
    dependencies:
      reusify: 1.1.0

  file-entry-cache@6.0.1:
    dependencies:
      flat-cache: 3.2.0

  fill-range@7.1.1:
    dependencies:
      to-regex-range: 5.0.1

  find-up@5.0.0:
    dependencies:
      locate-path: 6.0.0
      path-exists: 4.0.0

  flat-cache@3.2.0:
    dependencies:
      flatted: 3.3.3
      keyv: 4.5.4
      rimraf: 3.0.2

  flat@5.0.2: {}

  flatted@3.3.3: {}

  flatten@1.0.3: {}

  follow-redirects@1.15.9: {}

  for-each@0.3.5:
    dependencies:
      is-callable: 1.2.7

  foreground-child@3.3.1:
    dependencies:
      cross-spawn: 7.0.6
      signal-exit: 4.1.0

  form-data-encoder@1.7.2: {}

  form-data@4.0.0:
    dependencies:
      asynckit: 0.4.0
      combined-stream: 1.0.8
      mime-types: 2.1.35

  formdata-node@4.4.1:
    dependencies:
      node-domexception: 1.0.0
      web-streams-polyfill: 4.0.0-beta.3

  fraction.js@4.3.7: {}

  fs-constants@1.0.0: {}

  fs-extra@10.1.0:
    dependencies:
      graceful-fs: 4.2.11
      jsonfile: 6.1.0
      universalify: 2.0.1

  fs-extra@11.3.0:
    dependencies:
      graceful-fs: 4.2.11
      jsonfile: 6.1.0
      universalify: 2.0.1

  fs.realpath@1.0.0: {}

  fsevents@2.3.2:
    optional: true

  fsevents@2.3.3:
    optional: true

  function-bind@1.1.2: {}

  function.prototype.name@1.1.8:
    dependencies:
      call-bind: 1.0.8
      call-bound: 1.0.4
      define-properties: 1.2.1
      functions-have-names: 1.2.3
      hasown: 2.0.2
      is-callable: 1.2.7

  functions-have-names@1.2.3: {}

  get-intrinsic@1.3.0:
    dependencies:
      call-bind-apply-helpers: 1.0.2
      es-define-property: 1.0.1
      es-errors: 1.3.0
      es-object-atoms: 1.1.1
      function-bind: 1.1.2
      get-proto: 1.0.1
      gopd: 1.2.0
      has-symbols: 1.1.0
      hasown: 2.0.2
      math-intrinsics: 1.1.0

  get-proto@1.0.1:
    dependencies:
      dunder-proto: 1.0.1
      es-object-atoms: 1.1.1

  get-stream@6.0.1: {}

  get-symbol-description@1.1.0:
    dependencies:
      call-bound: 1.0.4
      es-errors: 1.3.0
      get-intrinsic: 1.3.0

  get-tsconfig@4.10.0:
    dependencies:
      resolve-pkg-maps: 1.0.0

  glob-parent@5.1.2:
    dependencies:
      is-glob: 4.0.3

  glob-parent@6.0.2:
    dependencies:
      is-glob: 4.0.3

  glob-to-regexp@0.4.1: {}

  glob@10.4.5:
    dependencies:
      foreground-child: 3.3.1
      jackspeak: 3.4.3
      minimatch: 9.0.5
      minipass: 7.1.2
      package-json-from-dist: 1.0.1
      path-scurry: 1.11.1

  glob@7.2.3:
    dependencies:
      fs.realpath: 1.0.0
      inflight: 1.0.6
      inherits: 2.0.4
      minimatch: 3.1.2
      once: 1.4.0
      path-is-absolute: 1.0.1

  glob@8.1.0:
    dependencies:
      fs.realpath: 1.0.0
      inflight: 1.0.6
      inherits: 2.0.4
      minimatch: 5.1.6
      once: 1.4.0

  globals@13.24.0:
    dependencies:
      type-fest: 0.20.2

  globalthis@1.0.4:
    dependencies:
      define-properties: 1.2.1
      gopd: 1.2.0

  globby@11.1.0:
    dependencies:
      array-union: 2.1.0
      dir-glob: 3.0.1
      fast-glob: 3.3.3
      ignore: 5.3.2
      merge2: 1.4.1
      slash: 3.0.0

  globby@13.2.2:
    dependencies:
      dir-glob: 3.0.1
      fast-glob: 3.3.3
      ignore: 5.3.2
      merge2: 1.4.1
      slash: 4.0.0

  globby@14.1.0:
    dependencies:
      '@sindresorhus/merge-streams': 2.3.0
      fast-glob: 3.3.3
      ignore: 7.0.3
      path-type: 6.0.0
      slash: 5.1.0
      unicorn-magic: 0.3.0

  globby@6.1.0:
    dependencies:
      array-union: 1.0.2
      glob: 7.2.3
      object-assign: 4.1.1
      pify: 2.3.0
      pinkie-promise: 2.0.1

  globrex@0.1.2: {}

  gopd@1.2.0: {}

  graceful-fs@4.2.11: {}

  graphemer@1.4.0: {}

  gzip-size@6.0.0:
    dependencies:
      duplexer: 0.1.2

  has-bigints@1.1.0: {}

  has-flag@3.0.0: {}

  has-flag@4.0.0: {}

  has-property-descriptors@1.0.2:
    dependencies:
      es-define-property: 1.0.1

  has-proto@1.2.0:
    dependencies:
      dunder-proto: 1.0.1

  has-symbols@1.1.0: {}

  has-tostringtag@1.0.2:
    dependencies:
      has-symbols: 1.1.0

  has@1.0.4: {}

  hash-base@3.0.5:
    dependencies:
      inherits: 2.0.4
      safe-buffer: 5.2.1

  hash-base@3.1.0:
    dependencies:
      inherits: 2.0.4
      readable-stream: 3.6.2
      safe-buffer: 5.2.1

  hash.js@1.1.7:
    dependencies:
      inherits: 2.0.4
      minimalistic-assert: 1.0.1

  hasown@2.0.2:
    dependencies:
      function-bind: 1.1.2

  he@1.2.0: {}

  hmac-drbg@1.0.1:
    dependencies:
      hash.js: 1.1.7
      minimalistic-assert: 1.0.1
      minimalistic-crypto-utils: 1.0.1

  html-encoding-sniffer@4.0.0:
    dependencies:
      whatwg-encoding: 3.1.1

  html-escaper@2.0.2: {}

  html-minifier-terser@6.1.0:
    dependencies:
      camel-case: 4.1.2
      clean-css: 5.3.3
      commander: 8.3.0
      he: 1.2.0
      param-case: 3.0.4
      relateurl: 0.2.7
      terser: 5.37.0

  html-webpack-plugin@5.6.3(webpack@5.97.1(@swc/core@1.11.21)):
    dependencies:
      '@types/html-minifier-terser': 6.1.0
      html-minifier-terser: 6.1.0
      lodash: 4.17.21
      pretty-error: 4.0.0
      tapable: 2.2.1
    optionalDependencies:
      webpack: 5.97.1(@swc/core@1.11.21)

  htmlparser2@6.1.0:
    dependencies:
      domelementtype: 2.3.0
      domhandler: 4.3.1
      domutils: 2.8.0
      entities: 2.2.0

  http-proxy-agent@7.0.2:
    dependencies:
      agent-base: 7.1.3
      debug: 4.4.0
    transitivePeerDependencies:
      - supports-color

  https-proxy-agent@7.0.6:
    dependencies:
      agent-base: 7.1.3
      debug: 4.4.0
    transitivePeerDependencies:
      - supports-color

  human-signals@4.3.1: {}

  humanize-ms@1.2.1:
    dependencies:
      ms: 2.1.3

  husky@7.0.4: {}

  iconv-lite@0.6.3:
    dependencies:
      safer-buffer: 2.1.2

  icss-utils@5.1.0(postcss@8.4.49):
    dependencies:
      postcss: 8.4.49

  idb@8.0.2: {}

  ieee754@1.2.1: {}

  ignore@5.3.2: {}

  ignore@7.0.3: {}

  import-fresh@3.3.1:
    dependencies:
      parent-module: 1.0.1
      resolve-from: 4.0.0

  imurmurhash@0.1.4: {}

  indent-string@4.0.0: {}

  indexes-of@1.0.1: {}

  inflight@1.0.6:
    dependencies:
      once: 1.4.0
      wrappy: 1.0.2

  inherits@2.0.4: {}

  ini@1.3.8: {}

  internal-slot@1.1.0:
    dependencies:
      es-errors: 1.3.0
      hasown: 2.0.2
      side-channel: 1.1.0

  ip-bigint@7.3.0: {}

  ip-regex@4.3.0: {}

  ip-regex@5.0.0: {}

  is-arguments@1.2.0:
    dependencies:
      call-bound: 1.0.4
      has-tostringtag: 1.0.2

  is-array-buffer@3.0.5:
    dependencies:
      call-bind: 1.0.8
      call-bound: 1.0.4
      get-intrinsic: 1.3.0

  is-arrayish@0.2.1: {}

  is-async-function@2.1.1:
    dependencies:
      async-function: 1.0.0
      call-bound: 1.0.4
      get-proto: 1.0.1
      has-tostringtag: 1.0.2
      safe-regex-test: 1.1.0

  is-bigint@1.1.0:
    dependencies:
      has-bigints: 1.1.0

  is-boolean-object@1.2.2:
    dependencies:
      call-bound: 1.0.4
      has-tostringtag: 1.0.2

  is-buffer@1.1.6: {}

  is-callable@1.2.7: {}

  is-cidr@4.0.2:
    dependencies:
      cidr-regex: 3.1.1

  is-core-module@2.16.1:
    dependencies:
      hasown: 2.0.2

  is-data-view@1.0.2:
    dependencies:
      call-bound: 1.0.4
      get-intrinsic: 1.3.0
      is-typed-array: 1.1.15

  is-date-object@1.1.0:
    dependencies:
      call-bound: 1.0.4
      has-tostringtag: 1.0.2

  is-extglob@2.1.1: {}

  is-finalizationregistry@1.1.1:
    dependencies:
      call-bound: 1.0.4

  is-fullwidth-code-point@3.0.0: {}

  is-fullwidth-code-point@4.0.0: {}

  is-generator-function@1.1.0:
    dependencies:
      call-bound: 1.0.4
      get-proto: 1.0.1
      has-tostringtag: 1.0.2
      safe-regex-test: 1.1.0

  is-glob@4.0.3:
    dependencies:
      is-extglob: 2.1.1

  is-ip@3.1.0:
    dependencies:
      ip-regex: 4.3.0

  is-map@2.0.3: {}

  is-nan@1.3.2:
    dependencies:
      call-bind: 1.0.8
      define-properties: 1.2.1

  is-number-object@1.1.1:
    dependencies:
      call-bound: 1.0.4
      has-tostringtag: 1.0.2

  is-number@7.0.0: {}

  is-path-cwd@2.2.0: {}

  is-path-in-cwd@2.1.0:
    dependencies:
      is-path-inside: 2.1.0

  is-path-inside@2.1.0:
    dependencies:
      path-is-inside: 1.0.2

  is-path-inside@3.0.3: {}

  is-plain-object@2.0.4:
    dependencies:
      isobject: 3.0.1

  is-potential-custom-element-name@1.0.1: {}

  is-regex@1.2.1:
    dependencies:
      call-bound: 1.0.4
      gopd: 1.2.0
      has-tostringtag: 1.0.2
      hasown: 2.0.2

  is-set@2.0.3: {}

  is-shared-array-buffer@1.0.4:
    dependencies:
      call-bound: 1.0.4

  is-stream@3.0.0: {}

  is-string@1.1.1:
    dependencies:
      call-bound: 1.0.4
      has-tostringtag: 1.0.2

  is-symbol@1.1.1:
    dependencies:
      call-bound: 1.0.4
      has-symbols: 1.1.0
      safe-regex-test: 1.1.0

  is-typed-array@1.1.15:
    dependencies:
      which-typed-array: 1.1.19

  is-weakmap@2.0.2: {}

  is-weakref@1.1.1:
    dependencies:
      call-bound: 1.0.4

  is-weakset@2.0.4:
    dependencies:
      call-bound: 1.0.4
      get-intrinsic: 1.3.0

  is-what@4.1.16: {}

  isarray@0.0.1: {}

  isarray@1.0.0: {}

  isarray@2.0.5: {}

  isexe@2.0.0: {}

  isobject@3.0.1: {}

  jackspeak@3.4.3:
    dependencies:
      '@isaacs/cliui': 8.0.2
    optionalDependencies:
      '@pkgjs/parseargs': 0.11.0

  jest-worker@27.5.1:
    dependencies:
      '@types/node': 22.14.1
      merge-stream: 2.0.0
      supports-color: 8.1.1

  jiti@1.21.7: {}

  js-beautify@1.14.7:
    dependencies:
      config-chain: 1.1.13
      editorconfig: 0.15.3
      glob: 8.1.0
      nopt: 6.0.0

  js-tokens@4.0.0: {}

  js-yaml@3.14.1:
    dependencies:
      argparse: 1.0.10
      esprima: 4.0.1

  js-yaml@4.1.0:
    dependencies:
      argparse: 2.0.1

  jsdoc-type-pratt-parser@4.1.0: {}

  jsdom@25.0.1:
    dependencies:
      cssstyle: 4.3.0
      data-urls: 5.0.0
      decimal.js: 10.5.0
      form-data: 4.0.0
      html-encoding-sniffer: 4.0.0
      http-proxy-agent: 7.0.2
      https-proxy-agent: 7.0.6
      is-potential-custom-element-name: 1.0.1
      nwsapi: 2.2.20
      parse5: 7.2.1
      rrweb-cssom: 0.7.1
      saxes: 6.0.0
      symbol-tree: 3.2.4
      tough-cookie: 5.1.2
      w3c-xmlserializer: 5.0.0
      webidl-conversions: 7.0.0
      whatwg-encoding: 3.1.1
      whatwg-mimetype: 4.0.0
      whatwg-url: 14.2.0
      ws: 8.18.1
      xml-name-validator: 5.0.0
    transitivePeerDependencies:
      - bufferutil
      - supports-color
      - utf-8-validate

  json-buffer@3.0.1: {}

  json-parse-even-better-errors@2.3.1: {}

  json-schema-traverse@0.4.1: {}

  json-schema-traverse@1.0.0: {}

  json-stable-stringify-without-jsonify@1.0.1: {}

  json5@1.0.2:
    dependencies:
      minimist: 1.2.8

  json5@2.2.3: {}

  jsonfile@6.1.0:
    dependencies:
      universalify: 2.0.1
    optionalDependencies:
      graceful-fs: 4.2.11

  jsx-ast-utils@3.3.5:
    dependencies:
      array-includes: 3.1.8
      array.prototype.flat: 1.3.3
      object.assign: 4.1.7
      object.values: 1.2.1

  junit-report-builder@5.1.1:
    dependencies:
      lodash: 4.17.21
      make-dir: 3.1.0
      xmlbuilder: 15.1.1

  just-extend@4.2.1: {}

  just-extend@6.2.0: {}

  keyv@4.5.4:
    dependencies:
      json-buffer: 3.0.1

  kind-of@6.0.3: {}

  language-subtag-registry@0.3.23: {}

  language-tags@1.0.5:
    dependencies:
      language-subtag-registry: 0.3.23

  lazystream@1.0.1:
    dependencies:
      readable-stream: 2.3.8

  levn@0.4.1:
    dependencies:
      prelude-ls: 1.2.1
      type-check: 0.4.0

  lilconfig@2.1.0: {}

  lines-and-columns@1.2.4: {}

  lint-staged@13.2.1:
    dependencies:
      chalk: 5.2.0
      cli-truncate: 3.1.0
      commander: 10.0.1
      debug: 4.4.0
      execa: 7.2.0
      lilconfig: 2.1.0
      listr2: 5.0.8
      micromatch: 4.0.8
      normalize-path: 3.0.0
      object-inspect: 1.13.4
      pidtree: 0.6.0
      string-argv: 0.3.2
      yaml: 2.7.1
    transitivePeerDependencies:
      - enquirer
      - supports-color

  listr2@5.0.8:
    dependencies:
      cli-truncate: 2.1.0
      colorette: 2.0.20
      log-update: 4.0.0
      p-map: 4.0.0
      rfdc: 1.4.1
      rxjs: 7.8.2
      through: 2.3.8
      wrap-ansi: 7.0.0

  loader-runner@4.3.0: {}

  loader-utils@1.4.2:
    dependencies:
      big.js: 5.2.2
      emojis-list: 3.0.0
      json5: 1.0.2

  locate-path@6.0.0:
    dependencies:
      p-locate: 5.0.0

  lodash-es@4.17.21: {}

  lodash.defaults@4.2.0: {}

  lodash.difference@4.5.0: {}

  lodash.flatten@4.4.0: {}

  lodash.get@4.4.2: {}

  lodash.isequal@4.5.0: {}

  lodash.isplainobject@4.0.6: {}

  lodash.merge@4.6.2: {}

  lodash.union@4.6.0: {}

  lodash@4.17.21: {}

  log-update@4.0.0:
    dependencies:
      ansi-escapes: 4.3.2
      cli-cursor: 3.1.0
      slice-ansi: 4.0.0
      wrap-ansi: 6.2.0

  lolex@4.2.0: {}

  lolex@5.1.2:
    dependencies:
      '@sinonjs/commons': 1.8.6

  loose-envify@1.4.0:
    dependencies:
      js-tokens: 4.0.0

  loupe@3.1.3: {}

  lower-case@2.0.2:
    dependencies:
      tslib: 2.8.1

  lru-cache@10.4.3: {}

  lru-cache@11.0.2: {}

  lru-cache@4.1.5:
    dependencies:
      pseudomap: 1.0.2
      yallist: 2.1.2

  magic-string@0.30.17:
    dependencies:
      '@jridgewell/sourcemap-codec': 1.5.0

  make-dir@3.1.0:
    dependencies:
      semver: 6.3.1

  make-error@1.3.6: {}

  map-obj@4.3.0: {}

  math-intrinsics@1.1.0: {}

  md5.js@1.3.5:
    dependencies:
      hash-base: 3.1.0
      inherits: 2.0.4
      safe-buffer: 5.2.1

  md5@2.3.0:
    dependencies:
      charenc: 0.0.2
      crypt: 0.0.2
      is-buffer: 1.1.6

  mdn-data@2.0.14: {}

  mdn-data@2.0.4: {}

  memoize-one@5.2.1: {}

  merge-stream@2.0.0: {}

  merge2@1.4.1: {}

  micromatch@4.0.8:
    dependencies:
      braces: 3.0.3
      picomatch: 2.3.1

  miller-rabin@4.0.1:
    dependencies:
      bn.js: 4.12.1
      brorand: 1.1.0

  mime-db@1.52.0: {}

  mime-types@2.1.35:
    dependencies:
      mime-db: 1.52.0

  mimic-fn@2.1.0: {}

  mimic-fn@4.0.0: {}

  minimalistic-assert@1.0.1: {}

  minimalistic-crypto-utils@1.0.1: {}

  minimatch@3.1.2:
    dependencies:
      brace-expansion: 1.1.11

  minimatch@5.1.6:
    dependencies:
      brace-expansion: 2.0.1

  minimatch@9.0.5:
    dependencies:
      brace-expansion: 2.0.1

  minimist@1.2.8: {}

  minipass@7.1.2: {}

  mkdirp@0.5.6:
    dependencies:
      minimist: 1.2.8

  mobx-react-lite@3.4.3(mobx@6.9.0)(react-dom@17.0.2(react@17.0.2))(react@17.0.2):
    dependencies:
      mobx: 6.9.0
      react: 17.0.2
    optionalDependencies:
      react-dom: 17.0.2(react@17.0.2)

  mobx-react@7.6.0(mobx@6.9.0)(react-dom@17.0.2(react@17.0.2))(react@17.0.2):
    dependencies:
      mobx: 6.9.0
      mobx-react-lite: 3.4.3(mobx@6.9.0)(react-dom@17.0.2(react@17.0.2))(react@17.0.2)
      react: 17.0.2
    optionalDependencies:
      react-dom: 17.0.2(react@17.0.2)

  mobx@6.9.0: {}

  mrmime@2.0.1: {}

  ms@2.1.3: {}

  nanobar@0.4.2: {}

  nanoid@3.3.11: {}

  nanoid@3.3.6: {}

  nanoid@5.1.5: {}

  natural-compare@1.4.0: {}

  neo-async@2.6.2: {}

  nise@1.5.3:
    dependencies:
      '@sinonjs/formatio': 3.2.2
      '@sinonjs/text-encoding': 0.7.3
      just-extend: 4.2.1
      lolex: 5.1.2
      path-to-regexp: 1.9.0

  nise@6.1.1:
    dependencies:
      '@sinonjs/commons': 3.0.1
      '@sinonjs/fake-timers': 13.0.5
      '@sinonjs/text-encoding': 0.7.3
      just-extend: 6.2.0
      path-to-regexp: 8.2.0

  no-case@3.0.4:
    dependencies:
      lower-case: 2.0.2
      tslib: 2.8.1

  node-domexception@1.0.0: {}

  node-fetch@2.7.0:
    dependencies:
      whatwg-url: 5.0.0

  node-forge@1.3.1: {}

  node-int64@0.4.0: {}

  node-releases@2.0.19: {}

  node-rsa@1.1.1:
    dependencies:
      asn1: 0.2.6

  nopt@6.0.0:
    dependencies:
      abbrev: 1.1.1

  normalize-path@3.0.0: {}

  normalize-range@0.1.2: {}

  npm-run-path@5.3.0:
    dependencies:
      path-key: 4.0.0

  nth-check@1.0.2:
    dependencies:
      boolbase: 1.0.0

  nth-check@2.1.1:
    dependencies:
      boolbase: 1.0.0

  nwsapi@2.2.20: {}

  object-assign@4.1.1: {}

  object-inspect@1.13.4: {}

  object-is@1.1.6:
    dependencies:
      call-bind: 1.0.8
      define-properties: 1.2.1

  object-keys@1.1.1: {}

  object.assign@4.1.7:
    dependencies:
      call-bind: 1.0.8
      call-bound: 1.0.4
      define-properties: 1.2.1
      es-object-atoms: 1.1.1
      has-symbols: 1.1.0
      object-keys: 1.1.1

  object.entries@1.1.9:
    dependencies:
      call-bind: 1.0.8
      call-bound: 1.0.4
      define-properties: 1.2.1
      es-object-atoms: 1.1.1

  object.fromentries@2.0.8:
    dependencies:
      call-bind: 1.0.8
      define-properties: 1.2.1
      es-abstract: 1.23.9
      es-object-atoms: 1.1.1

  object.getownpropertydescriptors@2.1.8:
    dependencies:
      array.prototype.reduce: 1.0.8
      call-bind: 1.0.8
      define-properties: 1.2.1
      es-abstract: 1.23.9
      es-object-atoms: 1.1.1
      gopd: 1.2.0
      safe-array-concat: 1.1.3

  object.hasown@1.1.4:
    dependencies:
      define-properties: 1.2.1
      es-abstract: 1.23.9
      es-object-atoms: 1.1.1

  object.values@1.2.1:
    dependencies:
      call-bind: 1.0.8
      call-bound: 1.0.4
      define-properties: 1.2.1
      es-object-atoms: 1.1.1

  once@1.4.0:
    dependencies:
      wrappy: 1.0.2

  onetime@5.1.2:
    dependencies:
      mimic-fn: 2.1.0

  onetime@6.0.0:
    dependencies:
      mimic-fn: 4.0.0

  openai@4.26.0:
    dependencies:
      '@types/node': 18.19.86
      '@types/node-fetch': 2.6.12
      abort-controller: 3.0.0
      agentkeepalive: 4.6.0
      digest-fetch: 1.3.0
      form-data-encoder: 1.7.2
      formdata-node: 4.4.1
      node-fetch: 2.7.0
      web-streams-polyfill: 3.3.3
    transitivePeerDependencies:
      - encoding

  opener@1.5.2: {}

  optionator@0.9.4:
    dependencies:
      deep-is: 0.1.4
      fast-levenshtein: 2.0.6
      levn: 0.4.1
      prelude-ls: 1.2.1
      type-check: 0.4.0
      word-wrap: 1.2.5

  own-keys@1.0.1:
    dependencies:
      get-intrinsic: 1.3.0
      object-keys: 1.1.1
      safe-push-apply: 1.0.0

  p-limit@3.1.0:
    dependencies:
      yocto-queue: 0.1.0

  p-locate@5.0.0:
    dependencies:
      p-limit: 3.1.0

  p-map@2.1.0: {}

  p-map@4.0.0:
    dependencies:
      aggregate-error: 3.1.0

  package-json-from-dist@1.0.1: {}

  param-case@3.0.4:
    dependencies:
      dot-case: 3.0.4
      tslib: 2.8.1

  parent-module@1.0.1:
    dependencies:
      callsites: 3.1.0

  parse-asn1@5.1.7:
    dependencies:
      asn1.js: 4.10.1
      browserify-aes: 1.2.0
      evp_bytestokey: 1.0.3
      hash-base: 3.0.5
      pbkdf2: 3.1.2
      safe-buffer: 5.2.1

  parse-imports@2.2.1:
    dependencies:
      es-module-lexer: 1.6.0
      slashes: 3.0.12

  parse-json@5.2.0:
    dependencies:
      '@babel/code-frame': 7.26.2
      error-ex: 1.3.2
      json-parse-even-better-errors: 2.3.1
      lines-and-columns: 1.2.4

  parse5@7.2.1:
    dependencies:
      entities: 4.5.0

  pascal-case@3.1.2:
    dependencies:
      no-case: 3.0.4
      tslib: 2.8.1

  path-exists@4.0.0: {}

  path-is-absolute@1.0.1: {}

  path-is-inside@1.0.2: {}

  path-key@3.1.1: {}

  path-key@4.0.0: {}

  path-parse@1.0.7: {}

  path-scurry@1.11.1:
    dependencies:
      lru-cache: 10.4.3
      minipass: 7.1.2

  path-to-regexp@1.9.0:
    dependencies:
      isarray: 0.0.1

  path-to-regexp@8.2.0: {}

  path-type@4.0.0: {}

  path-type@6.0.0: {}

  pathe@1.1.2: {}

  pathval@2.0.0: {}

  pbf@3.3.0:
    dependencies:
      ieee754: 1.2.1
      resolve-protobuf-schema: 2.1.0

  pbkdf2@3.1.2:
    dependencies:
      create-hash: 1.2.0
      create-hmac: 1.1.7
      ripemd160: 2.0.2
      safe-buffer: 5.2.1
      sha.js: 2.4.11

  picocolors@0.2.1: {}

  picocolors@1.1.1: {}

  picomatch@2.3.1: {}

  pidtree@0.6.0: {}

  pify@2.3.0: {}

  pify@4.0.1: {}

  pinkie-promise@2.0.1:
    dependencies:
      pinkie: 2.0.4

  pinkie@2.0.4: {}

  playwright-core@1.51.1: {}

  playwright@1.51.1:
    dependencies:
      playwright-core: 1.51.1
    optionalDependencies:
      fsevents: 2.3.2

  possible-typed-array-names@1.1.0: {}

  postcss-attribute-case-insensitive@7.0.1(postcss@8.4.49):
    dependencies:
      postcss: 8.4.49
      postcss-selector-parser: 7.1.0

  postcss-clamp@4.1.0(postcss@8.4.49):
    dependencies:
      postcss: 8.4.49
      postcss-value-parser: 4.2.0

  postcss-color-functional-notation@7.0.8(postcss@8.4.49):
    dependencies:
      '@csstools/css-color-parser': 3.0.8(@csstools/css-parser-algorithms@3.0.4(@csstools/css-tokenizer@3.0.3))(@csstools/css-tokenizer@3.0.3)
      '@csstools/css-parser-algorithms': 3.0.4(@csstools/css-tokenizer@3.0.3)
      '@csstools/css-tokenizer': 3.0.3
      '@csstools/postcss-progressive-custom-properties': 4.0.0(postcss@8.4.49)
      '@csstools/utilities': 2.0.0(postcss@8.4.49)
      postcss: 8.4.49

  postcss-color-hex-alpha@10.0.0(postcss@8.4.49):
    dependencies:
      '@csstools/utilities': 2.0.0(postcss@8.4.49)
      postcss: 8.4.49
      postcss-value-parser: 4.2.0

  postcss-color-rebeccapurple@10.0.0(postcss@8.4.49):
    dependencies:
      '@csstools/utilities': 2.0.0(postcss@8.4.49)
      postcss: 8.4.49
      postcss-value-parser: 4.2.0

  postcss-custom-media@11.0.5(postcss@8.4.49):
    dependencies:
      '@csstools/cascade-layer-name-parser': 2.0.4(@csstools/css-parser-algorithms@3.0.4(@csstools/css-tokenizer@3.0.3))(@csstools/css-tokenizer@3.0.3)
      '@csstools/css-parser-algorithms': 3.0.4(@csstools/css-tokenizer@3.0.3)
      '@csstools/css-tokenizer': 3.0.3
      '@csstools/media-query-list-parser': 4.0.2(@csstools/css-parser-algorithms@3.0.4(@csstools/css-tokenizer@3.0.3))(@csstools/css-tokenizer@3.0.3)
      postcss: 8.4.49

  postcss-custom-properties@14.0.4(postcss@8.4.49):
    dependencies:
      '@csstools/cascade-layer-name-parser': 2.0.4(@csstools/css-parser-algorithms@3.0.4(@csstools/css-tokenizer@3.0.3))(@csstools/css-tokenizer@3.0.3)
      '@csstools/css-parser-algorithms': 3.0.4(@csstools/css-tokenizer@3.0.3)
      '@csstools/css-tokenizer': 3.0.3
      '@csstools/utilities': 2.0.0(postcss@8.4.49)
      postcss: 8.4.49
      postcss-value-parser: 4.2.0

  postcss-custom-selectors@8.0.4(postcss@8.4.49):
    dependencies:
      '@csstools/cascade-layer-name-parser': 2.0.4(@csstools/css-parser-algorithms@3.0.4(@csstools/css-tokenizer@3.0.3))(@csstools/css-tokenizer@3.0.3)
      '@csstools/css-parser-algorithms': 3.0.4(@csstools/css-tokenizer@3.0.3)
      '@csstools/css-tokenizer': 3.0.3
      postcss: 8.4.49
      postcss-selector-parser: 7.1.0

  postcss-dir-pseudo-class@9.0.1(postcss@8.4.49):
    dependencies:
      postcss: 8.4.49
      postcss-selector-parser: 7.1.0

  postcss-double-position-gradients@6.0.0(postcss@8.4.49):
    dependencies:
      '@csstools/postcss-progressive-custom-properties': 4.0.0(postcss@8.4.49)
      '@csstools/utilities': 2.0.0(postcss@8.4.49)
      postcss: 8.4.49
      postcss-value-parser: 4.2.0

  postcss-focus-visible@10.0.1(postcss@8.4.49):
    dependencies:
      postcss: 8.4.49
      postcss-selector-parser: 7.1.0

  postcss-focus-within@9.0.1(postcss@8.4.49):
    dependencies:
      postcss: 8.4.49
      postcss-selector-parser: 7.1.0

  postcss-font-variant@5.0.0(postcss@8.4.49):
    dependencies:
      postcss: 8.4.49

  postcss-gap-properties@6.0.0(postcss@8.4.49):
    dependencies:
      postcss: 8.4.49

  postcss-image-set-function@7.0.0(postcss@8.4.49):
    dependencies:
      '@csstools/utilities': 2.0.0(postcss@8.4.49)
      postcss: 8.4.49
      postcss-value-parser: 4.2.0

  postcss-lab-function@7.0.8(postcss@8.4.49):
    dependencies:
      '@csstools/css-color-parser': 3.0.8(@csstools/css-parser-algorithms@3.0.4(@csstools/css-tokenizer@3.0.3))(@csstools/css-tokenizer@3.0.3)
      '@csstools/css-parser-algorithms': 3.0.4(@csstools/css-tokenizer@3.0.3)
      '@csstools/css-tokenizer': 3.0.3
      '@csstools/postcss-progressive-custom-properties': 4.0.0(postcss@8.4.49)
      '@csstools/utilities': 2.0.0(postcss@8.4.49)
      postcss: 8.4.49

  postcss-loader@8.1.1(postcss@8.4.49)(typescript@5.6.3)(webpack@5.97.1(@swc/core@1.11.21)):
    dependencies:
      cosmiconfig: 9.0.0(typescript@5.6.3)
      jiti: 1.21.7
      postcss: 8.4.49
      semver: 7.7.1
    optionalDependencies:
      webpack: 5.97.1(@swc/core@1.11.21)
    transitivePeerDependencies:
      - typescript

  postcss-logical@8.1.0(postcss@8.4.49):
    dependencies:
      postcss: 8.4.49
      postcss-value-parser: 4.2.0

  postcss-modules-extract-imports@3.1.0(postcss@8.4.49):
    dependencies:
      postcss: 8.4.49

  postcss-modules-local-by-default@4.2.0(postcss@8.4.49):
    dependencies:
      icss-utils: 5.1.0(postcss@8.4.49)
      postcss: 8.4.49
      postcss-selector-parser: 7.1.0
      postcss-value-parser: 4.2.0

  postcss-modules-scope@3.2.1(postcss@8.4.49):
    dependencies:
      postcss: 8.4.49
      postcss-selector-parser: 7.1.0

  postcss-modules-values@4.0.0(postcss@8.4.49):
    dependencies:
      icss-utils: 5.1.0(postcss@8.4.49)
      postcss: 8.4.49

  postcss-nested@7.0.2(postcss@8.4.49):
    dependencies:
      postcss: 8.4.49
      postcss-selector-parser: 7.1.0

  postcss-nesting@13.0.1(postcss@8.4.49):
    dependencies:
      '@csstools/selector-resolve-nested': 3.0.0(postcss-selector-parser@7.1.0)
      '@csstools/selector-specificity': 5.0.0(postcss-selector-parser@7.1.0)
      postcss: 8.4.49
      postcss-selector-parser: 7.1.0

  postcss-opacity-percentage@3.0.0(postcss@8.4.49):
    dependencies:
      postcss: 8.4.49

  postcss-overflow-shorthand@6.0.0(postcss@8.4.49):
    dependencies:
      postcss: 8.4.49
      postcss-value-parser: 4.2.0

  postcss-page-break@3.0.4(postcss@8.4.49):
    dependencies:
      postcss: 8.4.49

  postcss-place@10.0.0(postcss@8.4.49):
    dependencies:
      postcss: 8.4.49
      postcss-value-parser: 4.2.0

  postcss-preset-env@10.1.2(postcss@8.4.49):
    dependencies:
      '@csstools/postcss-cascade-layers': 5.0.1(postcss@8.4.49)
      '@csstools/postcss-color-function': 4.0.8(postcss@8.4.49)
      '@csstools/postcss-color-mix-function': 3.0.8(postcss@8.4.49)
      '@csstools/postcss-content-alt-text': 2.0.4(postcss@8.4.49)
      '@csstools/postcss-exponential-functions': 2.0.7(postcss@8.4.49)
      '@csstools/postcss-font-format-keywords': 4.0.0(postcss@8.4.49)
      '@csstools/postcss-gamut-mapping': 2.0.8(postcss@8.4.49)
      '@csstools/postcss-gradients-interpolation-method': 5.0.8(postcss@8.4.49)
      '@csstools/postcss-hwb-function': 4.0.8(postcss@8.4.49)
      '@csstools/postcss-ic-unit': 4.0.0(postcss@8.4.49)
      '@csstools/postcss-initial': 2.0.1(postcss@8.4.49)
      '@csstools/postcss-is-pseudo-class': 5.0.1(postcss@8.4.49)
      '@csstools/postcss-light-dark-function': 2.0.7(postcss@8.4.49)
      '@csstools/postcss-logical-float-and-clear': 3.0.0(postcss@8.4.49)
      '@csstools/postcss-logical-overflow': 2.0.0(postcss@8.4.49)
      '@csstools/postcss-logical-overscroll-behavior': 2.0.0(postcss@8.4.49)
      '@csstools/postcss-logical-resize': 3.0.0(postcss@8.4.49)
      '@csstools/postcss-logical-viewport-units': 3.0.3(postcss@8.4.49)
      '@csstools/postcss-media-minmax': 2.0.7(postcss@8.4.49)
      '@csstools/postcss-media-queries-aspect-ratio-number-values': 3.0.4(postcss@8.4.49)
      '@csstools/postcss-nested-calc': 4.0.0(postcss@8.4.49)
      '@csstools/postcss-normalize-display-values': 4.0.0(postcss@8.4.49)
      '@csstools/postcss-oklab-function': 4.0.8(postcss@8.4.49)
      '@csstools/postcss-progressive-custom-properties': 4.0.0(postcss@8.4.49)
      '@csstools/postcss-random-function': 1.0.3(postcss@8.4.49)
      '@csstools/postcss-relative-color-syntax': 3.0.8(postcss@8.4.49)
      '@csstools/postcss-scope-pseudo-class': 4.0.1(postcss@8.4.49)
      '@csstools/postcss-sign-functions': 1.1.2(postcss@8.4.49)
      '@csstools/postcss-stepped-value-functions': 4.0.7(postcss@8.4.49)
      '@csstools/postcss-text-decoration-shorthand': 4.0.2(postcss@8.4.49)
      '@csstools/postcss-trigonometric-functions': 4.0.7(postcss@8.4.49)
      '@csstools/postcss-unset-value': 4.0.0(postcss@8.4.49)
      autoprefixer: 10.4.21(postcss@8.4.49)
      browserslist: 4.24.4
      css-blank-pseudo: 7.0.1(postcss@8.4.49)
      css-has-pseudo: 7.0.2(postcss@8.4.49)
      css-prefers-color-scheme: 10.0.0(postcss@8.4.49)
      cssdb: 8.2.4
      postcss: 8.4.49
      postcss-attribute-case-insensitive: 7.0.1(postcss@8.4.49)
      postcss-clamp: 4.1.0(postcss@8.4.49)
      postcss-color-functional-notation: 7.0.8(postcss@8.4.49)
      postcss-color-hex-alpha: 10.0.0(postcss@8.4.49)
      postcss-color-rebeccapurple: 10.0.0(postcss@8.4.49)
      postcss-custom-media: 11.0.5(postcss@8.4.49)
      postcss-custom-properties: 14.0.4(postcss@8.4.49)
      postcss-custom-selectors: 8.0.4(postcss@8.4.49)
      postcss-dir-pseudo-class: 9.0.1(postcss@8.4.49)
      postcss-double-position-gradients: 6.0.0(postcss@8.4.49)
      postcss-focus-visible: 10.0.1(postcss@8.4.49)
      postcss-focus-within: 9.0.1(postcss@8.4.49)
      postcss-font-variant: 5.0.0(postcss@8.4.49)
      postcss-gap-properties: 6.0.0(postcss@8.4.49)
      postcss-image-set-function: 7.0.0(postcss@8.4.49)
      postcss-lab-function: 7.0.8(postcss@8.4.49)
      postcss-logical: 8.1.0(postcss@8.4.49)
      postcss-nesting: 13.0.1(postcss@8.4.49)
      postcss-opacity-percentage: 3.0.0(postcss@8.4.49)
      postcss-overflow-shorthand: 6.0.0(postcss@8.4.49)
      postcss-page-break: 3.0.4(postcss@8.4.49)
      postcss-place: 10.0.0(postcss@8.4.49)
      postcss-pseudo-class-any-link: 10.0.1(postcss@8.4.49)
      postcss-replace-overflow-wrap: 4.0.0(postcss@8.4.49)
      postcss-selector-not: 8.0.1(postcss@8.4.49)

  postcss-pseudo-class-any-link@10.0.1(postcss@8.4.49):
    dependencies:
      postcss: 8.4.49
      postcss-selector-parser: 7.1.0

  postcss-replace-overflow-wrap@4.0.0(postcss@8.4.49):
    dependencies:
      postcss: 8.4.49

  postcss-selector-not@8.0.1(postcss@8.4.49):
    dependencies:
      postcss: 8.4.49
      postcss-selector-parser: 7.1.0

  postcss-selector-parser@7.1.0:
    dependencies:
      cssesc: 3.0.0
      util-deprecate: 1.0.2

  postcss-svg@3.0.0:
    dependencies:
      postcss: 7.0.39
      postcss-values-parser: 2.0.1
      svgo: 1.3.2
      xmldoc: 1.3.0

  postcss-value-parser@4.2.0: {}

  postcss-values-parser@2.0.1:
    dependencies:
      flatten: 1.0.3
      indexes-of: 1.0.1
      uniq: 1.0.1

  postcss@7.0.39:
    dependencies:
      picocolors: 0.2.1
      source-map: 0.6.1

  postcss@8.4.49:
    dependencies:
      nanoid: 3.3.11
      picocolors: 1.1.1
      source-map-js: 1.2.1

  prelude-ls@1.2.1: {}

  preprocess-loader@0.3.0:
    dependencies:
      loader-utils: 1.4.2
      preprocess: 3.2.0

  preprocess@3.2.0:
    dependencies:
      xregexp: 3.1.0

  pretty-error@4.0.0:
    dependencies:
      lodash: 4.17.21
      renderkid: 3.0.0

  process-nextick-args@2.0.1: {}

  prop-types@15.8.1:
    dependencies:
      loose-envify: 1.4.0
      object-assign: 4.1.1
      react-is: 16.13.1

  proto-list@1.2.4: {}

  protocol-buffers-schema@3.6.0: {}

  proxy-from-env@1.1.0: {}

  pseudomap@1.0.2: {}

  public-encrypt@4.0.3:
    dependencies:
      bn.js: 4.12.1
      browserify-rsa: 4.1.1
      create-hash: 1.2.0
      parse-asn1: 5.1.7
      randombytes: 2.1.0
      safe-buffer: 5.2.1

  punycode@2.3.1: {}

  q@1.5.1: {}

  queue-microtask@1.2.3: {}

  quick-lru@5.1.1: {}

  randombytes@2.1.0:
    dependencies:
      safe-buffer: 5.2.1

  randomfill@1.0.4:
    dependencies:
      randombytes: 2.1.0
      safe-buffer: 5.2.1

  react-ace@10.1.0(react-dom@17.0.2(react@17.0.2))(react@17.0.2):
    dependencies:
      ace-builds: 1.17.0
      diff-match-patch: 1.0.5
      lodash.get: 4.4.2
      lodash.isequal: 4.5.0
      prop-types: 15.8.1
      react: 17.0.2
      react-dom: 17.0.2(react@17.0.2)

  react-dom@17.0.2(react@17.0.2):
    dependencies:
      loose-envify: 1.4.0
      object-assign: 4.1.1
      react: 17.0.2
      scheduler: 0.20.2

  react-is@16.13.1: {}

  react-lifecycles-compat@3.0.4: {}

  react-modal@3.16.1(react-dom@17.0.2(react@17.0.2))(react@17.0.2):
    dependencies:
      exenv: 1.2.2
      prop-types: 15.8.1
      react: 17.0.2
      react-dom: 17.0.2(react@17.0.2)
      react-lifecycles-compat: 3.0.4
      warning: 4.0.3

  react-resize-detector@6.7.8(react-dom@17.0.2(react@17.0.2))(react@17.0.2):
    dependencies:
      '@types/resize-observer-browser': 0.1.11
      lodash: 4.17.21
      react: 17.0.2
      react-dom: 17.0.2(react@17.0.2)
      resize-observer-polyfill: 1.5.1

  react-router-dom@6.28.1(react-dom@17.0.2(react@17.0.2))(react@17.0.2):
    dependencies:
      '@remix-run/router': 1.21.0
      react: 17.0.2
      react-dom: 17.0.2(react@17.0.2)
      react-router: 6.28.1(react@17.0.2)

  react-router@6.28.1(react@17.0.2):
    dependencies:
      '@remix-run/router': 1.21.0
      react: 17.0.2

  react-virtualized-auto-sizer@1.0.14(react-dom@17.0.2(react@17.0.2))(react@17.0.2):
    dependencies:
      react: 17.0.2
      react-dom: 17.0.2(react@17.0.2)

  react-window@1.8.8(react-dom@17.0.2(react@17.0.2))(react@17.0.2):
    dependencies:
      '@babel/runtime': 7.27.0
      memoize-one: 5.2.1
      react: 17.0.2
      react-dom: 17.0.2(react@17.0.2)

  react@17.0.2:
    dependencies:
      loose-envify: 1.4.0
      object-assign: 4.1.1

  readable-stream@2.3.8:
    dependencies:
      core-util-is: 1.0.3
      inherits: 2.0.4
      isarray: 1.0.0
      process-nextick-args: 2.0.1
      safe-buffer: 5.1.2
      string_decoder: 1.1.1
      util-deprecate: 1.0.2

  readable-stream@3.6.2:
    dependencies:
      inherits: 2.0.4
      string_decoder: 1.3.0
      util-deprecate: 1.0.2

  readdirp@4.1.2: {}

  reflect.getprototypeof@1.0.10:
    dependencies:
      call-bind: 1.0.8
      define-properties: 1.2.1
      es-abstract: 1.23.9
      es-errors: 1.3.0
      es-object-atoms: 1.1.1
      get-intrinsic: 1.3.0
      get-proto: 1.0.1
      which-builtin-type: 1.2.1

  regenerator-runtime@0.14.1: {}

  regexp.prototype.flags@1.5.4:
    dependencies:
      call-bind: 1.0.8
      define-properties: 1.2.1
      es-errors: 1.3.0
      get-proto: 1.0.1
      gopd: 1.2.0
      set-function-name: 2.0.2

  relateurl@0.2.7: {}

  renderkid@3.0.0:
    dependencies:
      css-select: 4.3.0
      dom-converter: 0.2.0
      htmlparser2: 6.1.0
      lodash: 4.17.21
      strip-ansi: 6.0.1

  require-from-string@2.0.2: {}

  resize-observer-polyfill@1.5.1: {}

  resolve-from@4.0.0: {}

  resolve-pkg-maps@1.0.0: {}

  resolve-protobuf-schema@2.1.0:
    dependencies:
      protocol-buffers-schema: 3.6.0

  resolve@1.22.10:
    dependencies:
      is-core-module: 2.16.1
      path-parse: 1.0.7
      supports-preserve-symlinks-flag: 1.0.0

  resolve@2.0.0-next.5:
    dependencies:
      is-core-module: 2.16.1
      path-parse: 1.0.7
      supports-preserve-symlinks-flag: 1.0.0

  restore-cursor@3.1.0:
    dependencies:
      onetime: 5.1.2
      signal-exit: 3.0.7

  reusify@1.1.0: {}

  rfdc@1.4.1: {}

  rimraf@2.7.1:
    dependencies:
      glob: 7.2.3

  rimraf@3.0.2:
    dependencies:
      glob: 7.2.3

  rimraf@5.0.10:
    dependencies:
      glob: 10.4.5

  ripemd160@2.0.2:
    dependencies:
      hash-base: 3.1.0
      inherits: 2.0.4

  rollup@4.40.0:
    dependencies:
      '@types/estree': 1.0.7
    optionalDependencies:
      '@rollup/rollup-android-arm-eabi': 4.40.0
      '@rollup/rollup-android-arm64': 4.40.0
      '@rollup/rollup-darwin-arm64': 4.40.0
      '@rollup/rollup-darwin-x64': 4.40.0
      '@rollup/rollup-freebsd-arm64': 4.40.0
      '@rollup/rollup-freebsd-x64': 4.40.0
      '@rollup/rollup-linux-arm-gnueabihf': 4.40.0
      '@rollup/rollup-linux-arm-musleabihf': 4.40.0
      '@rollup/rollup-linux-arm64-gnu': 4.40.0
      '@rollup/rollup-linux-arm64-musl': 4.40.0
      '@rollup/rollup-linux-loongarch64-gnu': 4.40.0
      '@rollup/rollup-linux-powerpc64le-gnu': 4.40.0
      '@rollup/rollup-linux-riscv64-gnu': 4.40.0
      '@rollup/rollup-linux-riscv64-musl': 4.40.0
      '@rollup/rollup-linux-s390x-gnu': 4.40.0
      '@rollup/rollup-linux-x64-gnu': 4.40.0
      '@rollup/rollup-linux-x64-musl': 4.40.0
      '@rollup/rollup-win32-arm64-msvc': 4.40.0
      '@rollup/rollup-win32-ia32-msvc': 4.40.0
      '@rollup/rollup-win32-x64-msvc': 4.40.0
      fsevents: 2.3.3

  rrweb-cssom@0.7.1: {}

  rrweb-cssom@0.8.0: {}

  run-parallel@1.2.0:
    dependencies:
      queue-microtask: 1.2.3

  rxjs@7.8.2:
    dependencies:
      tslib: 2.8.1

  safe-array-concat@1.1.3:
    dependencies:
      call-bind: 1.0.8
      call-bound: 1.0.4
      get-intrinsic: 1.3.0
      has-symbols: 1.1.0
      isarray: 2.0.5

  safe-buffer@5.1.2: {}

  safe-buffer@5.2.1: {}

  safe-push-apply@1.0.0:
    dependencies:
      es-errors: 1.3.0
      isarray: 2.0.5

  safe-regex-test@1.1.0:
    dependencies:
      call-bound: 1.0.4
      es-errors: 1.3.0
      is-regex: 1.2.1

  safer-buffer@2.1.2: {}

  sax@1.2.4: {}

  sax@1.4.1: {}

  saxes@6.0.0:
    dependencies:
      xmlchars: 2.2.0

  scheduler@0.20.2:
    dependencies:
      loose-envify: 1.4.0
      object-assign: 4.1.1

  schema-utils@3.3.0:
    dependencies:
      '@types/json-schema': 7.0.15
      ajv: 6.12.6
      ajv-keywords: 3.5.2(ajv@6.12.6)

  schema-utils@4.3.0:
    dependencies:
      '@types/json-schema': 7.0.15
      ajv: 8.17.1
      ajv-formats: 2.1.1(ajv@8.17.1)
      ajv-keywords: 5.1.0(ajv@8.17.1)

  semver@5.7.2: {}

  semver@6.3.1: {}

  semver@7.7.1: {}

  serialize-javascript@6.0.2:
    dependencies:
      randombytes: 2.1.0

  set-function-length@1.2.2:
    dependencies:
      define-data-property: 1.1.4
      es-errors: 1.3.0
      function-bind: 1.1.2
      get-intrinsic: 1.3.0
      gopd: 1.2.0
      has-property-descriptors: 1.0.2

  set-function-name@2.0.2:
    dependencies:
      define-data-property: 1.1.4
      es-errors: 1.3.0
      functions-have-names: 1.2.3
      has-property-descriptors: 1.0.2

  set-proto@1.0.0:
    dependencies:
      dunder-proto: 1.0.1
      es-errors: 1.3.0
      es-object-atoms: 1.1.1

  sha.js@2.4.11:
    dependencies:
      inherits: 2.0.4
      safe-buffer: 5.2.1

  shallow-clone@3.0.1:
    dependencies:
      kind-of: 6.0.3

  shebang-command@2.0.0:
    dependencies:
      shebang-regex: 3.0.0

  shebang-regex@3.0.0: {}

  side-channel-list@1.0.0:
    dependencies:
      es-errors: 1.3.0
      object-inspect: 1.13.4

  side-channel-map@1.0.1:
    dependencies:
      call-bound: 1.0.4
      es-errors: 1.3.0
      get-intrinsic: 1.3.0
      object-inspect: 1.13.4

  side-channel-weakmap@1.0.2:
    dependencies:
      call-bound: 1.0.4
      es-errors: 1.3.0
      get-intrinsic: 1.3.0
      object-inspect: 1.13.4
      side-channel-map: 1.0.1

  side-channel@1.1.0:
    dependencies:
      es-errors: 1.3.0
      object-inspect: 1.13.4
      side-channel-list: 1.0.0
      side-channel-map: 1.0.1
      side-channel-weakmap: 1.0.2

  siginfo@2.0.0: {}

  sigmund@1.0.1: {}

  signal-exit@3.0.7: {}

  signal-exit@4.1.0: {}

  sinon-chrome@3.0.1:
    dependencies:
      lodash: 4.17.21
      sinon: 7.5.0
      urijs: 1.19.11

  sinon@19.0.2:
    dependencies:
      '@sinonjs/commons': 3.0.1
      '@sinonjs/fake-timers': 13.0.5
      '@sinonjs/samsam': 8.0.2
      diff: 7.0.0
      nise: 6.1.1
      supports-color: 7.2.0

  sinon@7.5.0:
    dependencies:
      '@sinonjs/commons': 1.8.6
      '@sinonjs/formatio': 3.2.2
      '@sinonjs/samsam': 3.3.3
      diff: 3.5.0
      lolex: 4.2.0
      nise: 1.5.3
      supports-color: 5.5.0

  sirv@2.0.4:
    dependencies:
      '@polka/url': 1.0.0-next.29
      mrmime: 2.0.1
      totalist: 3.0.1

  slash@3.0.0: {}

  slash@4.0.0: {}

  slash@5.1.0: {}

  slashes@3.0.12: {}

  slice-ansi@3.0.0:
    dependencies:
      ansi-styles: 4.3.0
      astral-regex: 2.0.0
      is-fullwidth-code-point: 3.0.0

  slice-ansi@4.0.0:
    dependencies:
      ansi-styles: 4.3.0
      astral-regex: 2.0.0
      is-fullwidth-code-point: 3.0.0

  slice-ansi@5.0.0:
    dependencies:
      ansi-styles: 6.2.1
      is-fullwidth-code-point: 4.0.0

  source-map-js@1.2.1: {}

  source-map-loader@3.0.2(webpack@5.97.1(@swc/core@1.11.21)):
    dependencies:
      abab: 2.0.6
      iconv-lite: 0.6.3
      source-map-js: 1.2.1
      webpack: 5.97.1(@swc/core@1.11.21)

  source-map-support@0.5.21:
    dependencies:
      buffer-from: 1.1.2
      source-map: 0.6.1

  source-map@0.6.1: {}

  source-map@0.7.4: {}

  spdx-exceptions@2.5.0: {}

  spdx-expression-parse@4.0.0:
    dependencies:
      spdx-exceptions: 2.5.0
      spdx-license-ids: 3.0.21

  spdx-license-ids@3.0.21: {}

  sprintf-js@1.0.3: {}

  sprintf-js@1.1.3: {}

  stable@0.1.8: {}

  stackback@0.0.2: {}

  std-env@3.9.0: {}

  stream-browserify@3.0.0:
    dependencies:
      inherits: 2.0.4
      readable-stream: 3.6.2

  string-argv@0.3.2: {}

  string-natural-compare@3.0.1: {}

  string-width@4.2.3:
    dependencies:
      emoji-regex: 8.0.0
      is-fullwidth-code-point: 3.0.0
      strip-ansi: 6.0.1

  string-width@5.1.2:
    dependencies:
      eastasianwidth: 0.2.0
      emoji-regex: 9.2.2
      strip-ansi: 7.1.0

  string.prototype.matchall@4.0.12:
    dependencies:
      call-bind: 1.0.8
      call-bound: 1.0.4
      define-properties: 1.2.1
      es-abstract: 1.23.9
      es-errors: 1.3.0
      es-object-atoms: 1.1.1
      get-intrinsic: 1.3.0
      gopd: 1.2.0
      has-symbols: 1.1.0
      internal-slot: 1.1.0
      regexp.prototype.flags: 1.5.4
      set-function-name: 2.0.2
      side-channel: 1.1.0

  string.prototype.trim@1.2.10:
    dependencies:
      call-bind: 1.0.8
      call-bound: 1.0.4
      define-data-property: 1.1.4
      define-properties: 1.2.1
      es-abstract: 1.23.9
      es-object-atoms: 1.1.1
      has-property-descriptors: 1.0.2

  string.prototype.trimend@1.0.9:
    dependencies:
      call-bind: 1.0.8
      call-bound: 1.0.4
      define-properties: 1.2.1
      es-object-atoms: 1.1.1

  string.prototype.trimstart@1.0.8:
    dependencies:
      call-bind: 1.0.8
      define-properties: 1.2.1
      es-object-atoms: 1.1.1

  string_decoder@1.1.1:
    dependencies:
      safe-buffer: 5.1.2

  string_decoder@1.3.0:
    dependencies:
      safe-buffer: 5.2.1

  strip-ansi@6.0.1:
    dependencies:
      ansi-regex: 5.0.1

  strip-ansi@7.1.0:
    dependencies:
      ansi-regex: 6.1.0

  strip-bom@3.0.0: {}

  strip-final-newline@3.0.0: {}

  strip-json-comments@3.1.1: {}

  style-loader@3.3.2(webpack@5.97.1(@swc/core@1.11.21)):
    dependencies:
      webpack: 5.97.1(@swc/core@1.11.21)

  superjson@2.2.1:
    dependencies:
      copy-anything: 3.0.5

  supports-color@5.5.0:
    dependencies:
      has-flag: 3.0.0

  supports-color@7.2.0:
    dependencies:
      has-flag: 4.0.0

  supports-color@8.1.1:
    dependencies:
      has-flag: 4.0.0

  supports-preserve-symlinks-flag@1.0.0: {}

  svgo@1.3.2:
    dependencies:
      chalk: 2.4.2
      coa: 2.0.2
      css-select: 2.1.0
      css-select-base-adapter: 0.1.1
      css-tree: 1.0.0-alpha.37
      csso: 4.2.0
      js-yaml: 3.14.1
      mkdirp: 0.5.6
      object.values: 1.2.1
      sax: 1.2.4
      stable: 0.1.8
      unquote: 1.1.1
      util.promisify: 1.0.1

  swc-loader@0.2.3(@swc/core@1.11.21)(webpack@5.97.1(@swc/core@1.11.21)):
    dependencies:
      '@swc/core': 1.11.21
      webpack: 5.97.1(@swc/core@1.11.21)

  symbol-tree@3.2.4: {}

  synckit@0.8.8:
    dependencies:
      '@pkgr/core': 0.1.2
      tslib: 2.8.1

  synckit@0.9.2:
    dependencies:
      '@pkgr/core': 0.1.2
      tslib: 2.8.1

  tapable@2.2.1: {}

  tar-stream@2.2.0:
    dependencies:
      bl: 4.1.0
      end-of-stream: 1.4.4
      fs-constants: 1.0.0
      inherits: 2.0.4
      readable-stream: 3.6.2

  terser-webpack-plugin@5.3.14(@swc/core@1.11.21)(webpack@5.97.1(@swc/core@1.11.21)):
    dependencies:
      '@jridgewell/trace-mapping': 0.3.25
      jest-worker: 27.5.1
      schema-utils: 4.3.0
      serialize-javascript: 6.0.2
      terser: 5.37.0
      webpack: 5.97.1(@swc/core@1.11.21)
    optionalDependencies:
      '@swc/core': 1.11.21

  terser@5.37.0:
    dependencies:
      '@jridgewell/source-map': 0.3.6
      acorn: 8.14.1
      commander: 2.20.3
      source-map-support: 0.5.21

  text-table@0.2.0: {}

  through@2.3.8: {}

  tinybench@2.9.0: {}

  tinyexec@0.3.2: {}

  tinypool@1.0.2: {}

  tinyrainbow@1.2.0: {}

  tinyspy@3.0.2: {}

  tldts-core@5.7.112: {}

  tldts-core@6.1.86: {}

  tldts@5.7.112:
    dependencies:
      tldts-core: 5.7.112

  tldts@6.1.86:
    dependencies:
      tldts-core: 6.1.86

  to-regex-range@5.0.1:
    dependencies:
      is-number: 7.0.0

  totalist@3.0.1: {}

  tough-cookie@5.1.2:
    dependencies:
      tldts: 6.1.86

  tr46@0.0.3: {}

  tr46@5.1.0:
    dependencies:
      punycode: 2.3.1

  ts-api-utils@1.4.3(typescript@5.6.3):
    dependencies:
      typescript: 5.6.3

  ts-node@10.9.1(@swc/core@1.11.21)(@types/node@22.14.1)(typescript@5.6.3):
    dependencies:
      '@cspotcode/source-map-support': 0.8.1
      '@tsconfig/node10': 1.0.11
      '@tsconfig/node12': 1.0.11
      '@tsconfig/node14': 1.0.3
      '@tsconfig/node16': 1.0.4
      '@types/node': 22.14.1
      acorn: 8.14.1
      acorn-walk: 8.3.4
      arg: 4.1.3
      create-require: 1.1.1
      diff: 4.0.2
      make-error: 1.3.6
      typescript: 5.6.3
      v8-compile-cache-lib: 3.0.1
      yn: 3.1.1
    optionalDependencies:
      '@swc/core': 1.11.21

  tsconfck@3.1.5(typescript@5.6.3):
    optionalDependencies:
      typescript: 5.6.3

  tsconfig-paths@3.15.0:
    dependencies:
      '@types/json5': 0.0.29
      json5: 1.0.2
      minimist: 1.2.8
      strip-bom: 3.0.0

  tslib@2.8.1: {}

  tsx@4.19.2:
    dependencies:
      esbuild: 0.23.1
      get-tsconfig: 4.10.0
    optionalDependencies:
      fsevents: 2.3.3

  type-check@0.4.0:
    dependencies:
      prelude-ls: 1.2.1

  type-detect@4.0.8: {}

  type-detect@4.1.0: {}

  type-fest@0.20.2: {}

  type-fest@0.21.3: {}

  type-fest@1.4.0: {}

  typed-array-buffer@1.0.3:
    dependencies:
      call-bound: 1.0.4
      es-errors: 1.3.0
      is-typed-array: 1.1.15

  typed-array-byte-length@1.0.3:
    dependencies:
      call-bind: 1.0.8
      for-each: 0.3.5
      gopd: 1.2.0
      has-proto: 1.2.0
      is-typed-array: 1.1.15

  typed-array-byte-offset@1.0.4:
    dependencies:
      available-typed-arrays: 1.0.7
      call-bind: 1.0.8
      for-each: 0.3.5
      gopd: 1.2.0
      has-proto: 1.2.0
      is-typed-array: 1.1.15
      reflect.getprototypeof: 1.0.10

  typed-array-length@1.0.7:
    dependencies:
      call-bind: 1.0.8
      for-each: 0.3.5
      gopd: 1.2.0
      is-typed-array: 1.1.15
      possible-typed-array-names: 1.1.0
      reflect.getprototypeof: 1.0.10

  typescript@5.6.3: {}

  ua-parser-js@1.0.36: {}

  unbox-primitive@1.1.0:
    dependencies:
      call-bound: 1.0.4
      has-bigints: 1.1.0
      has-symbols: 1.1.0
      which-boxed-primitive: 1.1.1

  undici-types@5.26.5: {}

  undici-types@6.21.0: {}

  unicorn-magic@0.3.0: {}

  uniq@1.0.1: {}

  universalify@2.0.1: {}

  unquote@1.1.1: {}

  unzipper@0.12.3:
    dependencies:
      bluebird: 3.7.2
      duplexer2: 0.1.4
      fs-extra: 11.3.0
      graceful-fs: 4.2.11
      node-int64: 0.4.0

  update-browserslist-db@1.1.3(browserslist@4.24.4):
    dependencies:
      browserslist: 4.24.4
      escalade: 3.2.0
      picocolors: 1.1.1

  uri-js@4.4.1:
    dependencies:
      punycode: 2.3.1

  urijs@1.19.11: {}

  use-isomorphic-layout-effect@1.2.0(@types/react@17.0.83)(react@17.0.2):
    dependencies:
      react: 17.0.2
    optionalDependencies:
      '@types/react': 17.0.83

  use-sync-external-store@1.5.0(react@17.0.2):
    dependencies:
      react: 17.0.2

  util-deprecate@1.0.2: {}

  util.promisify@1.0.1:
    dependencies:
      define-properties: 1.2.1
      es-abstract: 1.23.9
      has-symbols: 1.1.0
      object.getownpropertydescriptors: 2.1.8

  util@0.12.5:
    dependencies:
      inherits: 2.0.4
      is-arguments: 1.2.0
      is-generator-function: 1.1.0
      is-typed-array: 1.1.15
      which-typed-array: 1.1.19

  utila@0.4.0: {}

  v8-compile-cache-lib@3.0.1: {}

  vite-node@2.1.8(@types/node@22.14.1)(terser@5.37.0):
    dependencies:
      cac: 6.7.14
      debug: 4.4.0
      es-module-lexer: 1.6.0
      pathe: 1.1.2
      vite: 5.4.18(@types/node@22.14.1)(terser@5.37.0)
    transitivePeerDependencies:
      - '@types/node'
      - less
      - lightningcss
      - sass
      - sass-embedded
      - stylus
      - sugarss
      - supports-color
      - terser

  vite-tsconfig-paths@5.1.4(typescript@5.6.3)(vite@5.4.18(@types/node@22.14.1)(terser@5.37.0)):
    dependencies:
      debug: 4.4.0
      globrex: 0.1.2
      tsconfck: 3.1.5(typescript@5.6.3)
    optionalDependencies:
      vite: 5.4.18(@types/node@22.14.1)(terser@5.37.0)
    transitivePeerDependencies:
      - supports-color
      - typescript

  vite@5.4.18(@types/node@22.14.1)(terser@5.37.0):
    dependencies:
      esbuild: 0.21.5
      postcss: 8.4.49
      rollup: 4.40.0
    optionalDependencies:
      '@types/node': 22.14.1
      fsevents: 2.3.3
      terser: 5.37.0

  vitest@2.1.8(@types/node@22.14.1)(jsdom@25.0.1)(terser@5.37.0):
    dependencies:
      '@vitest/expect': 2.1.8
      '@vitest/mocker': 2.1.8(vite@5.4.18(@types/node@22.14.1)(terser@5.37.0))
      '@vitest/pretty-format': 2.1.9
      '@vitest/runner': 2.1.8
      '@vitest/snapshot': 2.1.8
      '@vitest/spy': 2.1.8
      '@vitest/utils': 2.1.8
      chai: 5.2.0
      debug: 4.4.0
      expect-type: 1.2.1
      magic-string: 0.30.17
      pathe: 1.1.2
      std-env: 3.9.0
      tinybench: 2.9.0
      tinyexec: 0.3.2
      tinypool: 1.0.2
      tinyrainbow: 1.2.0
      vite: 5.4.18(@types/node@22.14.1)(terser@5.37.0)
      vite-node: 2.1.8(@types/node@22.14.1)(terser@5.37.0)
      why-is-node-running: 2.3.0
    optionalDependencies:
      '@types/node': 22.14.1
      jsdom: 25.0.1
    transitivePeerDependencies:
      - less
      - lightningcss
      - msw
      - sass
      - sass-embedded
      - stylus
      - sugarss
      - supports-color
      - terser

  vm-browserify@1.1.2: {}

  w3c-xmlserializer@5.0.0:
    dependencies:
      xml-name-validator: 5.0.0

  wait-for-expect@3.0.2: {}

  warning@4.0.3:
    dependencies:
      loose-envify: 1.4.0

  watchpack@2.4.2:
    dependencies:
      glob-to-regexp: 0.4.1
      graceful-fs: 4.2.11

  web-streams-polyfill@3.3.3: {}

  web-streams-polyfill@4.0.0-beta.3: {}

  webextension-polyfill@0.12.0: {}

  webidl-conversions@3.0.1: {}

  webidl-conversions@7.0.0: {}

  webpack-bundle-analyzer@4.10.2:
    dependencies:
      '@discoveryjs/json-ext': 0.5.7
      acorn: 8.14.1
      acorn-walk: 8.3.4
      commander: 7.2.0
      debounce: 1.2.1
      escape-string-regexp: 4.0.0
      gzip-size: 6.0.0
      html-escaper: 2.0.2
      opener: 1.5.2
      picocolors: 1.1.1
      sirv: 2.0.4
      ws: 7.5.10
    transitivePeerDependencies:
      - bufferutil
      - utf-8-validate

  webpack-merge@5.10.0:
    dependencies:
      clone-deep: 4.0.1
      flat: 5.0.2
      wildcard: 2.0.1

  webpack-sources@3.2.3: {}

  webpack@5.97.1(@swc/core@1.11.21):
    dependencies:
      '@types/eslint-scope': 3.7.7
      '@types/estree': 1.0.7
      '@webassemblyjs/ast': 1.14.1
      '@webassemblyjs/wasm-edit': 1.14.1
      '@webassemblyjs/wasm-parser': 1.14.1
      acorn: 8.14.1
      browserslist: 4.24.4
      chrome-trace-event: 1.0.4
      enhanced-resolve: 5.18.1
      es-module-lexer: 1.6.0
      eslint-scope: 5.1.1
      events: 3.3.0
      glob-to-regexp: 0.4.1
      graceful-fs: 4.2.11
      json-parse-even-better-errors: 2.3.1
      loader-runner: 4.3.0
      mime-types: 2.1.35
      neo-async: 2.6.2
      schema-utils: 3.3.0
      tapable: 2.2.1
      terser-webpack-plugin: 5.3.14(@swc/core@1.11.21)(webpack@5.97.1(@swc/core@1.11.21))
      watchpack: 2.4.2
      webpack-sources: 3.2.3
    transitivePeerDependencies:
      - '@swc/core'
      - esbuild
      - uglify-js

  whatwg-encoding@3.1.1:
    dependencies:
      iconv-lite: 0.6.3

  whatwg-mimetype@4.0.0: {}

  whatwg-url@14.2.0:
    dependencies:
      tr46: 5.1.0
      webidl-conversions: 7.0.0

  whatwg-url@5.0.0:
    dependencies:
      tr46: 0.0.3
      webidl-conversions: 3.0.1

  which-boxed-primitive@1.1.1:
    dependencies:
      is-bigint: 1.1.0
      is-boolean-object: 1.2.2
      is-number-object: 1.1.1
      is-string: 1.1.1
      is-symbol: 1.1.1

  which-builtin-type@1.2.1:
    dependencies:
      call-bound: 1.0.4
      function.prototype.name: 1.1.8
      has-tostringtag: 1.0.2
      is-async-function: 2.1.1
      is-date-object: 1.1.0
      is-finalizationregistry: 1.1.1
      is-generator-function: 1.1.0
      is-regex: 1.2.1
      is-weakref: 1.1.1
      isarray: 2.0.5
      which-boxed-primitive: 1.1.1
      which-collection: 1.0.2
      which-typed-array: 1.1.19

  which-collection@1.0.2:
    dependencies:
      is-map: 2.0.3
      is-set: 2.0.3
      is-weakmap: 2.0.2
      is-weakset: 2.0.4

  which-typed-array@1.1.19:
    dependencies:
      available-typed-arrays: 1.0.7
      call-bind: 1.0.8
      call-bound: 1.0.4
      for-each: 0.3.5
      get-proto: 1.0.1
      gopd: 1.2.0
      has-tostringtag: 1.0.2

  which@2.0.2:
    dependencies:
      isexe: 2.0.0

  why-is-node-running@2.3.0:
    dependencies:
      siginfo: 2.0.0
      stackback: 0.0.2

  wildcard@2.0.1: {}

  word-wrap@1.2.5: {}

  wrap-ansi@6.2.0:
    dependencies:
      ansi-styles: 4.3.0
      string-width: 4.2.3
      strip-ansi: 6.0.1

  wrap-ansi@7.0.0:
    dependencies:
      ansi-styles: 4.3.0
      string-width: 4.2.3
      strip-ansi: 6.0.1

  wrap-ansi@8.1.0:
    dependencies:
      ansi-styles: 6.2.1
      string-width: 5.1.2
      strip-ansi: 7.1.0

  wrappy@1.0.2: {}

  ws@7.5.10: {}

  ws@8.18.1: {}

  xml-name-validator@5.0.0: {}

  xmlbuilder@15.1.1: {}

  xmlchars@2.2.0: {}

  xmldoc@1.3.0:
    dependencies:
      sax: 1.4.1

  xregexp@3.1.0: {}

  xregexp@5.1.2:
    dependencies:
      '@babel/runtime-corejs3': 7.27.0

  xstate@5.19.0: {}

  yallist@2.1.2: {}

  yaml@2.7.1: {}

  yazl@2.5.1:
    dependencies:
      buffer-crc32: 0.2.13

  yn@3.1.1: {}

  yocto-queue@0.1.0: {}

  zip-stream@2.1.3:
    dependencies:
      archiver-utils: 2.1.0
      compress-commons: 2.1.1
      readable-stream: 3.6.2

  zip-webpack-plugin@4.0.3(webpack-sources@3.2.3)(webpack@5.97.1(@swc/core@1.11.21)):
    dependencies:
      webpack: 5.97.1(@swc/core@1.11.21)
      webpack-sources: 3.2.3
      yazl: 2.5.1

  zod-validation-error@3.4.0(zod@3.24.4):
    dependencies:
      zod: 3.24.4

  zod@3.24.4: {}<|MERGE_RESOLUTION|>--- conflicted
+++ resolved
@@ -5,13 +5,9 @@
   excludeLinksFromLockfile: false
 
 overrides:
-<<<<<<< HEAD
   '@adguard/dnr-rulesets': https://github.com/AdguardTeam/tsurlfilter/raw/80b9abb4826dfbc941722edb1dc467f30e22529a/packages/dnr-rulesets/dnr-rulesets.tgz
   '@adguard/tsurlfilter': https://github.com/AdguardTeam/tsurlfilter/raw/80b9abb4826dfbc941722edb1dc467f30e22529a/packages/tsurlfilter/tsurlfilter.tgz
   '@adguard/tswebextension': https://github.com/AdguardTeam/tsurlfilter/raw/80b9abb4826dfbc941722edb1dc467f30e22529a/packages/tswebextension/tswebextension.tgz
-=======
-  '@adguard/tswebextension>@adguard/tsurlfilter': https://github.com/AdguardTeam/tsurlfilter/raw/a7b9efe5f9e4af364f92cc38c85d1c3bde2ef457/packages/tsurlfilter/tsurlfilter.tgz
->>>>>>> 6ca13070
 
 importers:
 
@@ -36,22 +32,14 @@
         specifier: 1.0.2
         version: 1.0.2
       '@adguard/tsurlfilter':
-<<<<<<< HEAD
         specifier: https://github.com/AdguardTeam/tsurlfilter/raw/80b9abb4826dfbc941722edb1dc467f30e22529a/packages/tsurlfilter/tsurlfilter.tgz
         version: https://raw.githubusercontent.com/AdguardTeam/tsurlfilter/80b9abb4826dfbc941722edb1dc467f30e22529a/packages/tsurlfilter/tsurlfilter.tgz(@adguard/re2-wasm@1.2.0)
       '@adguard/tswebextension':
         specifier: https://github.com/AdguardTeam/tsurlfilter/raw/80b9abb4826dfbc941722edb1dc467f30e22529a/packages/tswebextension/tswebextension.tgz
         version: https://raw.githubusercontent.com/AdguardTeam/tsurlfilter/80b9abb4826dfbc941722edb1dc467f30e22529a/packages/tswebextension/tswebextension.tgz(@adguard/re2-wasm@1.2.0)
-=======
-        specifier: https://github.com/AdguardTeam/tsurlfilter/raw/a7b9efe5f9e4af364f92cc38c85d1c3bde2ef457/packages/tsurlfilter/tsurlfilter.tgz
-        version: https://raw.githubusercontent.com/AdguardTeam/tsurlfilter/a7b9efe5f9e4af364f92cc38c85d1c3bde2ef457/packages/tsurlfilter/tsurlfilter.tgz(@adguard/re2-wasm@1.2.0)
-      '@adguard/tswebextension':
-        specifier: https://github.com/AdguardTeam/tsurlfilter/raw/a7b9efe5f9e4af364f92cc38c85d1c3bde2ef457/packages/tswebextension/tswebextension.tgz
-        version: https://raw.githubusercontent.com/AdguardTeam/tsurlfilter/a7b9efe5f9e4af364f92cc38c85d1c3bde2ef457/packages/tswebextension/tswebextension.tgz(@adguard/re2-wasm@1.2.0)
       '@date-fns/utc':
         specifier: ^2.1.0
         version: 2.1.0
->>>>>>> 6ca13070
       '@xstate/react':
         specifier: 4.1.3
         version: 4.1.3(@types/react@17.0.83)(react@17.0.2)(xstate@5.19.0)
@@ -162,13 +150,8 @@
         version: 3.4.0(zod@3.24.4)
     devDependencies:
       '@adguard/dnr-rulesets':
-<<<<<<< HEAD
         specifier: https://github.com/AdguardTeam/tsurlfilter/raw/80b9abb4826dfbc941722edb1dc467f30e22529a/packages/dnr-rulesets/dnr-rulesets.tgz
         version: https://raw.githubusercontent.com/AdguardTeam/tsurlfilter/80b9abb4826dfbc941722edb1dc467f30e22529a/packages/dnr-rulesets/dnr-rulesets.tgz
-=======
-        specifier: https://github.com/AdguardTeam/tsurlfilter/raw/69c9db79c37053ad2a574c358694f7f453c67479/packages/dnr-rulesets/dnr-rulesets.tgz
-        version: https://raw.githubusercontent.com/AdguardTeam/tsurlfilter/69c9db79c37053ad2a574c358694f7f453c67479/packages/dnr-rulesets/dnr-rulesets.tgz
->>>>>>> 6ca13070
       '@adguard/re2-wasm':
         specifier: 1.2.0
         version: 1.2.0
@@ -421,15 +404,9 @@
     resolution: {integrity: sha512-pKM8oUQcl8IrVyJIlqwiAUMX4manZrfe2S/a9Np3VDbnaQFbGTwW1cmQoKffmdFUwk7dEKzQ83ILm1OuOu6kZw==}
     hasBin: true
 
-<<<<<<< HEAD
   '@adguard/dnr-rulesets@https://raw.githubusercontent.com/AdguardTeam/tsurlfilter/80b9abb4826dfbc941722edb1dc467f30e22529a/packages/dnr-rulesets/dnr-rulesets.tgz':
     resolution: {tarball: https://raw.githubusercontent.com/AdguardTeam/tsurlfilter/80b9abb4826dfbc941722edb1dc467f30e22529a/packages/dnr-rulesets/dnr-rulesets.tgz}
     version: 3.0.1-alpha.0
-=======
-  '@adguard/dnr-rulesets@https://raw.githubusercontent.com/AdguardTeam/tsurlfilter/69c9db79c37053ad2a574c358694f7f453c67479/packages/dnr-rulesets/dnr-rulesets.tgz':
-    resolution: {tarball: https://raw.githubusercontent.com/AdguardTeam/tsurlfilter/69c9db79c37053ad2a574c358694f7f453c67479/packages/dnr-rulesets/dnr-rulesets.tgz}
-    version: 3.0.0-alpha.2
->>>>>>> 6ca13070
     hasBin: true
 
   '@adguard/extended-css@2.1.1':
@@ -457,29 +434,17 @@
   '@adguard/translate@1.0.2':
     resolution: {integrity: sha512-TeQV4ngse/fcpFDCrtU5VqjZfQsdytSuGT8wF4biIM6c6v6W/tkUdrTDhNItq126hAZe65V8QgipTAp8qHdeZw==}
 
-<<<<<<< HEAD
   '@adguard/tsurlfilter@https://raw.githubusercontent.com/AdguardTeam/tsurlfilter/80b9abb4826dfbc941722edb1dc467f30e22529a/packages/tsurlfilter/tsurlfilter.tgz':
     resolution: {tarball: https://raw.githubusercontent.com/AdguardTeam/tsurlfilter/80b9abb4826dfbc941722edb1dc467f30e22529a/packages/tsurlfilter/tsurlfilter.tgz}
     version: 3.3.5
-=======
-  '@adguard/tsurlfilter@https://raw.githubusercontent.com/AdguardTeam/tsurlfilter/a7b9efe5f9e4af364f92cc38c85d1c3bde2ef457/packages/tsurlfilter/tsurlfilter.tgz':
-    resolution: {tarball: https://raw.githubusercontent.com/AdguardTeam/tsurlfilter/a7b9efe5f9e4af364f92cc38c85d1c3bde2ef457/packages/tsurlfilter/tsurlfilter.tgz}
-    version: 3.4.0
->>>>>>> 6ca13070
     engines: {node: '>=22'}
     hasBin: true
     peerDependencies:
       '@adguard/re2-wasm': 1.2.0
 
-<<<<<<< HEAD
   '@adguard/tswebextension@https://raw.githubusercontent.com/AdguardTeam/tsurlfilter/80b9abb4826dfbc941722edb1dc467f30e22529a/packages/tswebextension/tswebextension.tgz':
     resolution: {tarball: https://raw.githubusercontent.com/AdguardTeam/tsurlfilter/80b9abb4826dfbc941722edb1dc467f30e22529a/packages/tswebextension/tswebextension.tgz}
     version: 3.1.1
-=======
-  '@adguard/tswebextension@https://raw.githubusercontent.com/AdguardTeam/tsurlfilter/a7b9efe5f9e4af364f92cc38c85d1c3bde2ef457/packages/tswebextension/tswebextension.tgz':
-    resolution: {tarball: https://raw.githubusercontent.com/AdguardTeam/tsurlfilter/a7b9efe5f9e4af364f92cc38c85d1c3bde2ef457/packages/tswebextension/tswebextension.tgz}
-    version: 3.2.0
->>>>>>> 6ca13070
     engines: {node: '>=22'}
     hasBin: true
 
@@ -2071,6 +2036,10 @@
     resolution: {integrity: sha512-y4Mg2tXshplEbSGzx7amzPwKKOCGuoSRP/CjEdwwk0FOGlUbq6lKuoyDZTNZkmxHdJtp54hdfY/JUrdL7Xfdug==}
     engines: {node: '>=14'}
 
+  commander@11.0.0:
+    resolution: {integrity: sha512-9HMlXtt/BNoYr8ooyjjNRdIilOTkVJXB+GhxMTtOKwk0R4j4lS4NpjuqmRxroBfnfTSHQIHQB7wryHhXarNjmQ==}
+    engines: {node: '>=16'}
+
   commander@11.1.0:
     resolution: {integrity: sha512-yPVavfyCcRhmorC7rWlkHn15b4wDVgVmBA7kV4QVBsF7kv/9TKJAbAXVTxvTnwP8HHKjRCJDClKbciiYS7p0DQ==}
     engines: {node: '>=16'}
@@ -2089,6 +2058,10 @@
   commander@8.3.0:
     resolution: {integrity: sha512-OkTL9umf+He2DZkUq8f8J9of7yL6RJKI24dVITBmNfZBmri9zYZQrKkuXiKhyfPSu8tUhnVBB1iKXevvnlR4Ww==}
     engines: {node: '>= 12'}
+
+  commander@9.4.1:
+    resolution: {integrity: sha512-5EEkTNyHNGFPD2H+c/dXXfQZYa/scCKasxWcXJaWnNJ99pnQN9Vnmqow+p+PlFPE63Q6mThaZws1T+HxfpgtPw==}
+    engines: {node: ^12.20.0 || >=14}
 
   comment-parser@1.4.1:
     resolution: {integrity: sha512-buhp5kePrmda3vhc5B9t7pUQXAb2Tnd0qgpkIhPhkHXxJpiPJ11H0ZEU0oBpJ2QztSbzG/ZxMj/CHsYJqRHmyg==}
@@ -2770,6 +2743,10 @@
     resolution: {integrity: sha512-oRXApq54ETRj4eMiFzGnHWGy+zo5raudjuxN0b8H7s/RU2oW0Wvsx9O0ACRN/kRq9E8Vu/ReskGB5o3ji+FzHQ==}
     engines: {node: '>=12'}
 
+  fs-extra@11.1.1:
+    resolution: {integrity: sha512-MGIE4HOvQCeUCzmlHs0vXpih4ysz4wg9qiSAu6cd42lVwPbTM1TjV7RusoyQqMmk/95gdQZX72u+YW+c3eEpFQ==}
+    engines: {node: '>=14.14'}
+
   fs-extra@11.3.0:
     resolution: {integrity: sha512-Z4XaCL6dUDHfP/jT25jJKMmtxvuwbkrD1vNSMFlo9lNLY2c5FHYSQgHPRZUjAB26TpDEoW9HCOgplrdbaPV/ew==}
     engines: {node: '>=14.14'}
@@ -4708,6 +4685,9 @@
 
   tsconfig-paths@3.15.0:
     resolution: {integrity: sha512-2Ac2RgzDe/cn48GvOe3M+o82pEFewD3UPbyoUHHdKasHwJKjds4fLXWf/Ux5kATBKN20oaFGu+jbElp1pos0mg==}
+
+  tslib@2.5.3:
+    resolution: {integrity: sha512-mSxlJJwl3BMEQCUNnxXBU9jP4JBktcEGhURcPR6VQVlnP0FdDEsIaz0C35dXNGLyRfrATNofF0F5p2KPxQgB+w==}
 
   tslib@2.8.1:
     resolution: {integrity: sha512-oJFu94HQb+KVduSUQL7wnpmqnfmLsOA/nAh6b6EH0wCEoK0/mPeXU6c3wKDV83MkOuHPRHtSXKKU99IBazS/2w==}
@@ -5144,11 +5124,7 @@
       crypto-js: 4.2.0
       diff: https://codeload.github.com/105th/jsdiff/tar.gz/2be2e7df90e8eebd99f0385c7b1dc16c2f4dcc1a
 
-<<<<<<< HEAD
   '@adguard/dnr-rulesets@https://raw.githubusercontent.com/AdguardTeam/tsurlfilter/80b9abb4826dfbc941722edb1dc467f30e22529a/packages/dnr-rulesets/dnr-rulesets.tgz':
-=======
-  '@adguard/dnr-rulesets@https://raw.githubusercontent.com/AdguardTeam/tsurlfilter/69c9db79c37053ad2a574c358694f7f453c67479/packages/dnr-rulesets/dnr-rulesets.tgz':
->>>>>>> 6ca13070
     dependencies:
       '@adguard/logger': 1.1.1
       chokidar: 4.0.3
@@ -5181,20 +5157,14 @@
 
   '@adguard/translate@1.0.2': {}
 
-<<<<<<< HEAD
   '@adguard/tsurlfilter@https://raw.githubusercontent.com/AdguardTeam/tsurlfilter/80b9abb4826dfbc941722edb1dc467f30e22529a/packages/tsurlfilter/tsurlfilter.tgz(@adguard/re2-wasm@1.2.0)':
     dependencies:
       '@adguard/agtree': 3.2.1
-=======
-  '@adguard/tsurlfilter@https://raw.githubusercontent.com/AdguardTeam/tsurlfilter/a7b9efe5f9e4af364f92cc38c85d1c3bde2ef457/packages/tsurlfilter/tsurlfilter.tgz(@adguard/re2-wasm@1.2.0)':
-    dependencies:
-      '@adguard/agtree': 3.1.5
->>>>>>> 6ca13070
       '@adguard/css-tokenizer': 1.2.0
       '@adguard/re2-wasm': 1.2.0
       '@adguard/scriptlets': 2.2.1
       cidr-tools: 6.4.2
-      commander: 12.1.0
+      commander: 9.4.1
       is-cidr: 4.0.2
       is-ip: 3.1.0
       lru-cache: 11.0.2
@@ -5203,40 +5173,26 @@
       zod: 3.24.4
       zod-validation-error: 3.4.0(zod@3.24.4)
 
-<<<<<<< HEAD
   '@adguard/tswebextension@https://raw.githubusercontent.com/AdguardTeam/tsurlfilter/80b9abb4826dfbc941722edb1dc467f30e22529a/packages/tswebextension/tswebextension.tgz(@adguard/re2-wasm@1.2.0)':
     dependencies:
       '@adguard/agtree': 3.2.1
-=======
-  '@adguard/tswebextension@https://raw.githubusercontent.com/AdguardTeam/tsurlfilter/a7b9efe5f9e4af364f92cc38c85d1c3bde2ef457/packages/tswebextension/tswebextension.tgz(@adguard/re2-wasm@1.2.0)':
-    dependencies:
-      '@adguard/agtree': 3.1.5
->>>>>>> 6ca13070
       '@adguard/assistant': 4.3.70
       '@adguard/extended-css': 2.1.1
       '@adguard/logger': 1.1.1
       '@adguard/scriptlets': 2.2.1
       '@adguard/text-encoding': 0.8.3
-<<<<<<< HEAD
       '@adguard/tsurlfilter': https://raw.githubusercontent.com/AdguardTeam/tsurlfilter/80b9abb4826dfbc941722edb1dc467f30e22529a/packages/tsurlfilter/tsurlfilter.tgz(@adguard/re2-wasm@1.2.0)
       bowser: 2.11.0
       chrome-types: 0.1.352
       commander: 11.0.0
       fs-extra: 11.1.1
-=======
-      '@adguard/tsurlfilter': https://raw.githubusercontent.com/AdguardTeam/tsurlfilter/a7b9efe5f9e4af364f92cc38c85d1c3bde2ef457/packages/tsurlfilter/tsurlfilter.tgz(@adguard/re2-wasm@1.2.0)
-      bowser: 2.11.0
-      chrome-types: 0.1.352
-      commander: 12.1.0
-      fs-extra: 11.3.0
->>>>>>> 6ca13070
       idb: 8.0.2
       lodash-es: 4.17.21
       lru-cache: 11.0.2
       nanoid: 5.1.5
       superjson: 2.2.1
       tldts: 5.7.112
-      tslib: 2.8.1
+      tslib: 2.5.3
       webextension-polyfill: 0.12.0
       zod: 3.24.4
     transitivePeerDependencies:
@@ -6778,6 +6734,8 @@
 
   commander@10.0.1: {}
 
+  commander@11.0.0: {}
+
   commander@11.1.0: {}
 
   commander@12.1.0: {}
@@ -6787,6 +6745,8 @@
   commander@7.2.0: {}
 
   commander@8.3.0: {}
+
+  commander@9.4.1: {}
 
   comment-parser@1.4.1: {}
 
@@ -7674,6 +7634,12 @@
   fs-constants@1.0.0: {}
 
   fs-extra@10.1.0:
+    dependencies:
+      graceful-fs: 4.2.11
+      jsonfile: 6.1.0
+      universalify: 2.0.1
+
+  fs-extra@11.1.1:
     dependencies:
       graceful-fs: 4.2.11
       jsonfile: 6.1.0
@@ -9774,6 +9740,8 @@
       minimist: 1.2.8
       strip-bom: 3.0.0
 
+  tslib@2.5.3: {}
+
   tslib@2.8.1: {}
 
   tsx@4.19.2:
