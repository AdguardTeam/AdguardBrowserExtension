--- conflicted
+++ resolved
@@ -145,13 +145,8 @@
         version: 3.4.0(zod@3.24.4)
     devDependencies:
       '@adguard/dnr-rulesets':
-<<<<<<< HEAD
         specifier: https://github.com/AdguardTeam/tsurlfilter/raw/3d7039b8f6db4552979c13ce662ceb47d23e2ac5/packages/dnr-rulesets/dnr-rulesets.tgz
         version: https://raw.githubusercontent.com/AdguardTeam/tsurlfilter/3d7039b8f6db4552979c13ce662ceb47d23e2ac5/packages/dnr-rulesets/dnr-rulesets.tgz
-=======
-        specifier: ~3.2
-        version: 3.2.20250806160103
->>>>>>> 13edc678
       '@adguard/eslint-plugin-logger-context':
         specifier: ^1.0.1
         version: 1.0.1
@@ -407,14 +402,9 @@
     engines: {node: '>=18.13.0'}
     hasBin: true
 
-<<<<<<< HEAD
   '@adguard/dnr-rulesets@https://raw.githubusercontent.com/AdguardTeam/tsurlfilter/3d7039b8f6db4552979c13ce662ceb47d23e2ac5/packages/dnr-rulesets/dnr-rulesets.tgz':
     resolution: {tarball: https://raw.githubusercontent.com/AdguardTeam/tsurlfilter/3d7039b8f6db4552979c13ce662ceb47d23e2ac5/packages/dnr-rulesets/dnr-rulesets.tgz}
     version: 3.3.20250716115023
-=======
-  '@adguard/dnr-rulesets@3.2.20250806160103':
-    resolution: {integrity: sha512-yKeyZy+lc2ajrz1XDeTc2kgNzByUniIs32Rk+Pm2fRsRtqTp4D5LR+gbDOie7aTzHGX8efx2PaA/ErBnoiEOjg==}
->>>>>>> 13edc678
     hasBin: true
 
   '@adguard/eslint-plugin-logger-context@1.0.1':
@@ -5150,11 +5140,7 @@
       commander: 11.1.0
       crypto-js: 4.2.0
 
-<<<<<<< HEAD
   '@adguard/dnr-rulesets@https://raw.githubusercontent.com/AdguardTeam/tsurlfilter/3d7039b8f6db4552979c13ce662ceb47d23e2ac5/packages/dnr-rulesets/dnr-rulesets.tgz':
-=======
-  '@adguard/dnr-rulesets@3.2.20250806160103':
->>>>>>> 13edc678
     dependencies:
       '@adguard/agtree': 3.2.2
       '@adguard/logger': 2.0.0
