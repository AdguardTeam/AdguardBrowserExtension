--- conflicted
+++ resolved
@@ -5,12 +5,12 @@
   excludeLinksFromLockfile: false
 
 overrides:
-  '@adguard/tswebextension>@adguard/tsurlfilter': https://github.com/AdguardTeam/tsurlfilter/raw/d9432686fea79196cbc57659ccf53a679ff63d1c/packages/tsurlfilter/tsurlfilter.tgz
+  '@adguard/tswebextension>@adguard/tsurlfilter': https://github.com/AdguardTeam/tsurlfilter/raw/1cb998b9b8d40d04ecee0e260d906d6dcf1c1220/packages/tsurlfilter/tsurlfilter.tgz
 
 dependencies:
   '@adguard/agtree':
-    specifier: 3.0.1
-    version: 3.0.1
+    specifier: 3.1.0
+    version: 3.1.0
   '@adguard/filters-downloader':
     specifier: 2.2.6
     version: 2.2.6
@@ -24,11 +24,11 @@
     specifier: 1.0.2
     version: 1.0.2
   '@adguard/tsurlfilter':
-    specifier: https://github.com/AdguardTeam/tsurlfilter/raw/d9432686fea79196cbc57659ccf53a679ff63d1c/packages/tsurlfilter/tsurlfilter.tgz
-    version: '@github.com/AdguardTeam/tsurlfilter/raw/d9432686fea79196cbc57659ccf53a679ff63d1c/packages/tsurlfilter/tsurlfilter.tgz(@adguard/re2-wasm@1.2.0)'
+    specifier: https://github.com/AdguardTeam/tsurlfilter/raw/1cb998b9b8d40d04ecee0e260d906d6dcf1c1220/packages/tsurlfilter/tsurlfilter.tgz
+    version: '@github.com/AdguardTeam/tsurlfilter/raw/1cb998b9b8d40d04ecee0e260d906d6dcf1c1220/packages/tsurlfilter/tsurlfilter.tgz(@adguard/re2-wasm@1.2.0)'
   '@adguard/tswebextension':
-    specifier: https://github.com/AdguardTeam/tsurlfilter/raw/d9432686fea79196cbc57659ccf53a679ff63d1c/packages/tswebextension/tswebextension.tgz
-    version: '@github.com/AdguardTeam/tsurlfilter/raw/d9432686fea79196cbc57659ccf53a679ff63d1c/packages/tswebextension/tswebextension.tgz(@adguard/re2-wasm@1.2.0)'
+    specifier: https://github.com/AdguardTeam/tsurlfilter/raw/1cb998b9b8d40d04ecee0e260d906d6dcf1c1220/packages/tswebextension/tswebextension.tgz
+    version: '@github.com/AdguardTeam/tsurlfilter/raw/1cb998b9b8d40d04ecee0e260d906d6dcf1c1220/packages/tswebextension/tswebextension.tgz(@adguard/re2-wasm@1.2.0)'
   '@date-fns/utc':
     specifier: ^2.1.0
     version: 2.1.0
@@ -60,13 +60,8 @@
     specifier: 4.2.0
     version: 4.2.0
   date-fns:
-<<<<<<< HEAD
-    specifier: ^4.1.0
-    version: 4.1.0
-=======
     specifier: 2.29.3
     version: 2.29.3
->>>>>>> dbfdb5dd
   idb:
     specifier: 8.0.2
     version: 8.0.2
@@ -148,13 +143,8 @@
 
 devDependencies:
   '@adguard/dnr-rulesets':
-<<<<<<< HEAD
     specifier: https://github.com/AdguardTeam/tsurlfilter/raw/e74f237a6933687402d486bcd962a87bdb61f9cc/packages/dnr-rulesets/dnr-rulesets.tgz
     version: '@github.com/AdguardTeam/tsurlfilter/raw/e74f237a6933687402d486bcd962a87bdb61f9cc/packages/dnr-rulesets/dnr-rulesets.tgz'
-=======
-    specifier: ~2.0.20250307180115
-    version: 2.0.20250307180115
->>>>>>> dbfdb5dd
   '@adguard/re2-wasm':
     specifier: 1.2.0
     version: 1.2.0
@@ -401,6 +391,21 @@
       zod: 3.21.4
     dev: false
 
+  /@adguard/agtree@3.1.0:
+    resolution: {integrity: sha512-0jW1V/k3kh1lMU2Q7iZSsRQMLLOXFIzhbdEIK32ZrnU5S9u/++pSPreYw/LhgKdiSJ5tnycFVLY1YLYQ3YEyFA==}
+    engines: {node: '>=18'}
+    dependencies:
+      '@adguard/css-tokenizer': 1.2.0
+      camelcase-keys: 7.0.2
+      clone-deep: 4.0.1
+      is-ip: 3.1.0
+      json5: 2.2.3
+      sprintf-js: 1.1.3
+      tldts: 5.7.112
+      xregexp: 5.1.1
+      zod: 3.21.4
+    dev: false
+
   /@adguard/assistant@4.3.70:
     resolution: {integrity: sha512-q5o4ejQgRQMFbtV49X1ark0Ytb+MP/3vC9XErHqAcvh6wHpN/Hm2Q1+jbhiHHIs/H2rCU20TyVwZlGs0xtQ60w==}
     dev: false
@@ -453,61 +458,6 @@
     resolution: {integrity: sha512-TeQV4ngse/fcpFDCrtU5VqjZfQsdytSuGT8wF4biIM6c6v6W/tkUdrTDhNItq126hAZe65V8QgipTAp8qHdeZw==}
     dev: false
 
-<<<<<<< HEAD
-=======
-  /@adguard/tsurlfilter@3.2.1(@adguard/re2-wasm@1.2.0):
-    resolution: {integrity: sha512-BIQ+GgUyMlSGeCsPG8n6WoATlwlepKSkEZEZnS1NOpNmGY5Vcv3lL5BpptA5fArJpmafh7orzmbevtRiIsrVRQ==}
-    engines: {node: '>=20'}
-    hasBin: true
-    peerDependencies:
-      '@adguard/re2-wasm': 1.2.0
-    dependencies:
-      '@adguard/agtree': 3.0.1
-      '@adguard/css-tokenizer': 1.2.0
-      '@adguard/re2-wasm': 1.2.0
-      '@adguard/scriptlets': 2.1.6
-      cidr-tools: 6.4.2
-      commander: 9.4.1
-      is-cidr: 4.0.2
-      is-ip: 3.1.0
-      jsonpos: 4.1.2
-      lru-cache: 11.0.2
-      punycode: 2.3.1
-      tldts: 5.7.112
-      zod: 3.21.4
-      zod-validation-error: 3.4.0(zod@3.21.4)
-    dev: false
-
-  /@adguard/tswebextension@3.0.1(@adguard/re2-wasm@1.2.0):
-    resolution: {integrity: sha512-U4+kcHs+2B9n7vZhc5uNEQDMDVkdU08QACNdIVC14f+jL0tAeW0RORsYak6fAc9+Mb+ZlDH+nl3TcvT4+pn4UA==}
-    engines: {node: '>=20'}
-    hasBin: true
-    dependencies:
-      '@adguard/agtree': 3.0.1
-      '@adguard/assistant': 4.3.70
-      '@adguard/extended-css': 2.1.1
-      '@adguard/logger': 1.1.1
-      '@adguard/scriptlets': 2.1.6
-      '@adguard/tsurlfilter': 3.2.1(@adguard/re2-wasm@1.2.0)
-      bowser: 2.11.0
-      chrome-types: 0.1.343
-      commander: 11.0.0
-      fs-extra: 11.1.1
-      idb: 8.0.2
-      lodash-es: 4.17.21
-      lru-cache: 11.0.2
-      nanoid: 5.1.2
-      superjson: 2.2.1
-      text-encoding: '@github.com/AdguardTeam/text-encoding/tarball/v0.8.0'
-      tldts: 5.7.112
-      tslib: 2.5.3
-      webextension-polyfill: 0.12.0
-      zod: 3.21.4
-    transitivePeerDependencies:
-      - '@adguard/re2-wasm'
-    dev: false
-
->>>>>>> dbfdb5dd
   /@babel/code-frame@7.21.4:
     resolution: {integrity: sha512-LYvhNKfwWSPpocw8GI7gpK2nq3HSDuEPC/uSYaALSJu9xjsalaaYFOq0Pwt5KmVqwEbZlDu81aLXwBOmD/Fv9g==}
     engines: {node: '>=6.9.0'}
@@ -3142,8 +3092,8 @@
     engines: {node: '>=6.0'}
     dev: true
 
-  /chrome-types@0.1.345:
-    resolution: {integrity: sha512-yvrWj6lKVTIrWxinIZxIiT/dM/KeDZJANO2JQ4wWHwB8xNt5I0M4nDVEXX4+fNmGAuXqqZQRZH2ZJPEwmA3F1Q==}
+  /chrome-types@0.1.343:
+    resolution: {integrity: sha512-yd7pgg9mIcgXmlDoHiOiOQ02ixqFB3GobULZ3XB7L6MM9faVkOrjRtCyKCWP1NAs/cfJNFvAnSkgVW1+zFhlvw==}
     dev: false
 
   /cidr-regex@3.1.1:
@@ -3635,8 +3585,9 @@
       whatwg-url: 14.1.0
     dev: true
 
-  /date-fns@4.1.0:
-    resolution: {integrity: sha512-Ukq0owbQXxa/U3EGtsdVBkR1w7KOQ5gIBqdH2hkvknzZPYvBxb/aa6E8L7tmjFtkwZBu3UXBbjIgPo/Ez4xaNg==}
+  /date-fns@2.29.3:
+    resolution: {integrity: sha512-dDCnyH2WnnKusqvZZ6+jA1O51Ibt8ZMRNkDZdyAyK4YfbDwa/cEmuztzG5pk6hqlp9aSBPYcjOlktquahGwGeA==}
+    engines: {node: '>=0.11'}
     dev: false
 
   /debounce@1.2.1:
@@ -6039,8 +5990,8 @@
     hasBin: true
     dev: true
 
-  /nanoid@5.1.5:
-    resolution: {integrity: sha512-Ir/+ZpE9fDsNH0hQ3C68uyThDXzYcim2EqcZ8zn8Chtt1iylPT9xXJB0kPCnqzgcEGikO9RxSrh63MsmVCU7Fw==}
+  /nanoid@5.1.2:
+    resolution: {integrity: sha512-b+CiXQCNMUGe0Ri64S9SXFcP9hogjAJ2Rd6GdVxhPLRm7mhGaM7VgOvCAJ1ZshfHbqVDI3uqTI5C8/GaKuLI7g==}
     engines: {node: ^18 || >=20}
     hasBin: true
     dev: false
@@ -8780,9 +8731,9 @@
     version: 0.8.0
     dev: false
 
-  '@github.com/AdguardTeam/tsurlfilter/raw/d9432686fea79196cbc57659ccf53a679ff63d1c/packages/tsurlfilter/tsurlfilter.tgz(@adguard/re2-wasm@1.2.0)':
-    resolution: {tarball: https://github.com/AdguardTeam/tsurlfilter/raw/d9432686fea79196cbc57659ccf53a679ff63d1c/packages/tsurlfilter/tsurlfilter.tgz}
-    id: '@github.com/AdguardTeam/tsurlfilter/raw/d9432686fea79196cbc57659ccf53a679ff63d1c/packages/tsurlfilter/tsurlfilter.tgz'
+  '@github.com/AdguardTeam/tsurlfilter/raw/1cb998b9b8d40d04ecee0e260d906d6dcf1c1220/packages/tsurlfilter/tsurlfilter.tgz(@adguard/re2-wasm@1.2.0)':
+    resolution: {tarball: https://github.com/AdguardTeam/tsurlfilter/raw/1cb998b9b8d40d04ecee0e260d906d6dcf1c1220/packages/tsurlfilter/tsurlfilter.tgz}
+    id: '@github.com/AdguardTeam/tsurlfilter/raw/1cb998b9b8d40d04ecee0e260d906d6dcf1c1220/packages/tsurlfilter/tsurlfilter.tgz'
     name: '@adguard/tsurlfilter'
     version: 3.3.0
     engines: {node: '>=20'}
@@ -8790,7 +8741,7 @@
     peerDependencies:
       '@adguard/re2-wasm': 1.2.0
     dependencies:
-      '@adguard/agtree': 3.0.1
+      '@adguard/agtree': 3.1.0
       '@adguard/css-tokenizer': 1.2.0
       '@adguard/re2-wasm': 1.2.0
       '@adguard/scriptlets': 2.1.6
@@ -8806,29 +8757,29 @@
       zod-validation-error: 3.4.0(zod@3.21.4)
     dev: false
 
-  '@github.com/AdguardTeam/tsurlfilter/raw/d9432686fea79196cbc57659ccf53a679ff63d1c/packages/tswebextension/tswebextension.tgz(@adguard/re2-wasm@1.2.0)':
-    resolution: {tarball: https://github.com/AdguardTeam/tsurlfilter/raw/d9432686fea79196cbc57659ccf53a679ff63d1c/packages/tswebextension/tswebextension.tgz}
-    id: '@github.com/AdguardTeam/tsurlfilter/raw/d9432686fea79196cbc57659ccf53a679ff63d1c/packages/tswebextension/tswebextension.tgz'
+  '@github.com/AdguardTeam/tsurlfilter/raw/1cb998b9b8d40d04ecee0e260d906d6dcf1c1220/packages/tswebextension/tswebextension.tgz(@adguard/re2-wasm@1.2.0)':
+    resolution: {tarball: https://github.com/AdguardTeam/tsurlfilter/raw/1cb998b9b8d40d04ecee0e260d906d6dcf1c1220/packages/tswebextension/tswebextension.tgz}
+    id: '@github.com/AdguardTeam/tsurlfilter/raw/1cb998b9b8d40d04ecee0e260d906d6dcf1c1220/packages/tswebextension/tswebextension.tgz'
     name: '@adguard/tswebextension'
     version: 3.0.1
     engines: {node: '>=20'}
     hasBin: true
     dependencies:
-      '@adguard/agtree': 3.0.1
+      '@adguard/agtree': 3.1.0
       '@adguard/assistant': 4.3.70
       '@adguard/extended-css': 2.1.1
       '@adguard/logger': 1.1.1
       '@adguard/scriptlets': 2.1.6
-      '@adguard/tsurlfilter': '@github.com/AdguardTeam/tsurlfilter/raw/d9432686fea79196cbc57659ccf53a679ff63d1c/packages/tsurlfilter/tsurlfilter.tgz(@adguard/re2-wasm@1.2.0)'
+      '@adguard/tsurlfilter': '@github.com/AdguardTeam/tsurlfilter/raw/1cb998b9b8d40d04ecee0e260d906d6dcf1c1220/packages/tsurlfilter/tsurlfilter.tgz(@adguard/re2-wasm@1.2.0)'
       bowser: 2.11.0
-      chrome-types: 0.1.345
+      chrome-types: 0.1.343
       commander: 11.0.0
       fs-extra: 11.1.1
       idb: 8.0.2
       lodash-es: 4.17.21
       lru-cache: 11.0.2
-      nanoid: 5.1.5
-      superjson: 2.2.2
+      nanoid: 5.1.2
+      superjson: 2.2.1
       text-encoding: '@github.com/AdguardTeam/text-encoding/tarball/v0.8.0'
       tldts: 5.7.112
       tslib: 2.5.3
