lockfileVersion: '9.0'

settings:
  autoInstallPeers: true
  excludeLinksFromLockfile: false

importers:

  .:
    dependencies:
      '@adguard/agtree':
        specifier: 3.2.3
        version: 3.2.3
      '@adguard/filters-downloader':
        specifier: 2.4.2
        version: 2.4.2
      '@adguard/logger':
        specifier: ^2.0.0
        version: 2.0.0
      '@adguard/scriptlets':
        specifier: 2.2.10
        version: 2.2.10
      '@adguard/text-encoding':
        specifier: ^0.8.3
        version: 0.8.3
      '@adguard/translate':
        specifier: 1.0.2
        version: 1.0.2
      '@adguard/tsurlfilter':
        specifier: 3.4.6
        version: 3.4.6(@adguard/re2-wasm@1.2.0)
      '@adguard/tswebextension':
        specifier: 3.2.13
        version: 3.2.13(@adguard/re2-wasm@1.2.0)
      '@date-fns/utc':
        specifier: ^2.1.0
        version: 2.1.0
      '@xstate/react':
        specifier: 4.1.3
        version: 4.1.3(@types/react@17.0.83)(react@17.0.2)(xstate@5.19.0)
      ace-builds:
        specifier: 1.17.0
        version: 1.17.0
      assert:
        specifier: 2.0.0
        version: 2.0.0
      buffer:
        specifier: 6.0.3
        version: 6.0.3
      c3:
        specifier: 0.4.15
        version: 0.4.15
      classnames:
        specifier: 2.3.2
        version: 2.3.2
      core-js:
        specifier: 3.40.0
        version: 3.40.0
      crypto-browserify:
        specifier: 3.12.0
        version: 3.12.0
      crypto-js:
        specifier: 4.2.0
        version: 4.2.0
      date-fns:
        specifier: 2.29.3
        version: 2.29.3
      idb:
        specifier: 8.0.2
        version: 8.0.2
      js-beautify:
        specifier: 1.14.7
        version: 1.14.7
      lodash-es:
        specifier: 4.17.21
        version: 4.17.21
      lru-cache:
        specifier: 11.0.2
        version: 11.0.2
      mobx:
        specifier: 6.9.0
        version: 6.9.0
      mobx-react:
        specifier: 7.6.0
        version: 7.6.0(mobx@6.9.0)(react-dom@17.0.2(react@17.0.2))(react@17.0.2)
      nanobar:
        specifier: 0.4.2
        version: 0.4.2
      nanoid:
        specifier: 3.3.6
        version: 3.3.6
      prop-types:
        specifier: 15.8.1
        version: 15.8.1
      punycode:
        specifier: 2.3.1
        version: 2.3.1
      react:
        specifier: 17.0.2
        version: 17.0.2
      react-ace:
        specifier: 10.1.0
        version: 10.1.0(react-dom@17.0.2(react@17.0.2))(react@17.0.2)
      react-dom:
        specifier: 17.0.2
        version: 17.0.2(react@17.0.2)
      react-modal:
        specifier: 3.16.1
        version: 3.16.1(react-dom@17.0.2(react@17.0.2))(react@17.0.2)
      react-resize-detector:
        specifier: 6.7.8
        version: 6.7.8(react-dom@17.0.2(react@17.0.2))(react@17.0.2)
      react-router-dom:
        specifier: 6.28.1
        version: 6.28.1(react-dom@17.0.2(react@17.0.2))(react@17.0.2)
      react-virtualized-auto-sizer:
        specifier: 1.0.14
        version: 1.0.14(react-dom@17.0.2(react@17.0.2))(react@17.0.2)
      react-window:
        specifier: 1.8.8
        version: 1.8.8(react-dom@17.0.2(react@17.0.2))(react@17.0.2)
      stream-browserify:
        specifier: 3.0.0
        version: 3.0.0
      tldts:
        specifier: 5.7.112
        version: 5.7.112
      ua-parser-js:
        specifier: 1.0.36
        version: 1.0.36
      vm-browserify:
        specifier: 1.1.2
        version: 1.1.2
      webextension-polyfill:
        specifier: 0.12.0
        version: 0.12.0
      xstate:
        specifier: 5.19.0
        version: 5.19.0
      zod:
        specifier: 3.24.4
        version: 3.24.4
      zod-validation-error:
        specifier: 3.4.0
        version: 3.4.0(zod@3.24.4)
    devDependencies:
      '@adguard/dnr-rulesets':
        specifier: ~3.2
<<<<<<< HEAD
        version: 3.2.20251017190034
=======
        version: 3.2.20251020090038
>>>>>>> 784249c8
      '@adguard/eslint-plugin-logger-context':
        specifier: ^1.0.1
        version: 1.0.1
      '@adguard/re2-wasm':
        specifier: 1.2.0
        version: 1.2.0
      '@types/chrome':
        specifier: 0.0.268
        version: 0.0.268
      '@types/crypto-js':
        specifier: 4.1.1
        version: 4.1.1
      '@types/css.escape':
        specifier: 1.5.0
        version: 1.5.0
      '@types/fs-extra':
        specifier: 11.0.4
        version: 11.0.4
      '@types/lodash-es':
        specifier: 4.17.11
        version: 4.17.11
      '@types/node-forge':
        specifier: 1.3.11
        version: 1.3.11
      '@types/punycode':
        specifier: 2.1.4
        version: 2.1.4
      '@types/react':
        specifier: 17.0.83
        version: 17.0.83
      '@types/react-dom':
        specifier: 17.0.25
        version: 17.0.25
      '@types/react-modal':
        specifier: 3.16.3
        version: 3.16.3
      '@types/semver':
        specifier: ^7.7.1
        version: 7.7.1
      '@types/sinon':
        specifier: 17.0.3
        version: 17.0.3
      '@types/sinon-chrome':
        specifier: 2.2.15
        version: 2.2.15
      '@types/ua-parser-js':
        specifier: 0.7.37
        version: 0.7.37
      '@types/unzipper':
        specifier: 0.10.10
        version: 0.10.10
      '@types/webextension-polyfill':
        specifier: 0.12.1
        version: 0.12.1
      '@types/zip-webpack-plugin':
        specifier: 3.0.6
        version: 3.0.6
      '@typescript-eslint/eslint-plugin':
        specifier: 7.18.0
        version: 7.18.0(@typescript-eslint/parser@7.18.0(eslint@8.57.1)(typescript@5.6.3))(eslint@8.57.1)(typescript@5.6.3)
      '@typescript-eslint/parser':
        specifier: 7.18.0
        version: 7.18.0(eslint@8.57.1)(typescript@5.6.3)
      axios:
        specifier: 1.6.2
        version: 1.6.2
      chalk:
        specifier: 4.1.2
        version: 4.1.2
      clean-webpack-plugin:
        specifier: 4.0.0
        version: 4.0.0(webpack@5.97.1(@swc/core@1.11.21))
      commander:
        specifier: 12.1.0
        version: 12.1.0
      copy-webpack-plugin:
        specifier: 12.0.2
        version: 12.0.2(webpack@5.97.1(@swc/core@1.11.21))
      cross-env:
        specifier: 7.0.3
        version: 7.0.3
      crx:
        specifier: 5.0.1
        version: 5.0.1
      css-loader:
        specifier: 6.7.3
        version: 6.7.3(webpack@5.97.1(@swc/core@1.11.21))
      css.escape:
        specifier: 1.5.1
        version: 1.5.1
      dotenv:
        specifier: 16.4.1
        version: 16.4.1
      escape-string-regexp:
        specifier: 4.0.0
        version: 4.0.0
      eslint:
        specifier: 8.57.1
        version: 8.57.1
      eslint-config-airbnb:
        specifier: 19.0.4
        version: 19.0.4(eslint-plugin-import@2.27.5)(eslint-plugin-jsx-a11y@6.7.1(eslint@8.57.1))(eslint-plugin-react-hooks@4.6.0(eslint@8.57.1))(eslint-plugin-react@7.32.2(eslint@8.57.1))(eslint@8.57.1)
      eslint-config-airbnb-typescript:
        specifier: 18.0.0
        version: 18.0.0(@typescript-eslint/eslint-plugin@7.18.0(@typescript-eslint/parser@7.18.0(eslint@8.57.1)(typescript@5.6.3))(eslint@8.57.1)(typescript@5.6.3))(@typescript-eslint/parser@7.18.0(eslint@8.57.1)(typescript@5.6.3))(eslint-plugin-import@2.27.5)(eslint@8.57.1)
      eslint-import-resolver-typescript:
        specifier: 3.5.5
        version: 3.5.5(@typescript-eslint/parser@7.18.0(eslint@8.57.1)(typescript@5.6.3))(eslint-plugin-import@2.27.5)(eslint@8.57.1)
      eslint-plugin-import:
        specifier: 2.27.5
        version: 2.27.5(@typescript-eslint/parser@7.18.0(eslint@8.57.1)(typescript@5.6.3))(eslint-import-resolver-typescript@3.5.5)(eslint@8.57.1)
      eslint-plugin-import-newlines:
        specifier: 1.3.1
        version: 1.3.1(eslint@8.57.1)
      eslint-plugin-jsdoc:
        specifier: 50.3.0
        version: 50.3.0(eslint@8.57.1)
      eslint-plugin-jsx-a11y:
        specifier: 6.7.1
        version: 6.7.1(eslint@8.57.1)
      eslint-plugin-react:
        specifier: 7.32.2
        version: 7.32.2(eslint@8.57.1)
      eslint-plugin-react-hooks:
        specifier: 4.6.0
        version: 4.6.0(eslint@8.57.1)
      fake-indexeddb:
        specifier: 6.0.0
        version: 6.0.0
      fast-deep-equal:
        specifier: ^3.1.3
        version: 3.1.3
      form-data:
        specifier: 4.0.0
        version: 4.0.0
      fs-extra:
        specifier: 10.1.0
        version: 10.1.0
      html-webpack-plugin:
        specifier: 5.6.3
        version: 5.6.3(webpack@5.97.1(@swc/core@1.11.21))
      husky:
        specifier: 7.0.4
        version: 7.0.4
      jsdom:
        specifier: 25.0.1
        version: 25.0.1
      junit-report-builder:
        specifier: 5.1.1
        version: 5.1.1
      lint-staged:
        specifier: 13.2.1
        version: 13.2.1
      lodash:
        specifier: 4.17.21
        version: 4.17.21
      node-forge:
        specifier: 1.3.1
        version: 1.3.1
      openai:
        specifier: 4.26.0
        version: 4.26.0
      playwright:
        specifier: 1.53.2
        version: 1.53.2
      postcss:
        specifier: 8.4.49
        version: 8.4.49
      postcss-loader:
        specifier: 8.1.1
        version: 8.1.1(postcss@8.4.49)(typescript@5.6.3)(webpack@5.97.1(@swc/core@1.11.21))
      postcss-nested:
        specifier: 7.0.2
        version: 7.0.2(postcss@8.4.49)
      postcss-preset-env:
        specifier: 10.1.2
        version: 10.1.2(postcss@8.4.49)
      postcss-svg:
        specifier: 3.0.0
        version: 3.0.0
      preprocess-loader:
        specifier: 0.3.0
        version: 0.3.0
      rimraf:
        specifier: 5.0.10
        version: 5.0.10
      semver:
        specifier: ^7.7.2
        version: 7.7.2
      sinon:
        specifier: 19.0.2
        version: 19.0.2
      sinon-chrome:
        specifier: 3.0.1
        version: 3.0.1
      source-map-loader:
        specifier: 3.0.2
        version: 3.0.2(webpack@5.97.1(@swc/core@1.11.21))
      style-loader:
        specifier: 3.3.2
        version: 3.3.2(webpack@5.97.1(@swc/core@1.11.21))
      superjson:
        specifier: 2.2.1
        version: 2.2.1
      swc-loader:
        specifier: 0.2.3
        version: 0.2.3(@swc/core@1.11.21)(webpack@5.97.1(@swc/core@1.11.21))
      terser:
        specifier: 5.37.0
        version: 5.37.0
      ts-node:
        specifier: 10.9.1
        version: 10.9.1(@swc/core@1.11.21)(@types/node@22.14.1)(typescript@5.6.3)
      tsx:
        specifier: 4.19.2
        version: 4.19.2
      typescript:
        specifier: 5.6.3
        version: 5.6.3
      unzipper:
        specifier: 0.12.3
        version: 0.12.3
      vite-tsconfig-paths:
        specifier: 5.1.4
        version: 5.1.4(typescript@5.6.3)(vite@5.4.18(@types/node@22.14.1)(terser@5.37.0))
      vitest:
        specifier: 3.2.4
        version: 3.2.4(@types/node@22.14.1)(jsdom@25.0.1)(terser@5.37.0)
      wait-for-expect:
        specifier: 3.0.2
        version: 3.0.2
      webpack:
        specifier: 5.97.1
        version: 5.97.1(@swc/core@1.11.21)
      webpack-bundle-analyzer:
        specifier: 4.10.2
        version: 4.10.2
      webpack-merge:
        specifier: 5.10.0
        version: 5.10.0
      zip-webpack-plugin:
        specifier: 4.0.3
        version: 4.0.3(webpack-sources@3.2.3)(webpack@5.97.1(@swc/core@1.11.21))

packages:

  '@adguard/agtree@3.2.3':
    resolution: {integrity: sha512-4xEV86iBdetG/Bv53MF8pN7ufsqiXuYro2yrX/iefV0mdYQ8lvDq/GCrDo7s4lWIjau2LUqq4dTX0F33K3Qngg==}
    engines: {node: '>=22'}

  '@adguard/assistant@4.3.75':
    resolution: {integrity: sha512-TI2L7/oEaTLeHS8nSb1PoIC1139b2+tQJJeNH55JSAb4oOc6AOOFq/mHM/+JgtS2T5JR3EgB2vy/HvI9jmqN9g==}

  '@adguard/css-tokenizer@1.2.0':
    resolution: {integrity: sha512-cUj5j/AU5z/T4//5M6KnIJBpykAY4QbDsoiQ2DaWX/r2XkepMkTb8DhIbUHJD/QLGEyLeQLpi+nlxAgf4NTRRQ==}

  '@adguard/diff-builder@1.1.2':
    resolution: {integrity: sha512-ueNXW4UL6v6d9j+HzdUD9br3eCK48wewI6KprIiT84G8kCg/aqxGkUhbn/1KoY+rmQl19Hib4AXs6tLpXDUdmw==}
    engines: {node: '>=18.13.0'}
    hasBin: true

<<<<<<< HEAD
  '@adguard/dnr-rulesets@3.2.20251017190034':
    resolution: {integrity: sha512-WQOsiu7DWqxD+nCKy5FLcodLFJ4+vVMzjs7Yv00P+KJf4ilNjzz65swDGxtkHI70EgXYuvyk4be6cF+wXhmsZA==}
=======
  '@adguard/dnr-rulesets@3.2.20251020090038':
    resolution: {integrity: sha512-qQxMu6DdvUKxkPLc8NqlqbmJs1iizjqlOGzWLJTMl27EIH7+r3T1H5XB5yjX8z8clK90127hNtvmWTncBF6F7w==}
>>>>>>> 784249c8
    hasBin: true

  '@adguard/eslint-plugin-logger-context@1.0.1':
    resolution: {integrity: sha512-KfHD0UrCkkHQK7cq5nBvY9cJ/kDJoMwKfq66cJngLRKnCkCYGKGBT+HPmwapkXK96UItfPswW07i1VWIaZSgpA==}

  '@adguard/extended-css@2.1.1':
    resolution: {integrity: sha512-TsHZ20oUWhbtrzQ4w70B96oHkGBIUZg2FdMfkq4StGfLmXQb+kI7fQb6BtXP2D0bvraIHMq6/mtKExglDJ9vsg==}
    engines: {node: '>=16'}

  '@adguard/filters-downloader@2.4.2':
    resolution: {integrity: sha512-efloe2ZGHaO4GK+4xQiI8B7FGIlDbMKT05X4g9XAXNfG7uWmXF0OnaaAN8312wYc1q1OXRS4SGwYwN+wocyGBw==}
    engines: {node: '>=18.13.0'}

  '@adguard/logger@2.0.0':
    resolution: {integrity: sha512-jOiL0gy+uhrezJwI5j1mzpXyta1AFOhpEgKrqRlLN6puArFmHDmLH06civQs12tFWjtUCX+uGgUd1i4x/PCU1g==}
    engines: {node: '>=22'}

  '@adguard/re2-wasm@1.2.0':
    resolution: {integrity: sha512-yMtEJfThxN9rEYm2Zg3X8jUKaPYq5wByc90JbMspSWJo7MXw664gTvLD7/wijl6y79VSuAs77bXUIgBXutMp7A==}
    engines: {node: '>=10'}

  '@adguard/scriptlets@2.2.10':
    resolution: {integrity: sha512-bzYNOEx5M102eQjPf+S+olAJhhXYjqLXGYsmRI00lCGOXJsx2vy8d6Y4qt+uSphGd9pbTqaz6BYYJiUwxgIyyQ==}

  '@adguard/text-encoding@0.8.3':
    resolution: {integrity: sha512-LA0bsY+YYnQqItGaYMoVL0l55JDi/uwvUca53V6M6mvKNHtaYDTlf3yAeW2PafsTfWvoYH7gObGu8eCvPh69tg==}

  '@adguard/translate@1.0.2':
    resolution: {integrity: sha512-TeQV4ngse/fcpFDCrtU5VqjZfQsdytSuGT8wF4biIM6c6v6W/tkUdrTDhNItq126hAZe65V8QgipTAp8qHdeZw==}

  '@adguard/tsurlfilter@3.4.6':
    resolution: {integrity: sha512-5v4Wu+kCW3C4jSUPIR0QT3164iGrzmJ8ZpIkag1QHyqV8QtaVpqUM7WVAcnogkXM71tKZ+ZRFF9HkUNojA6fxg==}
    engines: {node: '>=22'}
    hasBin: true
    peerDependencies:
      '@adguard/re2-wasm': 1.2.0

  '@adguard/tswebextension@3.2.13':
    resolution: {integrity: sha512-umL4CCzzsRN9v6SDXkfwegc6gVB7KezD3Tr/Xp3sTIc9M99+LfJRieiyuwNp+skCvcSrasP6cwhLdwUGX9OLyQ==}
    engines: {node: '>=22'}
    hasBin: true

  '@asamuzakjp/css-color@3.1.1':
    resolution: {integrity: sha512-hpRD68SV2OMcZCsrbdkccTw5FXjNDLo5OuqSHyHZfwweGsDWZwDJ2+gONyNAbazZclobMirACLw0lk8WVxIqxA==}

  '@babel/code-frame@7.26.2':
    resolution: {integrity: sha512-RJlIHRueQgwWitWgF8OdFYGZX328Ax5BCemNGlqHfplnRT9ESi8JkFlvaVYbS+UubVY6dpv87Fs2u5M29iNFVQ==}
    engines: {node: '>=6.9.0'}

  '@babel/helper-validator-identifier@7.25.9':
    resolution: {integrity: sha512-Ed61U6XJc3CVRfkERJWDz4dJwKe7iLmmJsbOGu9wSloNSFttHV0I8g6UAgb7qnK5ly5bGLPd4oXZlxCdANBOWQ==}
    engines: {node: '>=6.9.0'}

  '@babel/runtime-corejs3@7.28.3':
    resolution: {integrity: sha512-LKYxD2CIfocUFNREQ1yk+dW+8OH8CRqmgatBZYXb+XhuObO8wsDpEoCNri5bKld9cnj8xukqZjxSX8p1YiRF8Q==}
    engines: {node: '>=6.9.0'}

  '@babel/runtime@7.27.0':
    resolution: {integrity: sha512-VtPOkrdPHZsKc/clNqyi9WUA8TINkZ4cGk63UUE3u4pmB2k+ZMQRDuIOagv8UVd6j7k0T3+RRIb7beKTebNbcw==}
    engines: {node: '>=6.9.0'}

  '@cspotcode/source-map-support@0.8.1':
    resolution: {integrity: sha512-IchNf6dN4tHoMFIn/7OE8LWZ19Y6q/67Bmf6vnGREv8RSbBVb9LPJxEcnwrcwX6ixSvaiGoomAUvu4YSxXrVgw==}
    engines: {node: '>=12'}

  '@csstools/cascade-layer-name-parser@2.0.4':
    resolution: {integrity: sha512-7DFHlPuIxviKYZrOiwVU/PiHLm3lLUR23OMuEEtfEOQTOp9hzQ2JjdY6X5H18RVuUPJqSCI+qNnD5iOLMVE0bA==}
    engines: {node: '>=18'}
    peerDependencies:
      '@csstools/css-parser-algorithms': ^3.0.4
      '@csstools/css-tokenizer': ^3.0.3

  '@csstools/color-helpers@5.0.2':
    resolution: {integrity: sha512-JqWH1vsgdGcw2RR6VliXXdA0/59LttzlU8UlRT/iUUsEeWfYq8I+K0yhihEUTTHLRm1EXvpsCx3083EU15ecsA==}
    engines: {node: '>=18'}

  '@csstools/css-calc@2.1.2':
    resolution: {integrity: sha512-TklMyb3uBB28b5uQdxjReG4L80NxAqgrECqLZFQbyLekwwlcDDS8r3f07DKqeo8C4926Br0gf/ZDe17Zv4wIuw==}
    engines: {node: '>=18'}
    peerDependencies:
      '@csstools/css-parser-algorithms': ^3.0.4
      '@csstools/css-tokenizer': ^3.0.3

  '@csstools/css-color-parser@3.0.8':
    resolution: {integrity: sha512-pdwotQjCCnRPuNi06jFuP68cykU1f3ZWExLe/8MQ1LOs8Xq+fTkYgd+2V8mWUWMrOn9iS2HftPVaMZDaXzGbhQ==}
    engines: {node: '>=18'}
    peerDependencies:
      '@csstools/css-parser-algorithms': ^3.0.4
      '@csstools/css-tokenizer': ^3.0.3

  '@csstools/css-parser-algorithms@3.0.4':
    resolution: {integrity: sha512-Up7rBoV77rv29d3uKHUIVubz1BTcgyUK72IvCQAbfbMv584xHcGKCKbWh7i8hPrRJ7qU4Y8IO3IY9m+iTB7P3A==}
    engines: {node: '>=18'}
    peerDependencies:
      '@csstools/css-tokenizer': ^3.0.3

  '@csstools/css-tokenizer@3.0.3':
    resolution: {integrity: sha512-UJnjoFsmxfKUdNYdWgOB0mWUypuLvAfQPH1+pyvRJs6euowbFkFC6P13w1l8mJyi3vxYMxc9kld5jZEGRQs6bw==}
    engines: {node: '>=18'}

  '@csstools/media-query-list-parser@4.0.2':
    resolution: {integrity: sha512-EUos465uvVvMJehckATTlNqGj4UJWkTmdWuDMjqvSUkjGpmOyFZBVwb4knxCm/k2GMTXY+c/5RkdndzFYWeX5A==}
    engines: {node: '>=18'}
    peerDependencies:
      '@csstools/css-parser-algorithms': ^3.0.4
      '@csstools/css-tokenizer': ^3.0.3

  '@csstools/postcss-cascade-layers@5.0.1':
    resolution: {integrity: sha512-XOfhI7GShVcKiKwmPAnWSqd2tBR0uxt+runAxttbSp/LY2U16yAVPmAf7e9q4JJ0d+xMNmpwNDLBXnmRCl3HMQ==}
    engines: {node: '>=18'}
    peerDependencies:
      postcss: ^8.4

  '@csstools/postcss-color-function@4.0.8':
    resolution: {integrity: sha512-9dUvP2qpZI6PlGQ/sob+95B3u5u7nkYt9yhZFCC7G9HBRHBxj+QxS/wUlwaMGYW0waf+NIierI8aoDTssEdRYw==}
    engines: {node: '>=18'}
    peerDependencies:
      postcss: ^8.4

  '@csstools/postcss-color-mix-function@3.0.8':
    resolution: {integrity: sha512-yuZpgWUzqZWQhEqfvtJufhl28DgO9sBwSbXbf/59gejNuvZcoUTRGQZhzhwF4ccqb53YAGB+u92z9+eSKoB4YA==}
    engines: {node: '>=18'}
    peerDependencies:
      postcss: ^8.4

  '@csstools/postcss-content-alt-text@2.0.4':
    resolution: {integrity: sha512-YItlZUOuZJCBlRaCf8Aucc1lgN41qYGALMly0qQllrxYJhiyzlI6RxOTMUvtWk+KhS8GphMDsDhKQ7KTPfEMSw==}
    engines: {node: '>=18'}
    peerDependencies:
      postcss: ^8.4

  '@csstools/postcss-exponential-functions@2.0.7':
    resolution: {integrity: sha512-XTb6Mw0v2qXtQYRW9d9duAjDnoTbBpsngD7sRNLmYDjvwU2ebpIHplyxgOeo6jp/Kr52gkLi5VaK5RDCqzMzZQ==}
    engines: {node: '>=18'}
    peerDependencies:
      postcss: ^8.4

  '@csstools/postcss-font-format-keywords@4.0.0':
    resolution: {integrity: sha512-usBzw9aCRDvchpok6C+4TXC57btc4bJtmKQWOHQxOVKen1ZfVqBUuCZ/wuqdX5GHsD0NRSr9XTP+5ID1ZZQBXw==}
    engines: {node: '>=18'}
    peerDependencies:
      postcss: ^8.4

  '@csstools/postcss-gamut-mapping@2.0.8':
    resolution: {integrity: sha512-/K8u9ZyGMGPjmwCSIjgaOLKfic2RIGdFHHes84XW5LnmrvdhOTVxo255NppHi3ROEvoHPW7MplMJgjZK5Q+TxA==}
    engines: {node: '>=18'}
    peerDependencies:
      postcss: ^8.4

  '@csstools/postcss-gradients-interpolation-method@5.0.8':
    resolution: {integrity: sha512-CoHQ/0UXrvxLovu0ZeW6c3/20hjJ/QRg6lyXm3dZLY/JgvRU6bdbQZF/Du30A4TvowfcgvIHQmP1bNXUxgDrAw==}
    engines: {node: '>=18'}
    peerDependencies:
      postcss: ^8.4

  '@csstools/postcss-hwb-function@4.0.8':
    resolution: {integrity: sha512-LpFKjX6hblpeqyych1cKmk+3FJZ19QmaJtqincySoMkbkG/w2tfbnO5oE6mlnCTXcGUJ0rCEuRHvTqKK0nHYUQ==}
    engines: {node: '>=18'}
    peerDependencies:
      postcss: ^8.4

  '@csstools/postcss-ic-unit@4.0.0':
    resolution: {integrity: sha512-9QT5TDGgx7wD3EEMN3BSUG6ckb6Eh5gSPT5kZoVtUuAonfPmLDJyPhqR4ntPpMYhUKAMVKAg3I/AgzqHMSeLhA==}
    engines: {node: '>=18'}
    peerDependencies:
      postcss: ^8.4

  '@csstools/postcss-initial@2.0.1':
    resolution: {integrity: sha512-L1wLVMSAZ4wovznquK0xmC7QSctzO4D0Is590bxpGqhqjboLXYA16dWZpfwImkdOgACdQ9PqXsuRroW6qPlEsg==}
    engines: {node: '>=18'}
    peerDependencies:
      postcss: ^8.4

  '@csstools/postcss-is-pseudo-class@5.0.1':
    resolution: {integrity: sha512-JLp3POui4S1auhDR0n8wHd/zTOWmMsmK3nQd3hhL6FhWPaox5W7j1se6zXOG/aP07wV2ww0lxbKYGwbBszOtfQ==}
    engines: {node: '>=18'}
    peerDependencies:
      postcss: ^8.4

  '@csstools/postcss-light-dark-function@2.0.7':
    resolution: {integrity: sha512-ZZ0rwlanYKOHekyIPaU+sVm3BEHCe+Ha0/px+bmHe62n0Uc1lL34vbwrLYn6ote8PHlsqzKeTQdIejQCJ05tfw==}
    engines: {node: '>=18'}
    peerDependencies:
      postcss: ^8.4

  '@csstools/postcss-logical-float-and-clear@3.0.0':
    resolution: {integrity: sha512-SEmaHMszwakI2rqKRJgE+8rpotFfne1ZS6bZqBoQIicFyV+xT1UF42eORPxJkVJVrH9C0ctUgwMSn3BLOIZldQ==}
    engines: {node: '>=18'}
    peerDependencies:
      postcss: ^8.4

  '@csstools/postcss-logical-overflow@2.0.0':
    resolution: {integrity: sha512-spzR1MInxPuXKEX2csMamshR4LRaSZ3UXVaRGjeQxl70ySxOhMpP2252RAFsg8QyyBXBzuVOOdx1+bVO5bPIzA==}
    engines: {node: '>=18'}
    peerDependencies:
      postcss: ^8.4

  '@csstools/postcss-logical-overscroll-behavior@2.0.0':
    resolution: {integrity: sha512-e/webMjoGOSYfqLunyzByZj5KKe5oyVg/YSbie99VEaSDE2kimFm0q1f6t/6Jo+VVCQ/jbe2Xy+uX+C4xzWs4w==}
    engines: {node: '>=18'}
    peerDependencies:
      postcss: ^8.4

  '@csstools/postcss-logical-resize@3.0.0':
    resolution: {integrity: sha512-DFbHQOFW/+I+MY4Ycd/QN6Dg4Hcbb50elIJCfnwkRTCX05G11SwViI5BbBlg9iHRl4ytB7pmY5ieAFk3ws7yyg==}
    engines: {node: '>=18'}
    peerDependencies:
      postcss: ^8.4

  '@csstools/postcss-logical-viewport-units@3.0.3':
    resolution: {integrity: sha512-OC1IlG/yoGJdi0Y+7duz/kU/beCwO+Gua01sD6GtOtLi7ByQUpcIqs7UE/xuRPay4cHgOMatWdnDdsIDjnWpPw==}
    engines: {node: '>=18'}
    peerDependencies:
      postcss: ^8.4

  '@csstools/postcss-media-minmax@2.0.7':
    resolution: {integrity: sha512-LB6tIP7iBZb5CYv8iRenfBZmbaG3DWNEziOnPjGoQX5P94FBPvvTBy68b/d9NnS5PELKwFmmOYsAEIgEhDPCHA==}
    engines: {node: '>=18'}
    peerDependencies:
      postcss: ^8.4

  '@csstools/postcss-media-queries-aspect-ratio-number-values@3.0.4':
    resolution: {integrity: sha512-AnGjVslHMm5xw9keusQYvjVWvuS7KWK+OJagaG0+m9QnIjZsrysD2kJP/tr/UJIyYtMCtu8OkUd+Rajb4DqtIQ==}
    engines: {node: '>=18'}
    peerDependencies:
      postcss: ^8.4

  '@csstools/postcss-nested-calc@4.0.0':
    resolution: {integrity: sha512-jMYDdqrQQxE7k9+KjstC3NbsmC063n1FTPLCgCRS2/qHUbHM0mNy9pIn4QIiQGs9I/Bg98vMqw7mJXBxa0N88A==}
    engines: {node: '>=18'}
    peerDependencies:
      postcss: ^8.4

  '@csstools/postcss-normalize-display-values@4.0.0':
    resolution: {integrity: sha512-HlEoG0IDRoHXzXnkV4in47dzsxdsjdz6+j7MLjaACABX2NfvjFS6XVAnpaDyGesz9gK2SC7MbNwdCHusObKJ9Q==}
    engines: {node: '>=18'}
    peerDependencies:
      postcss: ^8.4

  '@csstools/postcss-oklab-function@4.0.8':
    resolution: {integrity: sha512-+5aPsNWgxohXoYNS1f+Ys0x3Qnfehgygv3qrPyv+Y25G0yX54/WlVB+IXprqBLOXHM1gsVF+QQSjlArhygna0Q==}
    engines: {node: '>=18'}
    peerDependencies:
      postcss: ^8.4

  '@csstools/postcss-progressive-custom-properties@4.0.0':
    resolution: {integrity: sha512-XQPtROaQjomnvLUSy/bALTR5VCtTVUFwYs1SblvYgLSeTo2a/bMNwUwo2piXw5rTv/FEYiy5yPSXBqg9OKUx7Q==}
    engines: {node: '>=18'}
    peerDependencies:
      postcss: ^8.4

  '@csstools/postcss-random-function@1.0.3':
    resolution: {integrity: sha512-dbNeEEPHxAwfQJ3duRL5IPpuD77QAHtRl4bAHRs0vOVhVbHrsL7mHnwe0irYjbs9kYwhAHZBQTLBgmvufPuRkA==}
    engines: {node: '>=18'}
    peerDependencies:
      postcss: ^8.4

  '@csstools/postcss-relative-color-syntax@3.0.8':
    resolution: {integrity: sha512-eGE31oLnJDoUysDdjS9MLxNZdtqqSxjDXMdISpLh80QMaYrKs7VINpid34tWQ+iU23Wg5x76qAzf1Q/SLLbZVg==}
    engines: {node: '>=18'}
    peerDependencies:
      postcss: ^8.4

  '@csstools/postcss-scope-pseudo-class@4.0.1':
    resolution: {integrity: sha512-IMi9FwtH6LMNuLea1bjVMQAsUhFxJnyLSgOp/cpv5hrzWmrUYU5fm0EguNDIIOHUqzXode8F/1qkC/tEo/qN8Q==}
    engines: {node: '>=18'}
    peerDependencies:
      postcss: ^8.4

  '@csstools/postcss-sign-functions@1.1.2':
    resolution: {integrity: sha512-4EcAvXTUPh7n6UoZZkCzgtCf/wPzMlTNuddcKg7HG8ozfQkUcHsJ2faQKeLmjyKdYPyOUn4YA7yDPf8K/jfIxw==}
    engines: {node: '>=18'}
    peerDependencies:
      postcss: ^8.4

  '@csstools/postcss-stepped-value-functions@4.0.7':
    resolution: {integrity: sha512-rdrRCKRnWtj5FyRin0u/gLla7CIvZRw/zMGI1fVJP0Sg/m1WGicjPVHRANL++3HQtsiXKAbPrcPr+VkyGck0IA==}
    engines: {node: '>=18'}
    peerDependencies:
      postcss: ^8.4

  '@csstools/postcss-text-decoration-shorthand@4.0.2':
    resolution: {integrity: sha512-8XvCRrFNseBSAGxeaVTaNijAu+FzUvjwFXtcrynmazGb/9WUdsPCpBX+mHEHShVRq47Gy4peYAoxYs8ltUnmzA==}
    engines: {node: '>=18'}
    peerDependencies:
      postcss: ^8.4

  '@csstools/postcss-trigonometric-functions@4.0.7':
    resolution: {integrity: sha512-qTrZgLju3AV7Djhzuh2Bq/wjFqbcypnk0FhHjxW8DWJQcZLS1HecIus4X2/RLch1ukX7b+YYCdqbEnpIQO5ccg==}
    engines: {node: '>=18'}
    peerDependencies:
      postcss: ^8.4

  '@csstools/postcss-unset-value@4.0.0':
    resolution: {integrity: sha512-cBz3tOCI5Fw6NIFEwU3RiwK6mn3nKegjpJuzCndoGq3BZPkUjnsq7uQmIeMNeMbMk7YD2MfKcgCpZwX5jyXqCA==}
    engines: {node: '>=18'}
    peerDependencies:
      postcss: ^8.4

  '@csstools/selector-resolve-nested@3.0.0':
    resolution: {integrity: sha512-ZoK24Yku6VJU1gS79a5PFmC8yn3wIapiKmPgun0hZgEI5AOqgH2kiPRsPz1qkGv4HL+wuDLH83yQyk6inMYrJQ==}
    engines: {node: '>=18'}
    peerDependencies:
      postcss-selector-parser: ^7.0.0

  '@csstools/selector-specificity@5.0.0':
    resolution: {integrity: sha512-PCqQV3c4CoVm3kdPhyeZ07VmBRdH2EpMFA/pd9OASpOEC3aXNGoqPDAZ80D0cLpMBxnmk0+yNhGsEx31hq7Gtw==}
    engines: {node: '>=18'}
    peerDependencies:
      postcss-selector-parser: ^7.0.0

  '@csstools/utilities@2.0.0':
    resolution: {integrity: sha512-5VdOr0Z71u+Yp3ozOx8T11N703wIFGVRgOWbOZMKgglPJsWA54MRIoMNVMa7shUToIhx5J8vX4sOZgD2XiihiQ==}
    engines: {node: '>=18'}
    peerDependencies:
      postcss: ^8.4

  '@date-fns/utc@2.1.0':
    resolution: {integrity: sha512-176grgAgU2U303rD2/vcOmNg0kGPbhzckuH1TEP2al7n0AQipZIy9P15usd2TKQCG1g+E1jX/ZVQSzs4sUDwgA==}

  '@discoveryjs/json-ext@0.5.7':
    resolution: {integrity: sha512-dBVuXR082gk3jsFp7Rd/JI4kytwGHecnCoTtXFb7DB6CNHp4rg5k1bhg0nWdLGLnOV71lmDzGQaLMy8iPLY0pw==}
    engines: {node: '>=10.0.0'}

  '@es-joy/jsdoccomment@0.48.0':
    resolution: {integrity: sha512-G6QUWIcC+KvSwXNsJyDTHvqUdNoAVJPPgkc3+Uk4WBKqZvoXhlvazOgm9aL0HwihJLQf0l+tOE2UFzXBqCqgDw==}
    engines: {node: '>=16'}

  '@esbuild/aix-ppc64@0.21.5':
    resolution: {integrity: sha512-1SDgH6ZSPTlggy1yI6+Dbkiz8xzpHJEVAlF/AM1tHPLsf5STom9rwtjE4hKAF20FfXXNTFqEYXyJNWh1GiZedQ==}
    engines: {node: '>=12'}
    cpu: [ppc64]
    os: [aix]

  '@esbuild/aix-ppc64@0.23.1':
    resolution: {integrity: sha512-6VhYk1diRqrhBAqpJEdjASR/+WVRtfjpqKuNw11cLiaWpAT/Uu+nokB+UJnevzy/P9C/ty6AOe0dwueMrGh/iQ==}
    engines: {node: '>=18'}
    cpu: [ppc64]
    os: [aix]

  '@esbuild/android-arm64@0.21.5':
    resolution: {integrity: sha512-c0uX9VAUBQ7dTDCjq+wdyGLowMdtR/GoC2U5IYk/7D1H1JYC0qseD7+11iMP2mRLN9RcCMRcjC4YMclCzGwS/A==}
    engines: {node: '>=12'}
    cpu: [arm64]
    os: [android]

  '@esbuild/android-arm64@0.23.1':
    resolution: {integrity: sha512-xw50ipykXcLstLeWH7WRdQuysJqejuAGPd30vd1i5zSyKK3WE+ijzHmLKxdiCMtH1pHz78rOg0BKSYOSB/2Khw==}
    engines: {node: '>=18'}
    cpu: [arm64]
    os: [android]

  '@esbuild/android-arm@0.21.5':
    resolution: {integrity: sha512-vCPvzSjpPHEi1siZdlvAlsPxXl7WbOVUBBAowWug4rJHb68Ox8KualB+1ocNvT5fjv6wpkX6o/iEpbDrf68zcg==}
    engines: {node: '>=12'}
    cpu: [arm]
    os: [android]

  '@esbuild/android-arm@0.23.1':
    resolution: {integrity: sha512-uz6/tEy2IFm9RYOyvKl88zdzZfwEfKZmnX9Cj1BHjeSGNuGLuMD1kR8y5bteYmwqKm1tj8m4cb/aKEorr6fHWQ==}
    engines: {node: '>=18'}
    cpu: [arm]
    os: [android]

  '@esbuild/android-x64@0.21.5':
    resolution: {integrity: sha512-D7aPRUUNHRBwHxzxRvp856rjUHRFW1SdQATKXH2hqA0kAZb1hKmi02OpYRacl0TxIGz/ZmXWlbZgjwWYaCakTA==}
    engines: {node: '>=12'}
    cpu: [x64]
    os: [android]

  '@esbuild/android-x64@0.23.1':
    resolution: {integrity: sha512-nlN9B69St9BwUoB+jkyU090bru8L0NA3yFvAd7k8dNsVH8bi9a8cUAUSEcEEgTp2z3dbEDGJGfP6VUnkQnlReg==}
    engines: {node: '>=18'}
    cpu: [x64]
    os: [android]

  '@esbuild/darwin-arm64@0.21.5':
    resolution: {integrity: sha512-DwqXqZyuk5AiWWf3UfLiRDJ5EDd49zg6O9wclZ7kUMv2WRFr4HKjXp/5t8JZ11QbQfUS6/cRCKGwYhtNAY88kQ==}
    engines: {node: '>=12'}
    cpu: [arm64]
    os: [darwin]

  '@esbuild/darwin-arm64@0.23.1':
    resolution: {integrity: sha512-YsS2e3Wtgnw7Wq53XXBLcV6JhRsEq8hkfg91ESVadIrzr9wO6jJDMZnCQbHm1Guc5t/CdDiFSSfWP58FNuvT3Q==}
    engines: {node: '>=18'}
    cpu: [arm64]
    os: [darwin]

  '@esbuild/darwin-x64@0.21.5':
    resolution: {integrity: sha512-se/JjF8NlmKVG4kNIuyWMV/22ZaerB+qaSi5MdrXtd6R08kvs2qCN4C09miupktDitvh8jRFflwGFBQcxZRjbw==}
    engines: {node: '>=12'}
    cpu: [x64]
    os: [darwin]

  '@esbuild/darwin-x64@0.23.1':
    resolution: {integrity: sha512-aClqdgTDVPSEGgoCS8QDG37Gu8yc9lTHNAQlsztQ6ENetKEO//b8y31MMu2ZaPbn4kVsIABzVLXYLhCGekGDqw==}
    engines: {node: '>=18'}
    cpu: [x64]
    os: [darwin]

  '@esbuild/freebsd-arm64@0.21.5':
    resolution: {integrity: sha512-5JcRxxRDUJLX8JXp/wcBCy3pENnCgBR9bN6JsY4OmhfUtIHe3ZW0mawA7+RDAcMLrMIZaf03NlQiX9DGyB8h4g==}
    engines: {node: '>=12'}
    cpu: [arm64]
    os: [freebsd]

  '@esbuild/freebsd-arm64@0.23.1':
    resolution: {integrity: sha512-h1k6yS8/pN/NHlMl5+v4XPfikhJulk4G+tKGFIOwURBSFzE8bixw1ebjluLOjfwtLqY0kewfjLSrO6tN2MgIhA==}
    engines: {node: '>=18'}
    cpu: [arm64]
    os: [freebsd]

  '@esbuild/freebsd-x64@0.21.5':
    resolution: {integrity: sha512-J95kNBj1zkbMXtHVH29bBriQygMXqoVQOQYA+ISs0/2l3T9/kj42ow2mpqerRBxDJnmkUDCaQT/dfNXWX/ZZCQ==}
    engines: {node: '>=12'}
    cpu: [x64]
    os: [freebsd]

  '@esbuild/freebsd-x64@0.23.1':
    resolution: {integrity: sha512-lK1eJeyk1ZX8UklqFd/3A60UuZ/6UVfGT2LuGo3Wp4/z7eRTRYY+0xOu2kpClP+vMTi9wKOfXi2vjUpO1Ro76g==}
    engines: {node: '>=18'}
    cpu: [x64]
    os: [freebsd]

  '@esbuild/linux-arm64@0.21.5':
    resolution: {integrity: sha512-ibKvmyYzKsBeX8d8I7MH/TMfWDXBF3db4qM6sy+7re0YXya+K1cem3on9XgdT2EQGMu4hQyZhan7TeQ8XkGp4Q==}
    engines: {node: '>=12'}
    cpu: [arm64]
    os: [linux]

  '@esbuild/linux-arm64@0.23.1':
    resolution: {integrity: sha512-/93bf2yxencYDnItMYV/v116zff6UyTjo4EtEQjUBeGiVpMmffDNUyD9UN2zV+V3LRV3/on4xdZ26NKzn6754g==}
    engines: {node: '>=18'}
    cpu: [arm64]
    os: [linux]

  '@esbuild/linux-arm@0.21.5':
    resolution: {integrity: sha512-bPb5AHZtbeNGjCKVZ9UGqGwo8EUu4cLq68E95A53KlxAPRmUyYv2D6F0uUI65XisGOL1hBP5mTronbgo+0bFcA==}
    engines: {node: '>=12'}
    cpu: [arm]
    os: [linux]

  '@esbuild/linux-arm@0.23.1':
    resolution: {integrity: sha512-CXXkzgn+dXAPs3WBwE+Kvnrf4WECwBdfjfeYHpMeVxWE0EceB6vhWGShs6wi0IYEqMSIzdOF1XjQ/Mkm5d7ZdQ==}
    engines: {node: '>=18'}
    cpu: [arm]
    os: [linux]

  '@esbuild/linux-ia32@0.21.5':
    resolution: {integrity: sha512-YvjXDqLRqPDl2dvRODYmmhz4rPeVKYvppfGYKSNGdyZkA01046pLWyRKKI3ax8fbJoK5QbxblURkwK/MWY18Tg==}
    engines: {node: '>=12'}
    cpu: [ia32]
    os: [linux]

  '@esbuild/linux-ia32@0.23.1':
    resolution: {integrity: sha512-VTN4EuOHwXEkXzX5nTvVY4s7E/Krz7COC8xkftbbKRYAl96vPiUssGkeMELQMOnLOJ8k3BY1+ZY52tttZnHcXQ==}
    engines: {node: '>=18'}
    cpu: [ia32]
    os: [linux]

  '@esbuild/linux-loong64@0.21.5':
    resolution: {integrity: sha512-uHf1BmMG8qEvzdrzAqg2SIG/02+4/DHB6a9Kbya0XDvwDEKCoC8ZRWI5JJvNdUjtciBGFQ5PuBlpEOXQj+JQSg==}
    engines: {node: '>=12'}
    cpu: [loong64]
    os: [linux]

  '@esbuild/linux-loong64@0.23.1':
    resolution: {integrity: sha512-Vx09LzEoBa5zDnieH8LSMRToj7ir/Jeq0Gu6qJ/1GcBq9GkfoEAoXvLiW1U9J1qE/Y/Oyaq33w5p2ZWrNNHNEw==}
    engines: {node: '>=18'}
    cpu: [loong64]
    os: [linux]

  '@esbuild/linux-mips64el@0.21.5':
    resolution: {integrity: sha512-IajOmO+KJK23bj52dFSNCMsz1QP1DqM6cwLUv3W1QwyxkyIWecfafnI555fvSGqEKwjMXVLokcV5ygHW5b3Jbg==}
    engines: {node: '>=12'}
    cpu: [mips64el]
    os: [linux]

  '@esbuild/linux-mips64el@0.23.1':
    resolution: {integrity: sha512-nrFzzMQ7W4WRLNUOU5dlWAqa6yVeI0P78WKGUo7lg2HShq/yx+UYkeNSE0SSfSure0SqgnsxPvmAUu/vu0E+3Q==}
    engines: {node: '>=18'}
    cpu: [mips64el]
    os: [linux]

  '@esbuild/linux-ppc64@0.21.5':
    resolution: {integrity: sha512-1hHV/Z4OEfMwpLO8rp7CvlhBDnjsC3CttJXIhBi+5Aj5r+MBvy4egg7wCbe//hSsT+RvDAG7s81tAvpL2XAE4w==}
    engines: {node: '>=12'}
    cpu: [ppc64]
    os: [linux]

  '@esbuild/linux-ppc64@0.23.1':
    resolution: {integrity: sha512-dKN8fgVqd0vUIjxuJI6P/9SSSe/mB9rvA98CSH2sJnlZ/OCZWO1DJvxj8jvKTfYUdGfcq2dDxoKaC6bHuTlgcw==}
    engines: {node: '>=18'}
    cpu: [ppc64]
    os: [linux]

  '@esbuild/linux-riscv64@0.21.5':
    resolution: {integrity: sha512-2HdXDMd9GMgTGrPWnJzP2ALSokE/0O5HhTUvWIbD3YdjME8JwvSCnNGBnTThKGEB91OZhzrJ4qIIxk/SBmyDDA==}
    engines: {node: '>=12'}
    cpu: [riscv64]
    os: [linux]

  '@esbuild/linux-riscv64@0.23.1':
    resolution: {integrity: sha512-5AV4Pzp80fhHL83JM6LoA6pTQVWgB1HovMBsLQ9OZWLDqVY8MVobBXNSmAJi//Csh6tcY7e7Lny2Hg1tElMjIA==}
    engines: {node: '>=18'}
    cpu: [riscv64]
    os: [linux]

  '@esbuild/linux-s390x@0.21.5':
    resolution: {integrity: sha512-zus5sxzqBJD3eXxwvjN1yQkRepANgxE9lgOW2qLnmr8ikMTphkjgXu1HR01K4FJg8h1kEEDAqDcZQtbrRnB41A==}
    engines: {node: '>=12'}
    cpu: [s390x]
    os: [linux]

  '@esbuild/linux-s390x@0.23.1':
    resolution: {integrity: sha512-9ygs73tuFCe6f6m/Tb+9LtYxWR4c9yg7zjt2cYkjDbDpV/xVn+68cQxMXCjUpYwEkze2RcU/rMnfIXNRFmSoDw==}
    engines: {node: '>=18'}
    cpu: [s390x]
    os: [linux]

  '@esbuild/linux-x64@0.21.5':
    resolution: {integrity: sha512-1rYdTpyv03iycF1+BhzrzQJCdOuAOtaqHTWJZCWvijKD2N5Xu0TtVC8/+1faWqcP9iBCWOmjmhoH94dH82BxPQ==}
    engines: {node: '>=12'}
    cpu: [x64]
    os: [linux]

  '@esbuild/linux-x64@0.23.1':
    resolution: {integrity: sha512-EV6+ovTsEXCPAp58g2dD68LxoP/wK5pRvgy0J/HxPGB009omFPv3Yet0HiaqvrIrgPTBuC6wCH1LTOY91EO5hQ==}
    engines: {node: '>=18'}
    cpu: [x64]
    os: [linux]

  '@esbuild/netbsd-x64@0.21.5':
    resolution: {integrity: sha512-Woi2MXzXjMULccIwMnLciyZH4nCIMpWQAs049KEeMvOcNADVxo0UBIQPfSmxB3CWKedngg7sWZdLvLczpe0tLg==}
    engines: {node: '>=12'}
    cpu: [x64]
    os: [netbsd]

  '@esbuild/netbsd-x64@0.23.1':
    resolution: {integrity: sha512-aevEkCNu7KlPRpYLjwmdcuNz6bDFiE7Z8XC4CPqExjTvrHugh28QzUXVOZtiYghciKUacNktqxdpymplil1beA==}
    engines: {node: '>=18'}
    cpu: [x64]
    os: [netbsd]

  '@esbuild/openbsd-arm64@0.23.1':
    resolution: {integrity: sha512-3x37szhLexNA4bXhLrCC/LImN/YtWis6WXr1VESlfVtVeoFJBRINPJ3f0a/6LV8zpikqoUg4hyXw0sFBt5Cr+Q==}
    engines: {node: '>=18'}
    cpu: [arm64]
    os: [openbsd]

  '@esbuild/openbsd-x64@0.21.5':
    resolution: {integrity: sha512-HLNNw99xsvx12lFBUwoT8EVCsSvRNDVxNpjZ7bPn947b8gJPzeHWyNVhFsaerc0n3TsbOINvRP2byTZ5LKezow==}
    engines: {node: '>=12'}
    cpu: [x64]
    os: [openbsd]

  '@esbuild/openbsd-x64@0.23.1':
    resolution: {integrity: sha512-aY2gMmKmPhxfU+0EdnN+XNtGbjfQgwZj43k8G3fyrDM/UdZww6xrWxmDkuz2eCZchqVeABjV5BpildOrUbBTqA==}
    engines: {node: '>=18'}
    cpu: [x64]
    os: [openbsd]

  '@esbuild/sunos-x64@0.21.5':
    resolution: {integrity: sha512-6+gjmFpfy0BHU5Tpptkuh8+uw3mnrvgs+dSPQXQOv3ekbordwnzTVEb4qnIvQcYXq6gzkyTnoZ9dZG+D4garKg==}
    engines: {node: '>=12'}
    cpu: [x64]
    os: [sunos]

  '@esbuild/sunos-x64@0.23.1':
    resolution: {integrity: sha512-RBRT2gqEl0IKQABT4XTj78tpk9v7ehp+mazn2HbUeZl1YMdaGAQqhapjGTCe7uw7y0frDi4gS0uHzhvpFuI1sA==}
    engines: {node: '>=18'}
    cpu: [x64]
    os: [sunos]

  '@esbuild/win32-arm64@0.21.5':
    resolution: {integrity: sha512-Z0gOTd75VvXqyq7nsl93zwahcTROgqvuAcYDUr+vOv8uHhNSKROyU961kgtCD1e95IqPKSQKH7tBTslnS3tA8A==}
    engines: {node: '>=12'}
    cpu: [arm64]
    os: [win32]

  '@esbuild/win32-arm64@0.23.1':
    resolution: {integrity: sha512-4O+gPR5rEBe2FpKOVyiJ7wNDPA8nGzDuJ6gN4okSA1gEOYZ67N8JPk58tkWtdtPeLz7lBnY6I5L3jdsr3S+A6A==}
    engines: {node: '>=18'}
    cpu: [arm64]
    os: [win32]

  '@esbuild/win32-ia32@0.21.5':
    resolution: {integrity: sha512-SWXFF1CL2RVNMaVs+BBClwtfZSvDgtL//G/smwAc5oVK/UPu2Gu9tIaRgFmYFFKrmg3SyAjSrElf0TiJ1v8fYA==}
    engines: {node: '>=12'}
    cpu: [ia32]
    os: [win32]

  '@esbuild/win32-ia32@0.23.1':
    resolution: {integrity: sha512-BcaL0Vn6QwCwre3Y717nVHZbAa4UBEigzFm6VdsVdT/MbZ38xoj1X9HPkZhbmaBGUD1W8vxAfffbDe8bA6AKnQ==}
    engines: {node: '>=18'}
    cpu: [ia32]
    os: [win32]

  '@esbuild/win32-x64@0.21.5':
    resolution: {integrity: sha512-tQd/1efJuzPC6rCFwEvLtci/xNFcTZknmXs98FYDfGE4wP9ClFV98nyKrzJKVPMhdDnjzLhdUyMX4PsQAPjwIw==}
    engines: {node: '>=12'}
    cpu: [x64]
    os: [win32]

  '@esbuild/win32-x64@0.23.1':
    resolution: {integrity: sha512-BHpFFeslkWrXWyUPnbKm+xYYVYruCinGcftSBaa8zoF9hZO4BcSCFUvHVTtzpIY6YzUnYtuEhZ+C9iEXjxnasg==}
    engines: {node: '>=18'}
    cpu: [x64]
    os: [win32]

  '@eslint-community/eslint-utils@4.6.0':
    resolution: {integrity: sha512-WhCn7Z7TauhBtmzhvKpoQs0Wwb/kBcy4CwpuI0/eEIr2Lx2auxmulAzLr91wVZJaz47iUZdkXOK7WlAfxGKCnA==}
    engines: {node: ^12.22.0 || ^14.17.0 || >=16.0.0}
    peerDependencies:
      eslint: ^6.0.0 || ^7.0.0 || >=8.0.0

  '@eslint-community/regexpp@4.12.1':
    resolution: {integrity: sha512-CCZCDJuduB9OUkFkY2IgppNZMi2lBQgD2qzwXkEia16cge2pijY/aXi96CJMquDMn3nJdlPV1A5KrJEXwfLNzQ==}
    engines: {node: ^12.0.0 || ^14.0.0 || >=16.0.0}

  '@eslint/eslintrc@2.1.4':
    resolution: {integrity: sha512-269Z39MS6wVJtsoUl10L60WdkhJVdPG24Q4eZTH3nnF6lpvSShEK3wQjDX9JRWAUPvPh7COouPpU9IrqaZFvtQ==}
    engines: {node: ^12.22.0 || ^14.17.0 || >=16.0.0}

  '@eslint/js@8.57.1':
    resolution: {integrity: sha512-d9zaMRSTIKDLhctzH12MtXvJKSSUhaHcjV+2Z+GK+EEY7XKpP5yR4x+N3TAcHTcu963nIr+TMcCb4DBCYX1z6Q==}
    engines: {node: ^12.22.0 || ^14.17.0 || >=16.0.0}

  '@humanwhocodes/config-array@0.13.0':
    resolution: {integrity: sha512-DZLEEqFWQFiyK6h5YIeynKx7JlvCYWL0cImfSRXZ9l4Sg2efkFGTuFf6vzXjK1cq6IYkU+Eg/JizXw+TD2vRNw==}
    engines: {node: '>=10.10.0'}
    deprecated: Use @eslint/config-array instead

  '@humanwhocodes/module-importer@1.0.1':
    resolution: {integrity: sha512-bxveV4V8v5Yb4ncFTT3rPSgZBOpCkjfK0y4oVVVJwIuDVBRMDXrPyXRL988i5ap9m9bnyEEjWfm5WkBmtffLfA==}
    engines: {node: '>=12.22'}

  '@humanwhocodes/object-schema@2.0.3':
    resolution: {integrity: sha512-93zYdMES/c1D69yZiKDBj0V24vqNzB/koF26KPaagAfd3P/4gUlh3Dys5ogAK+Exi9QyzlD8x/08Zt7wIKcDcA==}
    deprecated: Use @eslint/object-schema instead

  '@isaacs/cliui@8.0.2':
    resolution: {integrity: sha512-O8jcjabXaleOG9DQ0+ARXWZBTfnP4WNAqzuiJK7ll44AmxGKv/J2M4TPjxjY3znBCfvBXFzucm1twdyFybFqEA==}
    engines: {node: '>=12'}

  '@jridgewell/gen-mapping@0.3.8':
    resolution: {integrity: sha512-imAbBGkb+ebQyxKgzv5Hu2nmROxoDOXHh80evxdoXNOrvAnVx7zimzc1Oo5h9RlfV4vPXaE2iM5pOFbvOCClWA==}
    engines: {node: '>=6.0.0'}

  '@jridgewell/resolve-uri@3.1.2':
    resolution: {integrity: sha512-bRISgCIjP20/tbWSPWMEi54QVPRZExkuD9lJL+UIxUKtwVJA8wW1Trb1jMs1RFXo1CBTNZ/5hpC9QvmKWdopKw==}
    engines: {node: '>=6.0.0'}

  '@jridgewell/set-array@1.2.1':
    resolution: {integrity: sha512-R8gLRTZeyp03ymzP/6Lil/28tGeGEzhx1q2k703KGWRAI1VdvPIXdG70VJc2pAMw3NA6JKL5hhFu1sJX0Mnn/A==}
    engines: {node: '>=6.0.0'}

  '@jridgewell/source-map@0.3.6':
    resolution: {integrity: sha512-1ZJTZebgqllO79ue2bm3rIGud/bOe0pP5BjSRCRxxYkEZS8STV7zN84UBbiYu7jy+eCKSnVIUgoWWE/tt+shMQ==}

  '@jridgewell/sourcemap-codec@1.5.0':
    resolution: {integrity: sha512-gv3ZRaISU3fjPAgNsriBRqGWQL6quFx04YMPW/zD8XMLsU32mhCCbfbO6KZFLjvYpCZ8zyDEgqsgf+PwPaM7GQ==}

  '@jridgewell/trace-mapping@0.3.25':
    resolution: {integrity: sha512-vNk6aEwybGtawWmy/PzwnGDOjCkLWSD2wqvjGGAgOAwCGWySYXfYoxt00IJkTF+8Lb57DwOb3Aa0o9CApepiYQ==}

  '@jridgewell/trace-mapping@0.3.9':
    resolution: {integrity: sha512-3Belt6tdc8bPgAtbcmdtNJlirVoTmEb5e2gC94PnkwEW9jI6CAHUeoG85tjWP5WquqfavoMtMwiG4P926ZKKuQ==}

  '@nodelib/fs.scandir@2.1.5':
    resolution: {integrity: sha512-vq24Bq3ym5HEQm2NKCr3yXDwjc7vTsEThRDnkp2DK9p1uqLR+DHurm/NOTo0KG7HYHU7eppKZj3MyqYuMBf62g==}
    engines: {node: '>= 8'}

  '@nodelib/fs.stat@2.0.5':
    resolution: {integrity: sha512-RkhPPp2zrqDAQA/2jNhnztcPAlv64XdhIp7a7454A5ovI7Bukxgt7MX7udwAu3zg1DcpPU0rz3VV1SeaqvY4+A==}
    engines: {node: '>= 8'}

  '@nodelib/fs.walk@1.2.8':
    resolution: {integrity: sha512-oGB+UxlgWcgQkgwo8GcEGwemoTFt3FIO9ababBmaGwXIoBKZ+GTy0pP185beGg7Llih/NSHSV2XAs1lnznocSg==}
    engines: {node: '>= 8'}

  '@pkgjs/parseargs@0.11.0':
    resolution: {integrity: sha512-+1VkjdD0QBLPodGrJUeqarH8VAIvQODIbwh9XpP5Syisf7YoQgsJKPNFoqqLQlu+VQ/tVSshMR6loPMn8U+dPg==}
    engines: {node: '>=14'}

  '@pkgr/core@0.1.2':
    resolution: {integrity: sha512-fdDH1LSGfZdTH2sxdpVMw31BanV28K/Gry0cVFxaNP77neJSkd82mM8ErPNYs9e+0O7SdHBLTDzDgwUuy18RnQ==}
    engines: {node: ^12.20.0 || ^14.18.0 || >=16.0.0}

  '@polka/url@1.0.0-next.29':
    resolution: {integrity: sha512-wwQAWhWSuHaag8c4q/KN/vCoeOJYshAIvMQwD4GpSb3OiZklFfvAgmj0VCBBImRpuF/aFgIRzllXlVX93Jevww==}

  '@remix-run/router@1.21.0':
    resolution: {integrity: sha512-xfSkCAchbdG5PnbrKqFWwia4Bi61nH+wm8wLEqfHDyp7Y3dZzgqS2itV8i4gAq9pC2HsTpwyBC6Ds8VHZ96JlA==}
    engines: {node: '>=14.0.0'}

  '@rollup/rollup-android-arm-eabi@4.40.0':
    resolution: {integrity: sha512-+Fbls/diZ0RDerhE8kyC6hjADCXA1K4yVNlH0EYfd2XjyH0UGgzaQ8MlT0pCXAThfxv3QUAczHaL+qSv1E4/Cg==}
    cpu: [arm]
    os: [android]

  '@rollup/rollup-android-arm64@4.40.0':
    resolution: {integrity: sha512-PPA6aEEsTPRz+/4xxAmaoWDqh67N7wFbgFUJGMnanCFs0TV99M0M8QhhaSCks+n6EbQoFvLQgYOGXxlMGQe/6w==}
    cpu: [arm64]
    os: [android]

  '@rollup/rollup-darwin-arm64@4.40.0':
    resolution: {integrity: sha512-GwYOcOakYHdfnjjKwqpTGgn5a6cUX7+Ra2HeNj/GdXvO2VJOOXCiYYlRFU4CubFM67EhbmzLOmACKEfvp3J1kQ==}
    cpu: [arm64]
    os: [darwin]

  '@rollup/rollup-darwin-x64@4.40.0':
    resolution: {integrity: sha512-CoLEGJ+2eheqD9KBSxmma6ld01czS52Iw0e2qMZNpPDlf7Z9mj8xmMemxEucinev4LgHalDPczMyxzbq+Q+EtA==}
    cpu: [x64]
    os: [darwin]

  '@rollup/rollup-freebsd-arm64@4.40.0':
    resolution: {integrity: sha512-r7yGiS4HN/kibvESzmrOB/PxKMhPTlz+FcGvoUIKYoTyGd5toHp48g1uZy1o1xQvybwwpqpe010JrcGG2s5nkg==}
    cpu: [arm64]
    os: [freebsd]

  '@rollup/rollup-freebsd-x64@4.40.0':
    resolution: {integrity: sha512-mVDxzlf0oLzV3oZOr0SMJ0lSDd3xC4CmnWJ8Val8isp9jRGl5Dq//LLDSPFrasS7pSm6m5xAcKaw3sHXhBjoRw==}
    cpu: [x64]
    os: [freebsd]

  '@rollup/rollup-linux-arm-gnueabihf@4.40.0':
    resolution: {integrity: sha512-y/qUMOpJxBMy8xCXD++jeu8t7kzjlOCkoxxajL58G62PJGBZVl/Gwpm7JK9+YvlB701rcQTzjUZ1JgUoPTnoQA==}
    cpu: [arm]
    os: [linux]

  '@rollup/rollup-linux-arm-musleabihf@4.40.0':
    resolution: {integrity: sha512-GoCsPibtVdJFPv/BOIvBKO/XmwZLwaNWdyD8TKlXuqp0veo2sHE+A/vpMQ5iSArRUz/uaoj4h5S6Pn0+PdhRjg==}
    cpu: [arm]
    os: [linux]

  '@rollup/rollup-linux-arm64-gnu@4.40.0':
    resolution: {integrity: sha512-L5ZLphTjjAD9leJzSLI7rr8fNqJMlGDKlazW2tX4IUF9P7R5TMQPElpH82Q7eNIDQnQlAyiNVfRPfP2vM5Avvg==}
    cpu: [arm64]
    os: [linux]

  '@rollup/rollup-linux-arm64-musl@4.40.0':
    resolution: {integrity: sha512-ATZvCRGCDtv1Y4gpDIXsS+wfFeFuLwVxyUBSLawjgXK2tRE6fnsQEkE4csQQYWlBlsFztRzCnBvWVfcae/1qxQ==}
    cpu: [arm64]
    os: [linux]

  '@rollup/rollup-linux-loongarch64-gnu@4.40.0':
    resolution: {integrity: sha512-wG9e2XtIhd++QugU5MD9i7OnpaVb08ji3P1y/hNbxrQ3sYEelKJOq1UJ5dXczeo6Hj2rfDEL5GdtkMSVLa/AOg==}
    cpu: [loong64]
    os: [linux]

  '@rollup/rollup-linux-powerpc64le-gnu@4.40.0':
    resolution: {integrity: sha512-vgXfWmj0f3jAUvC7TZSU/m/cOE558ILWDzS7jBhiCAFpY2WEBn5jqgbqvmzlMjtp8KlLcBlXVD2mkTSEQE6Ixw==}
    cpu: [ppc64]
    os: [linux]

  '@rollup/rollup-linux-riscv64-gnu@4.40.0':
    resolution: {integrity: sha512-uJkYTugqtPZBS3Z136arevt/FsKTF/J9dEMTX/cwR7lsAW4bShzI2R0pJVw+hcBTWF4dxVckYh72Hk3/hWNKvA==}
    cpu: [riscv64]
    os: [linux]

  '@rollup/rollup-linux-riscv64-musl@4.40.0':
    resolution: {integrity: sha512-rKmSj6EXQRnhSkE22+WvrqOqRtk733x3p5sWpZilhmjnkHkpeCgWsFFo0dGnUGeA+OZjRl3+VYq+HyCOEuwcxQ==}
    cpu: [riscv64]
    os: [linux]

  '@rollup/rollup-linux-s390x-gnu@4.40.0':
    resolution: {integrity: sha512-SpnYlAfKPOoVsQqmTFJ0usx0z84bzGOS9anAC0AZ3rdSo3snecihbhFTlJZ8XMwzqAcodjFU4+/SM311dqE5Sw==}
    cpu: [s390x]
    os: [linux]

  '@rollup/rollup-linux-x64-gnu@4.40.0':
    resolution: {integrity: sha512-RcDGMtqF9EFN8i2RYN2W+64CdHruJ5rPqrlYw+cgM3uOVPSsnAQps7cpjXe9be/yDp8UC7VLoCoKC8J3Kn2FkQ==}
    cpu: [x64]
    os: [linux]

  '@rollup/rollup-linux-x64-musl@4.40.0':
    resolution: {integrity: sha512-HZvjpiUmSNx5zFgwtQAV1GaGazT2RWvqeDi0hV+AtC8unqqDSsaFjPxfsO6qPtKRRg25SisACWnJ37Yio8ttaw==}
    cpu: [x64]
    os: [linux]

  '@rollup/rollup-win32-arm64-msvc@4.40.0':
    resolution: {integrity: sha512-UtZQQI5k/b8d7d3i9AZmA/t+Q4tk3hOC0tMOMSq2GlMYOfxbesxG4mJSeDp0EHs30N9bsfwUvs3zF4v/RzOeTQ==}
    cpu: [arm64]
    os: [win32]

  '@rollup/rollup-win32-ia32-msvc@4.40.0':
    resolution: {integrity: sha512-+m03kvI2f5syIqHXCZLPVYplP8pQch9JHyXKZ3AGMKlg8dCyr2PKHjwRLiW53LTrN/Nc3EqHOKxUxzoSPdKddA==}
    cpu: [ia32]
    os: [win32]

  '@rollup/rollup-win32-x64-msvc@4.40.0':
    resolution: {integrity: sha512-lpPE1cLfP5oPzVjKMx10pgBmKELQnFJXHgvtHCtuJWOv8MxqdEIMNtgHgBFf7Ea2/7EuVwa9fodWUfXAlXZLZQ==}
    cpu: [x64]
    os: [win32]

  '@sindresorhus/merge-streams@2.3.0':
    resolution: {integrity: sha512-LtoMMhxAlorcGhmFYI+LhPgbPZCkgP6ra1YL604EeF6U98pLlQ3iWIGMdWSC+vWmPBWBNgmDBAhnAobLROJmwg==}
    engines: {node: '>=18'}

  '@sinonjs/commons@1.8.6':
    resolution: {integrity: sha512-Ky+XkAkqPZSm3NLBeUng77EBQl3cmeJhITaGHdYH8kjVB+aun3S4XBRti2zt17mtt0mIUDiNxYeoJm6drVvBJQ==}

  '@sinonjs/commons@3.0.1':
    resolution: {integrity: sha512-K3mCHKQ9sVh8o1C9cxkwxaOmXoAMlDxC1mYyHrjqOWEcBjYr76t96zL2zlj5dUGZ3HSw240X1qgH3Mjf1yJWpQ==}

  '@sinonjs/fake-timers@13.0.5':
    resolution: {integrity: sha512-36/hTbH2uaWuGVERyC6da9YwGWnzUZXuPro/F2LfsdOsLnCojz/iSH8MxUt/FD2S5XBSVPhmArFUXcpCQ2Hkiw==}

  '@sinonjs/formatio@3.2.2':
    resolution: {integrity: sha512-B8SEsgd8gArBLMD6zpRw3juQ2FVSsmdd7qlevyDqzS9WTCtvF55/gAL+h6gue8ZvPYcdiPdvueM/qm//9XzyTQ==}

  '@sinonjs/samsam@3.3.3':
    resolution: {integrity: sha512-bKCMKZvWIjYD0BLGnNrxVuw4dkWCYsLqFOUWw8VgKF/+5Y+mE7LfHWPIYoDXowH+3a9LsWDMo0uAP8YDosPvHQ==}

  '@sinonjs/samsam@8.0.2':
    resolution: {integrity: sha512-v46t/fwnhejRSFTGqbpn9u+LQ9xJDse10gNnPgAcxgdoCDMXj/G2asWAC/8Qs+BAZDicX+MNZouXT1A7c83kVw==}

  '@sinonjs/text-encoding@0.7.3':
    resolution: {integrity: sha512-DE427ROAphMQzU4ENbliGYrBSYPXF+TtLg9S8vzeA+OF4ZKzoDdzfL8sxuMUGS/lgRhM6j1URSk9ghf7Xo1tyA==}

  '@swc/core-darwin-arm64@1.11.21':
    resolution: {integrity: sha512-v6gjw9YFWvKulCw3ZA1dY+LGMafYzJksm1mD4UZFZ9b36CyHFowYVYug1ajYRIRqEvvfIhHUNV660zTLoVFR8g==}
    engines: {node: '>=10'}
    cpu: [arm64]
    os: [darwin]

  '@swc/core-darwin-x64@1.11.21':
    resolution: {integrity: sha512-CUiTiqKlzskwswrx9Ve5NhNoab30L1/ScOfQwr1duvNlFvarC8fvQSgdtpw2Zh3MfnfNPpyLZnYg7ah4kbT9JQ==}
    engines: {node: '>=10'}
    cpu: [x64]
    os: [darwin]

  '@swc/core-linux-arm-gnueabihf@1.11.21':
    resolution: {integrity: sha512-YyBTAFM/QPqt1PscD8hDmCLnqPGKmUZpqeE25HXY8OLjl2MUs8+O4KjwPZZ+OGxpdTbwuWFyMoxjcLy80JODvg==}
    engines: {node: '>=10'}
    cpu: [arm]
    os: [linux]

  '@swc/core-linux-arm64-gnu@1.11.21':
    resolution: {integrity: sha512-DQD+ooJmwpNsh4acrftdkuwl5LNxxg8U4+C/RJNDd7m5FP9Wo4c0URi5U0a9Vk/6sQNh9aSGcYChDpqCDWEcBw==}
    engines: {node: '>=10'}
    cpu: [arm64]
    os: [linux]

  '@swc/core-linux-arm64-musl@1.11.21':
    resolution: {integrity: sha512-y1L49+snt1a1gLTYPY641slqy55QotPdtRK9Y6jMi4JBQyZwxC8swWYlQWb+MyILwxA614fi62SCNZNznB3XSA==}
    engines: {node: '>=10'}
    cpu: [arm64]
    os: [linux]

  '@swc/core-linux-x64-gnu@1.11.21':
    resolution: {integrity: sha512-NesdBXv4CvVEaFUlqKj+GA4jJMNUzK2NtKOrUNEtTbXaVyNiXjFCSaDajMTedEB0jTAd9ybB0aBvwhgkJUWkWA==}
    engines: {node: '>=10'}
    cpu: [x64]
    os: [linux]

  '@swc/core-linux-x64-musl@1.11.21':
    resolution: {integrity: sha512-qFV60pwpKVOdmX67wqQzgtSrUGWX9Cibnp1CXyqZ9Mmt8UyYGvmGu7p6PMbTyX7vdpVUvWVRf8DzrW2//wmVHg==}
    engines: {node: '>=10'}
    cpu: [x64]
    os: [linux]

  '@swc/core-win32-arm64-msvc@1.11.21':
    resolution: {integrity: sha512-DJJe9k6gXR/15ZZVLv1SKhXkFst8lYCeZRNHH99SlBodvu4slhh/MKQ6YCixINRhCwliHrpXPym8/5fOq8b7Ig==}
    engines: {node: '>=10'}
    cpu: [arm64]
    os: [win32]

  '@swc/core-win32-ia32-msvc@1.11.21':
    resolution: {integrity: sha512-TqEXuy6wedId7bMwLIr9byds+mKsaXVHctTN88R1UIBPwJA92Pdk0uxDgip0pEFzHB/ugU27g6d8cwUH3h2eIw==}
    engines: {node: '>=10'}
    cpu: [ia32]
    os: [win32]

  '@swc/core-win32-x64-msvc@1.11.21':
    resolution: {integrity: sha512-BT9BNNbMxdpUM1PPAkYtviaV0A8QcXttjs2MDtOeSqqvSJaPtyM+Fof2/+xSwQDmDEFzbGCcn75M5+xy3lGqpA==}
    engines: {node: '>=10'}
    cpu: [x64]
    os: [win32]

  '@swc/core@1.11.21':
    resolution: {integrity: sha512-/Y3BJLcwd40pExmdar8MH2UGGvCBrqNN7hauOMckrEX2Ivcbv3IMhrbGX4od1dnF880Ed8y/E9aStZCIQi0EGw==}
    engines: {node: '>=10'}
    peerDependencies:
      '@swc/helpers': '>=0.5.17'
    peerDependenciesMeta:
      '@swc/helpers':
        optional: true

  '@swc/counter@0.1.3':
    resolution: {integrity: sha512-e2BR4lsJkkRlKZ/qCHPw9ZaSxc0MVUd7gtbtaB7aMvHeJVYe8sOB8DBZkP2DtISHGSku9sCK6T6cnY0CtXrOCQ==}

  '@swc/types@0.1.25':
    resolution: {integrity: sha512-iAoY/qRhNH8a/hBvm3zKj9qQ4oc2+3w1unPJa2XvTK3XjeLXtzcCingVPw/9e5mn1+0yPqxcBGp9Jf0pkfMb1g==}

  '@tsconfig/node10@1.0.11':
    resolution: {integrity: sha512-DcRjDCujK/kCk/cUe8Xz8ZSpm8mS3mNNpta+jGCA6USEDfktlNvm1+IuZ9eTcDbNk41BHwpHHeW+N1lKCz4zOw==}

  '@tsconfig/node12@1.0.11':
    resolution: {integrity: sha512-cqefuRsh12pWyGsIoBKJA9luFu3mRxCA+ORZvA4ktLSzIuCUtWVxGIuXigEwO5/ywWFMZ2QEGKWvkZG1zDMTag==}

  '@tsconfig/node14@1.0.3':
    resolution: {integrity: sha512-ysT8mhdixWK6Hw3i1V2AeRqZ5WfXg1G43mqoYlM2nc6388Fq5jcXyr5mRsqViLx/GJYdoL0bfXD8nmF+Zn/Iow==}

  '@tsconfig/node16@1.0.4':
    resolution: {integrity: sha512-vxhUy4J8lyeyinH7Azl1pdd43GJhZH/tP2weN8TntQblOY+A0XbT8DJk1/oCPuOOyg/Ja757rG0CgHcWC8OfMA==}

  '@types/chai@5.2.2':
    resolution: {integrity: sha512-8kB30R7Hwqf40JPiKhVzodJs2Qc1ZJ5zuT3uzw5Hq/dhNCl3G3l83jfpdI1e20BP348+fV7VIL/+FxaXkqBmWg==}

  '@types/chrome@0.0.268':
    resolution: {integrity: sha512-7N1QH9buudSJ7sI8Pe4mBHJr5oZ48s0hcanI9w3wgijAlv1OZNUZve9JR4x42dn5lJ5Sm87V1JNfnoh10EnQlA==}

  '@types/crypto-js@4.1.1':
    resolution: {integrity: sha512-BG7fQKZ689HIoc5h+6D2Dgq1fABRa0RbBWKBd9SP/MVRVXROflpm5fhwyATX5duFmbStzyzyycPB8qUYKDH3NA==}

  '@types/css.escape@1.5.0':
    resolution: {integrity: sha512-671nGwh8AQrhdjS584m9wypN0cJEzy7A97sReLuwypIXPiRqRcjKVnrO7Z72sS0QrwxlU7HraNgNITyr9u9Rpw==}

  '@types/deep-eql@4.0.2':
    resolution: {integrity: sha512-c9h9dVVMigMPc4bwTvC5dxqtqJZwQPePsWjPlpSOnojbor6pGqdk541lfA7AqFQr5pB1BRdq0juY9db81BwyFw==}

  '@types/eslint-scope@3.7.7':
    resolution: {integrity: sha512-MzMFlSLBqNF2gcHWO0G1vP/YQyfvrxZ0bF+u7mzUdZ1/xK4A4sru+nraZz5i3iEIk1l1uyicaDVTB4QbbEkAYg==}

  '@types/eslint@9.6.1':
    resolution: {integrity: sha512-FXx2pKgId/WyYo2jXw63kk7/+TY7u7AziEJxJAnSFzHlqTAS3Ync6SvgYAN/k4/PQpnnVuzoMuVnByKK2qp0ag==}

  '@types/estree@1.0.7':
    resolution: {integrity: sha512-w28IoSUCJpidD/TGviZwwMJckNESJZXFu7NBZ5YJ4mEUnNraUn9Pm8HSZm/jDF1pDWYKspWE7oVphigUPRakIQ==}

  '@types/filesystem@0.0.36':
    resolution: {integrity: sha512-vPDXOZuannb9FZdxgHnqSwAG/jvdGM8Wq+6N4D/d80z+D4HWH+bItqsZaVRQykAn6WEVeEkLm2oQigyHtgb0RA==}

  '@types/filewriter@0.0.33':
    resolution: {integrity: sha512-xFU8ZXTw4gd358lb2jw25nxY9QAgqn2+bKKjKOYfNCzN4DKCFetK7sPtrlpg66Ywe3vWY9FNxprZawAh9wfJ3g==}

  '@types/fs-extra@11.0.4':
    resolution: {integrity: sha512-yTbItCNreRooED33qjunPthRcSjERP1r4MqCZc7wv0u2sUkzTFp45tgUfS5+r7FrZPdmCCNflLhVSP/o+SemsQ==}

  '@types/glob@7.2.0':
    resolution: {integrity: sha512-ZUxbzKl0IfJILTS6t7ip5fQQM/J3TJYubDm3nMbgubNNYS62eXeUpoLUC8/7fJNiFYHTrGPQn7hspDUzIHX3UA==}

  '@types/har-format@1.2.16':
    resolution: {integrity: sha512-fluxdy7ryD3MV6h8pTfTYpy/xQzCFC7m89nOH9y94cNqJ1mDIDPut7MnRHI3F6qRmh/cT2fUjG1MLdCNb4hE9A==}

  '@types/html-minifier-terser@6.1.0':
    resolution: {integrity: sha512-oh/6byDPnL1zeNXFrDXFLyZjkr1MsBG667IM792caf1L2UPOOMf65NFzjUH/ltyfwjAGfs1rsX1eftK0jC/KIg==}

  '@types/json-schema@7.0.15':
    resolution: {integrity: sha512-5+fP8P8MFNC+AyZCDxrB2pkZFPGzqQWUzpSeuuVLvm8VMcorNYavBqoFcxK8bQz4Qsbn4oUEEem4wDLfcysGHA==}

  '@types/json5@0.0.29':
    resolution: {integrity: sha512-dRLjCWHYg4oaA77cxO64oO+7JwCwnIzkZPdrrC71jQmQtlhM556pwKo5bUzqvZndkVbeFLIIi+9TC40JNF5hNQ==}

  '@types/jsonfile@6.1.4':
    resolution: {integrity: sha512-D5qGUYwjvnNNextdU59/+fI+spnwtTFmyQP0h+PfIOSkNfpU6AOICUOkm4i0OnSk+NyjdPJrxCDro0sJsWlRpQ==}

  '@types/lodash-es@4.17.11':
    resolution: {integrity: sha512-eCw8FYAWHt2DDl77s+AMLLzPn310LKohruumpucZI4oOFJkIgnlaJcy23OKMJxx4r9PeTF13Gv6w+jqjWQaYUg==}

  '@types/lodash@4.17.16':
    resolution: {integrity: sha512-HX7Em5NYQAXKW+1T+FiuG27NGwzJfCX3s1GjOa7ujxZa52kjJLOr4FUxT+giF6Tgxv1e+/czV/iTtBw27WTU9g==}

  '@types/minimatch@5.1.2':
    resolution: {integrity: sha512-K0VQKziLUWkVKiRVrx4a40iPaxTUefQmjtkQofBkYRcoaaL/8rhwDWww9qWbrgicNOgnpIsMxyNIUM4+n6dUIA==}

  '@types/node-fetch@2.6.12':
    resolution: {integrity: sha512-8nneRWKCg3rMtF69nLQJnOYUcbafYeFSjqkw3jCRLsqkWFlHaoQrr5mXmofFGOx3DKn7UfmBMyov8ySvLRVldA==}

  '@types/node-forge@1.3.11':
    resolution: {integrity: sha512-FQx220y22OKNTqaByeBGqHWYz4cl94tpcxeFdvBo3wjG6XPBuZ0BNgNZRV5J5TFmmcsJ4IzsLkmGRiQbnYsBEQ==}

  '@types/node@18.19.86':
    resolution: {integrity: sha512-fifKayi175wLyKyc5qUfyENhQ1dCNI1UNjp653d8kuYcPQN5JhX3dGuP/XmvPTg/xRBn1VTLpbmi+H/Mr7tLfQ==}

  '@types/node@22.14.1':
    resolution: {integrity: sha512-u0HuPQwe/dHrItgHHpmw3N2fYCR6x4ivMNbPHRkBVP4CvN+kiRrKHWk3i8tXiO/joPwXLMYvF9TTF0eqgHIuOw==}

  '@types/prop-types@15.7.14':
    resolution: {integrity: sha512-gNMvNH49DJ7OJYv+KAKn0Xp45p8PLl6zo2YnvDIbTd4J6MER2BmWN49TG7n9LvkyihINxeKW8+3bfS2yDC9dzQ==}

  '@types/punycode@2.1.4':
    resolution: {integrity: sha512-trzh6NzBnq8yw5e35f8xe8VTYjqM3NE7bohBtvDVf/dtUer3zYTLK1Ka3DG3p7bdtoaOHZucma6FfVKlQ134pQ==}

  '@types/q@1.5.8':
    resolution: {integrity: sha512-hroOstUScF6zhIi+5+x0dzqrHA1EJi+Irri6b1fxolMTqqHIV/Cg77EtnQcZqZCu8hR3mX2BzIxN4/GzI68Kfw==}

  '@types/react-dom@17.0.25':
    resolution: {integrity: sha512-urx7A7UxkZQmThYA4So0NelOVjx3V4rNFVJwp0WZlbIK5eM4rNJDiN3R/E9ix0MBh6kAEojk/9YL+Te6D9zHNA==}

  '@types/react-modal@3.16.3':
    resolution: {integrity: sha512-xXuGavyEGaFQDgBv4UVm8/ZsG+qxeQ7f77yNrW3n+1J6XAstUy5rYHeIHPh1KzsGc6IkCIdu6lQ2xWzu1jBTLg==}

  '@types/react@17.0.83':
    resolution: {integrity: sha512-l0m4ArKJvmFtR4e8UmKrj1pB4tUgOhJITf+mADyF/p69Ts1YAR/E+G9XEM0mHXKVRa1dQNHseyyDNzeuAXfXQw==}

  '@types/resize-observer-browser@0.1.11':
    resolution: {integrity: sha512-cNw5iH8JkMkb3QkCoe7DaZiawbDQEUX8t7iuQaRTyLOyQCR2h+ibBD4GJt7p5yhUHrlOeL7ZtbxNHeipqNsBzQ==}

  '@types/scheduler@0.16.8':
    resolution: {integrity: sha512-WZLiwShhwLRmeV6zH+GkbOFT6Z6VklCItrDioxUnv+u4Ll+8vKeFySoFyK/0ctcRpOmwAicELfmys1sDc/Rw+A==}

  '@types/semver@7.7.1':
    resolution: {integrity: sha512-FmgJfu+MOcQ370SD0ev7EI8TlCAfKYU+B4m5T3yXc1CiRN94g/SZPtsCkk506aUDtlMnFZvasDwHHUcZUEaYuA==}

  '@types/sinon-chrome@2.2.15':
    resolution: {integrity: sha512-HItds5xSIxvEZyGxCTlKgnL2hq84yvR5vS0rzEhcHZZldC9X+fdlvuxBTU4GmJIrgPPl9YEuUP/tcHDlnb12rQ==}

  '@types/sinon@17.0.3':
    resolution: {integrity: sha512-j3uovdn8ewky9kRBG19bOwaZbexJu/XjtkHyjvUgt4xfPFz18dcORIMqnYh66Fx3Powhcr85NT5+er3+oViapw==}

  '@types/sinonjs__fake-timers@8.1.5':
    resolution: {integrity: sha512-mQkU2jY8jJEF7YHjHvsQO8+3ughTL1mcnn96igfhONmR+fUPSKIkefQYpSe8bsly2Ep7oQbn/6VG5/9/0qcArQ==}

  '@types/source-list-map@0.1.6':
    resolution: {integrity: sha512-5JcVt1u5HDmlXkwOD2nslZVllBBc7HDuOICfiZah2Z0is8M8g+ddAEawbmd3VjedfDHBzxCaXLs07QEmb7y54g==}

  '@types/tapable@1.0.12':
    resolution: {integrity: sha512-bTHG8fcxEqv1M9+TD14P8ok8hjxoOCkfKc8XXLaaD05kI7ohpeI956jtDOD3XHKBQrlyPughUtzm1jtVhHpA5Q==}

  '@types/trusted-types@2.0.7':
    resolution: {integrity: sha512-ScaPdn1dQczgbl0QFTeTOmVHFULt394XJgOQNoyVhZ6r2vLnMLJfBPd53SB52T/3G36VI1/g2MZaX0cwDuXsfw==}

  '@types/ua-parser-js@0.7.37':
    resolution: {integrity: sha512-4sOxS3ZWXC0uHJLYcWAaLMxTvjRX3hT96eF4YWUh1ovTaenvibaZOE5uXtIp4mksKMLRwo7YDiCBCw6vBiUPVg==}

  '@types/uglify-js@3.17.5':
    resolution: {integrity: sha512-TU+fZFBTBcXj/GpDpDaBmgWk/gn96kMZ+uocaFUlV2f8a6WdMzzI44QBCmGcCiYR0Y6ZlNRiyUyKKt5nl/lbzQ==}

  '@types/unzipper@0.10.10':
    resolution: {integrity: sha512-jKJdNxhmCHTZsaKW5x0qjn6rB+gHk0w5VFbEKsw84i+RJqXZyfTmGnpjDcKqzMpjz7VVLsUBMtO5T3mVidpt0g==}

  '@types/webextension-polyfill@0.12.1':
    resolution: {integrity: sha512-xPTFWwQ8BxPevPF2IKsf4hpZNss4LxaOLZXypQH4E63BDLmcwX/RMGdI4tB4VO4Nb6xDBH3F/p4gz4wvof1o9w==}

  '@types/webpack-sources@3.2.3':
    resolution: {integrity: sha512-4nZOdMwSPHZ4pTEZzSp0AsTM4K7Qmu40UKW4tJDiOVs20UzYF9l+qUe4s0ftfN0pin06n+5cWWDJXH+sbhAiDw==}

  '@types/webpack@4.41.40':
    resolution: {integrity: sha512-u6kMFSBM9HcoTpUXnL6mt2HSzftqb3JgYV6oxIgL2dl6sX6aCa5k6SOkzv5DuZjBTPUE/dJltKtwwuqrkZHpfw==}

  '@types/zip-webpack-plugin@3.0.6':
    resolution: {integrity: sha512-TBaTxxBdA4prtSdKqZncXKnwy8F5dE4btFW3cLqPbhDoRA5fhAi8nJt2CxuMrpG1FtOTSDSoRAwualpfU/BMOw==}

  '@typescript-eslint/eslint-plugin@7.18.0':
    resolution: {integrity: sha512-94EQTWZ40mzBc42ATNIBimBEDltSJ9RQHCC8vc/PDbxi4k8dVwUAv4o98dk50M1zB+JGFxp43FP7f8+FP8R6Sw==}
    engines: {node: ^18.18.0 || >=20.0.0}
    peerDependencies:
      '@typescript-eslint/parser': ^7.0.0
      eslint: ^8.56.0
      typescript: '*'
    peerDependenciesMeta:
      typescript:
        optional: true

  '@typescript-eslint/parser@7.18.0':
    resolution: {integrity: sha512-4Z+L8I2OqhZV8qA132M4wNL30ypZGYOQVBfMgxDH/K5UX0PNqTu1c6za9ST5r9+tavvHiTWmBnKzpCJ/GlVFtg==}
    engines: {node: ^18.18.0 || >=20.0.0}
    peerDependencies:
      eslint: ^8.56.0
      typescript: '*'
    peerDependenciesMeta:
      typescript:
        optional: true

  '@typescript-eslint/scope-manager@7.18.0':
    resolution: {integrity: sha512-jjhdIE/FPF2B7Z1uzc6i3oWKbGcHb87Qw7AWj6jmEqNOfDFbJWtjt/XfwCpvNkpGWlcJaog5vTR+VV8+w9JflA==}
    engines: {node: ^18.18.0 || >=20.0.0}

  '@typescript-eslint/type-utils@7.18.0':
    resolution: {integrity: sha512-XL0FJXuCLaDuX2sYqZUUSOJ2sG5/i1AAze+axqmLnSkNEVMVYLF+cbwlB2w8D1tinFuSikHmFta+P+HOofrLeA==}
    engines: {node: ^18.18.0 || >=20.0.0}
    peerDependencies:
      eslint: ^8.56.0
      typescript: '*'
    peerDependenciesMeta:
      typescript:
        optional: true

  '@typescript-eslint/types@7.18.0':
    resolution: {integrity: sha512-iZqi+Ds1y4EDYUtlOOC+aUmxnE9xS/yCigkjA7XpTKV6nCBd3Hp/PRGGmdwnfkV2ThMyYldP1wRpm/id99spTQ==}
    engines: {node: ^18.18.0 || >=20.0.0}

  '@typescript-eslint/typescript-estree@7.18.0':
    resolution: {integrity: sha512-aP1v/BSPnnyhMHts8cf1qQ6Q1IFwwRvAQGRvBFkWlo3/lH29OXA3Pts+c10nxRxIBrDnoMqzhgdwVe5f2D6OzA==}
    engines: {node: ^18.18.0 || >=20.0.0}
    peerDependencies:
      typescript: '*'
    peerDependenciesMeta:
      typescript:
        optional: true

  '@typescript-eslint/utils@7.18.0':
    resolution: {integrity: sha512-kK0/rNa2j74XuHVcoCZxdFBMF+aq/vH83CXAOHieC+2Gis4mF8jJXT5eAfyD3K0sAxtPuwxaIOIOvhwzVDt/kw==}
    engines: {node: ^18.18.0 || >=20.0.0}
    peerDependencies:
      eslint: ^8.56.0

  '@typescript-eslint/visitor-keys@7.18.0':
    resolution: {integrity: sha512-cDF0/Gf81QpY3xYyJKDV14Zwdmid5+uuENhjH2EqFaF0ni+yAyq/LzMaIJdhNJXZI7uLzwIlA+V7oWoyn6Curg==}
    engines: {node: ^18.18.0 || >=20.0.0}

  '@ungap/structured-clone@1.3.0':
    resolution: {integrity: sha512-WmoN8qaIAo7WTYWbAZuG8PYEhn5fkz7dZrqTBZ7dtt//lL2Gwms1IcnQ5yHqjDfX8Ft5j4YzDM23f87zBfDe9g==}

  '@vitest/expect@3.2.4':
    resolution: {integrity: sha512-Io0yyORnB6sikFlt8QW5K7slY4OjqNX9jmJQ02QDda8lyM6B5oNgVWoSoKPac8/kgnCUzuHQKrSLtu/uOqqrig==}

  '@vitest/mocker@3.2.4':
    resolution: {integrity: sha512-46ryTE9RZO/rfDd7pEqFl7etuyzekzEhUbTW3BvmeO/BcCMEgq59BKhek3dXDWgAj4oMK6OZi+vRr1wPW6qjEQ==}
    peerDependencies:
      msw: ^2.4.9
      vite: ^5.0.0 || ^6.0.0 || ^7.0.0-0
    peerDependenciesMeta:
      msw:
        optional: true
      vite:
        optional: true

  '@vitest/pretty-format@3.2.4':
    resolution: {integrity: sha512-IVNZik8IVRJRTr9fxlitMKeJeXFFFN0JaB9PHPGQ8NKQbGpfjlTx9zO4RefN8gp7eqjNy8nyK3NZmBzOPeIxtA==}

  '@vitest/runner@3.2.4':
    resolution: {integrity: sha512-oukfKT9Mk41LreEW09vt45f8wx7DordoWUZMYdY/cyAk7w5TWkTRCNZYF7sX7n2wB7jyGAl74OxgwhPgKaqDMQ==}

  '@vitest/snapshot@3.2.4':
    resolution: {integrity: sha512-dEYtS7qQP2CjU27QBC5oUOxLE/v5eLkGqPE0ZKEIDGMs4vKWe7IjgLOeauHsR0D5YuuycGRO5oSRXnwnmA78fQ==}

  '@vitest/spy@3.2.4':
    resolution: {integrity: sha512-vAfasCOe6AIK70iP5UD11Ac4siNUNJ9i/9PZ3NKx07sG6sUxeag1LWdNrMWeKKYBLlzuK+Gn65Yd5nyL6ds+nw==}

  '@vitest/utils@3.2.4':
    resolution: {integrity: sha512-fB2V0JFrQSMsCo9HiSq3Ezpdv4iYaXRG1Sx8edX3MwxfyNn83mKiGzOcH+Fkxt4MHxr3y42fQi1oeAInqgX2QA==}

  '@webassemblyjs/ast@1.14.1':
    resolution: {integrity: sha512-nuBEDgQfm1ccRp/8bCQrx1frohyufl4JlbMMZ4P1wpeOfDhF6FQkxZJ1b/e+PLwr6X1Nhw6OLme5usuBWYBvuQ==}

  '@webassemblyjs/floating-point-hex-parser@1.13.2':
    resolution: {integrity: sha512-6oXyTOzbKxGH4steLbLNOu71Oj+C8Lg34n6CqRvqfS2O71BxY6ByfMDRhBytzknj9yGUPVJ1qIKhRlAwO1AovA==}

  '@webassemblyjs/helper-api-error@1.13.2':
    resolution: {integrity: sha512-U56GMYxy4ZQCbDZd6JuvvNV/WFildOjsaWD3Tzzvmw/mas3cXzRJPMjP83JqEsgSbyrmaGjBfDtV7KDXV9UzFQ==}

  '@webassemblyjs/helper-buffer@1.14.1':
    resolution: {integrity: sha512-jyH7wtcHiKssDtFPRB+iQdxlDf96m0E39yb0k5uJVhFGleZFoNw1c4aeIcVUPPbXUVJ94wwnMOAqUHyzoEPVMA==}

  '@webassemblyjs/helper-numbers@1.13.2':
    resolution: {integrity: sha512-FE8aCmS5Q6eQYcV3gI35O4J789wlQA+7JrqTTpJqn5emA4U2hvwJmvFRC0HODS+3Ye6WioDklgd6scJ3+PLnEA==}

  '@webassemblyjs/helper-wasm-bytecode@1.13.2':
    resolution: {integrity: sha512-3QbLKy93F0EAIXLh0ogEVR6rOubA9AoZ+WRYhNbFyuB70j3dRdwH9g+qXhLAO0kiYGlg3TxDV+I4rQTr/YNXkA==}

  '@webassemblyjs/helper-wasm-section@1.14.1':
    resolution: {integrity: sha512-ds5mXEqTJ6oxRoqjhWDU83OgzAYjwsCV8Lo/N+oRsNDmx/ZDpqalmrtgOMkHwxsG0iI//3BwWAErYRHtgn0dZw==}

  '@webassemblyjs/ieee754@1.13.2':
    resolution: {integrity: sha512-4LtOzh58S/5lX4ITKxnAK2USuNEvpdVV9AlgGQb8rJDHaLeHciwG4zlGr0j/SNWlr7x3vO1lDEsuePvtcDNCkw==}

  '@webassemblyjs/leb128@1.13.2':
    resolution: {integrity: sha512-Lde1oNoIdzVzdkNEAWZ1dZ5orIbff80YPdHx20mrHwHrVNNTjNr8E3xz9BdpcGqRQbAEa+fkrCb+fRFTl/6sQw==}

  '@webassemblyjs/utf8@1.13.2':
    resolution: {integrity: sha512-3NQWGjKTASY1xV5m7Hr0iPeXD9+RDobLll3T9d2AO+g3my8xy5peVyjSag4I50mR1bBSN/Ct12lo+R9tJk0NZQ==}

  '@webassemblyjs/wasm-edit@1.14.1':
    resolution: {integrity: sha512-RNJUIQH/J8iA/1NzlE4N7KtyZNHi3w7at7hDjvRNm5rcUXa00z1vRz3glZoULfJ5mpvYhLybmVcwcjGrC1pRrQ==}

  '@webassemblyjs/wasm-gen@1.14.1':
    resolution: {integrity: sha512-AmomSIjP8ZbfGQhumkNvgC33AY7qtMCXnN6bL2u2Js4gVCg8fp735aEiMSBbDR7UQIj90n4wKAFUSEd0QN2Ukg==}

  '@webassemblyjs/wasm-opt@1.14.1':
    resolution: {integrity: sha512-PTcKLUNvBqnY2U6E5bdOQcSM+oVP/PmrDY9NzowJjislEjwP/C4an2303MCVS2Mg9d3AJpIGdUFIQQWbPds0Sw==}

  '@webassemblyjs/wasm-parser@1.14.1':
    resolution: {integrity: sha512-JLBl+KZ0R5qB7mCnud/yyX08jWFw5MsoalJ1pQ4EdFlgj9VdXKGuENGsiCIjegI1W7p91rUlcB/LB5yRJKNTcQ==}

  '@webassemblyjs/wast-printer@1.14.1':
    resolution: {integrity: sha512-kPSSXE6De1XOR820C90RIo2ogvZG+c3KiHzqUoO/F34Y2shGzesfqv7o57xrxovZJH/MetF5UjroJ/R/3isoiw==}

  '@xstate/react@4.1.3':
    resolution: {integrity: sha512-zhE+ZfrcCR87bu71Rkh5Z5ruZBivR/7uD/dkelzJqjQdI45IZc9DqTI8lL4Cg5+VN2p5k86KxDsusqW1kW11Tg==}
    peerDependencies:
      react: ^16.8.0 || ^17.0.0 || ^18.0.0
      xstate: ^5.18.2
    peerDependenciesMeta:
      xstate:
        optional: true

  '@xtuc/ieee754@1.2.0':
    resolution: {integrity: sha512-DX8nKgqcGwsc0eJSqYt5lwP4DH5FlHnmuWWBRy7X0NcaGR0ZtuyeESgMwTYVEtxmsNGY+qit4QYT/MIYTOTPeA==}

  '@xtuc/long@4.2.2':
    resolution: {integrity: sha512-NuHqBY1PB/D8xU6s/thBgOAiAP7HOYDQ32+BFZILJ8ivkUkAHQnWfn6WhL79Owj1qmUnoN/YPhktdIoucipkAQ==}

  abab@2.0.6:
    resolution: {integrity: sha512-j2afSsaIENvHZN2B8GOpF566vZ5WVk5opAiMTvWgaQT8DkbOqsTfvNAvHoRGU2zzP8cPoqys+xHTRDWW8L+/BA==}
    deprecated: Use your platform's native atob() and btoa() methods instead

  abbrev@1.1.1:
    resolution: {integrity: sha512-nne9/IiQ/hzIhY6pdDnbBtz7DjPTKrY00P/zvPSm5pOFkl6xuGrGnXn/VtTNNfNtAfZ9/1RtehkszU9qcTii0Q==}

  abort-controller@3.0.0:
    resolution: {integrity: sha512-h8lQ8tacZYnR3vNQTgibj+tODHI5/+l06Au2Pcriv/Gmet0eaj4TwWH41sO9wnHDiQsEj19q0drzdWdeAHtweg==}
    engines: {node: '>=6.5'}

  ace-builds@1.17.0:
    resolution: {integrity: sha512-pu5Rc7Y2Q7WEa8QQvMODxUEJX7GmGko/I8sKkv2lrMvMnHr6hZIIL1NX+Lxc6y3PLRsBJLgi+XTO+4SJItuZpg==}

  acorn-jsx@5.3.2:
    resolution: {integrity: sha512-rq9s+JNhf0IChjtDXxllJ7g41oZk5SlXtp0LHwyA5cejwn7vKmKp4pPri6YEePv2PU65sAsegbXtIinmDFDXgQ==}
    peerDependencies:
      acorn: ^6.0.0 || ^7.0.0 || ^8.0.0

  acorn-walk@8.3.4:
    resolution: {integrity: sha512-ueEepnujpqee2o5aIYnvHU6C0A42MNdsIDeqy5BydrkuC5R1ZuUFnm27EeFJGoEHJQgn3uleRvmTXaJgfXbt4g==}
    engines: {node: '>=0.4.0'}

  acorn@8.14.1:
    resolution: {integrity: sha512-OvQ/2pUDKmgfCg++xsTX1wGxfTaszcHVcTctW4UJB4hibJx2HXxxO5UmVgyjMa+ZDsiaf5wWLXYpRWMmBI0QHg==}
    engines: {node: '>=0.4.0'}
    hasBin: true

  agent-base@7.1.3:
    resolution: {integrity: sha512-jRR5wdylq8CkOe6hei19GGZnxM6rBGwFl3Bg0YItGDimvjGtAvdZk4Pu6Cl4u4Igsws4a1fd1Vq3ezrhn4KmFw==}
    engines: {node: '>= 14'}

  agentkeepalive@4.6.0:
    resolution: {integrity: sha512-kja8j7PjmncONqaTsB8fQ+wE2mSU2DJ9D4XKoJ5PFWIdRMa6SLSN1ff4mOr4jCbfRSsxR4keIiySJU0N9T5hIQ==}
    engines: {node: '>= 8.0.0'}

  aggregate-error@3.1.0:
    resolution: {integrity: sha512-4I7Td01quW/RpocfNayFdFVk1qSuoh0E7JrbRJ16nH01HhKFQ88INq9Sd+nd72zqRySlr9BmDA8xlEJ6vJMrYA==}
    engines: {node: '>=8'}

  ajv-formats@2.1.1:
    resolution: {integrity: sha512-Wx0Kx52hxE7C18hkMEggYlEifqWZtYaRgouJor+WMdPnQyEK13vgEWyVNup7SoeeoLMsr4kf5h6dOW11I15MUA==}
    peerDependencies:
      ajv: ^8.0.0
    peerDependenciesMeta:
      ajv:
        optional: true

  ajv-keywords@3.5.2:
    resolution: {integrity: sha512-5p6WTN0DdTGVQk6VjcEju19IgaHudalcfabD7yhDGeA6bcQnmL+CpveLJq/3hvfwd1aof6L386Ougkx6RfyMIQ==}
    peerDependencies:
      ajv: ^6.9.1

  ajv-keywords@5.1.0:
    resolution: {integrity: sha512-YCS/JNFAUyr5vAuhk1DWm1CBxRHW9LbJ2ozWeemrIqpbsqKjHVxYPyi5GC0rjZIT5JxJ3virVTS8wk4i/Z+krw==}
    peerDependencies:
      ajv: ^8.8.2

  ajv@6.12.6:
    resolution: {integrity: sha512-j3fVLgvTo527anyYyJOGTYJbG+vnnQYvE0m5mmkc1TK+nxAppkCLMIL0aZ4dblVCNoGShhm+kzE4ZUykBoMg4g==}

  ajv@8.17.1:
    resolution: {integrity: sha512-B/gBuNg5SiMTrPkC+A2+cW0RszwxYmn6VYxB/inlBStS5nx6xHIt/ehKRhIMhqusl7a8LjQoZnjCs5vhwxOQ1g==}

  ansi-escapes@4.3.2:
    resolution: {integrity: sha512-gKXj5ALrKWQLsYG9jlTRmR/xKluxHV+Z9QEwNIgCfM1/uwPMCuzVVnh5mwTd+OuBZcwSIMbqssNWRm1lE51QaQ==}
    engines: {node: '>=8'}

  ansi-regex@5.0.1:
    resolution: {integrity: sha512-quJQXlTSUGL2LH9SUXo8VwsY4soanhgo6LNSm84E1LBcE8s3O0wpdiRzyR9z/ZZJMlMWv37qOOb9pdJlMUEKFQ==}
    engines: {node: '>=8'}

  ansi-regex@6.1.0:
    resolution: {integrity: sha512-7HSX4QQb4CspciLpVFwyRe79O3xsIZDDLER21kERQ71oaPodF8jL725AgJMFAYbooIqolJoRLuM81SpeUkpkvA==}
    engines: {node: '>=12'}

  ansi-styles@3.2.1:
    resolution: {integrity: sha512-VT0ZI6kZRdTh8YyJw3SMbYm/u+NqfsAxEpWO0Pf9sq8/e94WxxOpPKx9FR1FlyCtOVDNOQ+8ntlqFxiRc+r5qA==}
    engines: {node: '>=4'}

  ansi-styles@4.3.0:
    resolution: {integrity: sha512-zbB9rCJAT1rbjiVDb2hqKFHNYLxgtk8NURxZ3IZwD3F6NtxbXZQCnnSi1Lkx+IDohdPlFp222wVALIheZJQSEg==}
    engines: {node: '>=8'}

  ansi-styles@6.2.1:
    resolution: {integrity: sha512-bN798gFfQX+viw3R7yrGWRqnrN2oRkEkUjjl4JNn4E8GxxbjtG3FbrEIIY3l8/hrwUwIeCZvi4QuOTP4MErVug==}
    engines: {node: '>=12'}

  anymatch@3.1.3:
    resolution: {integrity: sha512-KMReFUr0B4t+D+OBkjR3KYqvocp2XaSzO55UcB6mgQMd3KbcE+mWTyvVV7D/zsdEbNnV6acZUutkiHQXvTr1Rw==}
    engines: {node: '>= 8'}

  archiver-utils@2.1.0:
    resolution: {integrity: sha512-bEL/yUb/fNNiNTuUz979Z0Yg5L+LzLxGJz8x79lYmR54fmTIb6ob/hNQgkQnIUDWIFjZVQwl9Xs356I6BAMHfw==}
    engines: {node: '>= 6'}

  archiver@3.1.1:
    resolution: {integrity: sha512-5Hxxcig7gw5Jod/8Gq0OneVgLYET+oNHcxgWItq4TbhOzRLKNAFUb9edAftiMKXvXfCB0vbGrJdZDNq0dWMsxg==}
    engines: {node: '>= 6'}

  are-docs-informative@0.0.2:
    resolution: {integrity: sha512-ixiS0nLNNG5jNQzgZJNoUpBKdo9yTYZMGJ+QgT2jmjR7G7+QHRCc4v6LQ3NgE7EBJq+o0ams3waJwkrlBom8Ig==}
    engines: {node: '>=14'}

  arg@4.1.3:
    resolution: {integrity: sha512-58S9QDqG0Xx27YwPSt9fJxivjYl432YCwfDMfZ+71RAqUrZef7LrKQZ3LHLOwCS4FLNBplP533Zx895SeOCHvA==}

  argparse@1.0.10:
    resolution: {integrity: sha512-o5Roy6tNG4SL/FOkCAN6RzjiakZS25RLYFrcMttJqbdd8BWrnA+fGz57iN5Pb06pvBGvl5gQ0B48dJlslXvoTg==}

  argparse@2.0.1:
    resolution: {integrity: sha512-8+9WqebbFzpX9OR+Wa6O29asIogeRMzcGtAINdpMHHyAg10f05aSFVBbcEqGf/PXw1EjAZ+q2/bEBg3DvurK3Q==}

  aria-query@5.3.2:
    resolution: {integrity: sha512-COROpnaoap1E2F000S62r6A60uHZnmlvomhfyT2DlTcrY1OrBKn2UhH7qn5wTC9zMvD0AY7csdPSNwKP+7WiQw==}
    engines: {node: '>= 0.4'}

  array-buffer-byte-length@1.0.2:
    resolution: {integrity: sha512-LHE+8BuR7RYGDKvnrmcuSq3tDcKv9OFEXQt/HpbZhY7V6h0zlUXutnAD82GiFx9rdieCMjkvtcsPqBwgUl1Iiw==}
    engines: {node: '>= 0.4'}

  array-from@2.1.1:
    resolution: {integrity: sha512-GQTc6Uupx1FCavi5mPzBvVT7nEOeWMmUA9P95wpfpW1XwMSKs+KaymD5C2Up7KAUKg/mYwbsUYzdZWcoajlNZg==}

  array-includes@3.1.8:
    resolution: {integrity: sha512-itaWrbYbqpGXkGhZPGUulwnhVf5Hpy1xiCFsGqyIGglbBxmG5vSjxQen3/WGOjPpNEv1RtBLKxbmVXm8HpJStQ==}
    engines: {node: '>= 0.4'}

  array-union@1.0.2:
    resolution: {integrity: sha512-Dxr6QJj/RdU/hCaBjOfxW+q6lyuVE6JFWIrAUpuOOhoJJoQ99cUn3igRaHVB5P9WrgFVN0FfArM3x0cueOU8ng==}
    engines: {node: '>=0.10.0'}

  array-union@2.1.0:
    resolution: {integrity: sha512-HGyxoOTYUyCM6stUe6EJgnd4EoewAI7zMdfqO+kGjnlZmBDz/cR5pf8r/cR4Wq60sL/p0IkcjUEEPwS3GFrIyw==}
    engines: {node: '>=8'}

  array-uniq@1.0.3:
    resolution: {integrity: sha512-MNha4BWQ6JbwhFhj03YK552f7cb3AzoE8SzeljgChvL1dl3IcvggXVz1DilzySZkCja+CXuZbdW7yATchWn8/Q==}
    engines: {node: '>=0.10.0'}

  array.prototype.flat@1.3.3:
    resolution: {integrity: sha512-rwG/ja1neyLqCuGZ5YYrznA62D4mZXg0i1cIskIUKSiqF3Cje9/wXAls9B9s1Wa2fomMsIv8czB8jZcPmxCXFg==}
    engines: {node: '>= 0.4'}

  array.prototype.flatmap@1.3.3:
    resolution: {integrity: sha512-Y7Wt51eKJSyi80hFrJCePGGNo5ktJCslFuboqJsbf57CCPcm5zztluPlc4/aD8sWsKvlwatezpV4U1efk8kpjg==}
    engines: {node: '>= 0.4'}

  array.prototype.reduce@1.0.8:
    resolution: {integrity: sha512-DwuEqgXFBwbmZSRqt3BpQigWNUoqw9Ml2dTWdF3B2zQlQX4OeUE0zyuzX0fX0IbTvjdkZbcBTU3idgpO78qkTw==}
    engines: {node: '>= 0.4'}

  array.prototype.tosorted@1.1.4:
    resolution: {integrity: sha512-p6Fx8B7b7ZhL/gmUsAy0D15WhvDccw3mnGNbZpi3pmeJdxtWsj2jEaI4Y6oo3XiHfzuSgPwKc04MYt6KgvC/wA==}
    engines: {node: '>= 0.4'}

  arraybuffer.prototype.slice@1.0.4:
    resolution: {integrity: sha512-BNoCY6SXXPQ7gF2opIP4GBE+Xw7U+pHMYKuzjgCN3GwiaIR09UUeKfheyIry77QtrCBlC0KK0q5/TER/tYh3PQ==}
    engines: {node: '>= 0.4'}

  asn1.js@4.10.1:
    resolution: {integrity: sha512-p32cOF5q0Zqs9uBiONKYLm6BClCoBCM5O9JfeUSlnQLBTxYdTK+pW+nXflm8UkKd2UYlEbYz5qEi0JuZR9ckSw==}

  asn1@0.2.6:
    resolution: {integrity: sha512-ix/FxPn0MDjeyJ7i/yoHGFt/EX6LyNbxSEhPPXODPL+KB0VPk86UYfL0lMdy+KCnv+fmvIzySwaK5COwqVbWTQ==}

  assert@2.0.0:
    resolution: {integrity: sha512-se5Cd+js9dXJnu6Ag2JFc00t+HmHOen+8Q+L7O9zI0PqQXr20uk2J0XQqMxZEeo5U50o8Nvmmx7dZrl+Ufr35A==}

  assertion-error@2.0.1:
    resolution: {integrity: sha512-Izi8RQcffqCeNVgFigKli1ssklIbpHnCYc6AknXGYoB6grJqyeby7jv12JUQgmTAnIDnbck1uxksT4dzN3PWBA==}
    engines: {node: '>=12'}

  ast-types-flow@0.0.7:
    resolution: {integrity: sha512-eBvWn1lvIApYMhzQMsu9ciLfkBY499mFZlNqG+/9WR7PVlroQw0vG30cOQQbaKz3sCEc44TAOu2ykzqXSNnwag==}

  astral-regex@2.0.0:
    resolution: {integrity: sha512-Z7tMw1ytTXt5jqMcOP+OQteU1VuNK9Y02uuJtKQ1Sv69jXQKKg5cibLwGJow8yzZP+eAc18EmLGPal0bp36rvQ==}
    engines: {node: '>=8'}

  async-function@1.0.0:
    resolution: {integrity: sha512-hsU18Ae8CDTR6Kgu9DYf0EbCr/a5iGL0rytQDobUcdpYOKokk8LEjVphnXkDkgpi0wYVsqrXuP0bZxJaTqdgoA==}
    engines: {node: '>= 0.4'}

  async@2.6.4:
    resolution: {integrity: sha512-mzo5dfJYwAn29PeiJ0zvwTo04zj8HDJj0Mn8TD7sno7q12prdbnasKJHhkm2c1LgrhlJ0teaea8860oxi51mGA==}

  asynckit@0.4.0:
    resolution: {integrity: sha512-Oei9OH4tRh0YqU3GxhX79dM/mwVgvbZJaSNaRk+bshkj0S5cfHcgYakreBjrHwatXKbz+IoIdYLxrKim2MjW0Q==}

  autoprefixer@10.4.21:
    resolution: {integrity: sha512-O+A6LWV5LDHSJD3LjHYoNi4VLsj/Whi7k6zG12xTYaU4cQ8oxQGckXNX8cRHK5yOZ/ppVHe0ZBXGzSV9jXdVbQ==}
    engines: {node: ^10 || ^12 || >=14}
    hasBin: true
    peerDependencies:
      postcss: ^8.1.0

  available-typed-arrays@1.0.7:
    resolution: {integrity: sha512-wvUjBtSGN7+7SjNpq/9M2Tg350UZD3q62IFZLbRAR1bSMlCo1ZaeW+BJ+D090e4hIIZLBcTDWe4Mh4jvUDajzQ==}
    engines: {node: '>= 0.4'}

  axe-core@4.10.3:
    resolution: {integrity: sha512-Xm7bpRXnDSX2YE2YFfBk2FnF0ep6tmG7xPh8iHee8MIcrgq762Nkce856dYtJYLkuIoYZvGfTs/PbZhideTcEg==}
    engines: {node: '>=4'}

  axios@1.12.2:
    resolution: {integrity: sha512-vMJzPewAlRyOgxV2dU0Cuz2O8zzzx9VYtbJOaBgXFeLc4IV/Eg50n4LowmehOOR61S8ZMpc2K5Sa7g6A4jfkUw==}

  axios@1.6.2:
    resolution: {integrity: sha512-7i24Ri4pmDRfJTR7LDBhsOTtcm+9kjX5WiY1X3wIisx6G9So3pfMkEiU7emUBe46oceVImccTEM3k6C5dbVW8A==}

  axobject-query@3.2.4:
    resolution: {integrity: sha512-aPTElBrbifBU1krmZxGZOlBkslORe7Ll7+BDnI50Wy4LgOt69luMgevkDfTq1O/ZgprooPCtWpjCwKSZw/iZ4A==}
    engines: {node: '>= 0.4'}

  balanced-match@1.0.2:
    resolution: {integrity: sha512-3oSeUO0TMV67hN1AmbXsK4yaqU7tjiHlbxRDZOpH0KW9+CeX4bRAaX0Anxt0tx2MrpRpWwQaPwIlISEJhYU5Pw==}

  base-64@0.1.0:
    resolution: {integrity: sha512-Y5gU45svrR5tI2Vt/X9GPd3L0HNIKzGu202EjxrXMpuc2V2CiKgemAbUUsqYmZJvPtCXoUKjNZwBJzsNScUbXA==}

  base64-js@1.5.1:
    resolution: {integrity: sha512-AKpaYlHn8t4SVbOHCy+b5+KKgvR4vrsD8vbvrbiQJps7fKDTkjkDry6ji0rUJjC0kzbNePLwzxq8iypo41qeWA==}

  big.js@5.2.2:
    resolution: {integrity: sha512-vyL2OymJxmarO8gxMr0mhChsO9QGwhynfuu4+MHTAW6czfq9humCB7rKpUjDd9YUiDPU4mzpyupFSvOClAwbmQ==}

  bl@4.1.0:
    resolution: {integrity: sha512-1W07cM9gS6DcLperZfFSj+bWLtaPGSOHWhPiGzXmvVJbRLdG82sH/Kn8EtW1VqWVA54AKf2h5k5BbnIbwF3h6w==}

  bluebird@3.7.2:
    resolution: {integrity: sha512-XpNj6GDQzdfW+r2Wnn7xiSAd7TM3jzkxGXBGTtWKuSXv1xUV+azxAm8jdWZN06QTQk+2N2XB9jRDkvbmQmcRtg==}

  bn.js@4.12.1:
    resolution: {integrity: sha512-k8TVBiPkPJT9uHLdOKfFpqcfprwBFOAAXXozRubr7R7PfIuKvQlzcI4M0pALeqXN09vdaMbUdUj+pass+uULAg==}

  bn.js@5.2.1:
    resolution: {integrity: sha512-eXRvHzWyYPBuB4NBy0cmYQjGitUrtqwbvlzP3G6VFnNRbsZQIxQ10PbKKHt8gZ/HW/D/747aDl+QkDqg3KQLMQ==}

  boolbase@1.0.0:
    resolution: {integrity: sha512-JZOSA7Mo9sNGB8+UjSgzdLtokWAky1zbztM3WRLCbZ70/3cTANmQmOdR7y2g+J0e2WXywy1yS468tY+IruqEww==}

  bowser@2.11.0:
    resolution: {integrity: sha512-AlcaJBi/pqqJBIQ8U9Mcpc9i8Aqxn88Skv5d+xBX006BY5u8N3mGLHa5Lgppa7L/HfwgwLgZ6NYs+Ag6uUmJRA==}

  brace-expansion@1.1.11:
    resolution: {integrity: sha512-iCuPHDFgrHX7H2vEI/5xpz07zSHB00TpugqhmYtVmMO6518mCuRMoOYFldEBl0g187ufozdaHgWKcYFb61qGiA==}

  brace-expansion@2.0.1:
    resolution: {integrity: sha512-XnAIvQ8eM+kC6aULx6wuQiwVsnzsi9d3WxzV3FpWTGA19F621kwdbsAcFKXgKUHZWsy+mY6iL1sHTxWEFCytDA==}

  braces@3.0.3:
    resolution: {integrity: sha512-yQbXgO/OSZVD2IsiLlro+7Hf6Q18EJrKSEsdoMzKePKXct3gvD8oLcOQdIzGupr5Fj+EDe8gO/lxc1BzfMpxvA==}
    engines: {node: '>=8'}

  brorand@1.1.0:
    resolution: {integrity: sha512-cKV8tMCEpQs4hK/ik71d6LrPOnpkpGBR0wzxqr68g2m/LB2GxVYQroAjMJZRVM1Y4BCjCKc3vAamxSzOY2RP+w==}

  browserify-aes@1.2.0:
    resolution: {integrity: sha512-+7CHXqGuspUn/Sl5aO7Ea0xWGAtETPXNSAjHo48JfLdPWcMng33Xe4znFvQweqc/uzk5zSOI3H52CYnjCfb5hA==}

  browserify-cipher@1.0.1:
    resolution: {integrity: sha512-sPhkz0ARKbf4rRQt2hTpAHqn47X3llLkUGn+xEJzLjwY8LRs2p0v7ljvI5EyoRO/mexrNunNECisZs+gw2zz1w==}

  browserify-des@1.0.2:
    resolution: {integrity: sha512-BioO1xf3hFwz4kc6iBhI3ieDFompMhrMlnDFC4/0/vd5MokpuAc3R+LYbwTA9A5Yc9pq9UYPqffKpW2ObuwX5A==}

  browserify-rsa@4.1.1:
    resolution: {integrity: sha512-YBjSAiTqM04ZVei6sXighu679a3SqWORA3qZTEqZImnlkDIFtKc6pNutpjyZ8RJTjQtuYfeetkxM11GwoYXMIQ==}
    engines: {node: '>= 0.10'}

  browserify-sign@4.2.3:
    resolution: {integrity: sha512-JWCZW6SKhfhjJxO8Tyiiy+XYB7cqd2S5/+WeYHsKdNKFlCBhKbblba1A/HN/90YwtxKc8tCErjffZl++UNmGiw==}
    engines: {node: '>= 0.12'}

  browserslist@4.24.4:
    resolution: {integrity: sha512-KDi1Ny1gSePi1vm0q4oxSF8b4DR44GF4BbmS2YdhPLOEqd8pDviZOGH/GsmRwoWJ2+5Lr085X7naowMwKHDG1A==}
    engines: {node: ^6 || ^7 || ^8 || ^9 || ^10 || ^11 || ^12 || >=13.7}
    hasBin: true

  buffer-crc32@0.2.13:
    resolution: {integrity: sha512-VO9Ht/+p3SN7SKWqcrgEzjGbRSJYTx+Q1pTQC0wrWqHx0vpJraQ6GtHx8tvcg1rlK1byhU5gccxgOgj7B0TDkQ==}

  buffer-from@1.1.2:
    resolution: {integrity: sha512-E+XQCRwSbaaiChtv6k6Dwgc+bx+Bs6vuKJHHl5kox/BaKbhiXzqQOwK4cO22yElGp2OCmjwVhT3HmxgyPGnJfQ==}

  buffer-xor@1.0.3:
    resolution: {integrity: sha512-571s0T7nZWK6vB67HI5dyUF7wXiNcfaPPPTl6zYCNApANjIvYJTg7hlud/+cJpdAhS7dVzqMLmfhfHR3rAcOjQ==}

  buffer@5.7.1:
    resolution: {integrity: sha512-EHcyIPBQ4BSGlvjB16k5KgAJ27CIsHY/2JBmCRReo48y9rQ3MaUzWX3KVlBa4U7MyX02HdVj0K7C3WaB3ju7FQ==}

  buffer@6.0.3:
    resolution: {integrity: sha512-FTiCpNxtwiZZHEZbcbTIcZjERVICn9yq/pDFkTl95/AxzD1naBctN7YO68riM/gLSDY7sdrMby8hofADYuuqOA==}

  c3@0.4.15:
    resolution: {integrity: sha512-DRlEmSC/slaHfMg+agLYBfCkLV7ShZtJKJDrtZ10fyfXNy0bGTUygf7eOcFDmrbxAjYPajvEwfTXRqEcfC9WGw==}

  cac@6.7.14:
    resolution: {integrity: sha512-b6Ilus+c3RrdDk+JhLKUAQfzzgLEPy6wcXqS7f/xe1EETvsDP6GORG7SFuOs6cID5YkqchW/LXZbX5bc8j7ZcQ==}
    engines: {node: '>=8'}

  call-bind-apply-helpers@1.0.2:
    resolution: {integrity: sha512-Sp1ablJ0ivDkSzjcaJdxEunN5/XvksFJ2sMBFfq6x0ryhQV/2b/KwFe21cMpmHtPOSij8K99/wSfoEuTObmuMQ==}
    engines: {node: '>= 0.4'}

  call-bind@1.0.8:
    resolution: {integrity: sha512-oKlSFMcMwpUg2ednkhQ454wfWiU/ul3CkJe/PEHcTKuiX6RpbehUiFMXu13HalGZxfUwCQzZG747YXBn1im9ww==}
    engines: {node: '>= 0.4'}

  call-bound@1.0.4:
    resolution: {integrity: sha512-+ys997U96po4Kx/ABpBCqhA9EuxJaQWDQg7295H4hBphv3IZg0boBKuwYpt4YXp6MZ5AmZQnU/tyMTlRpaSejg==}
    engines: {node: '>= 0.4'}

  callsites@3.1.0:
    resolution: {integrity: sha512-P8BjAsXvZS+VIDUI11hHCQEv74YT67YUi5JJFNWIqL235sBmjX4+qx9Muvls5ivyNENctx46xQLQ3aTuE7ssaQ==}
    engines: {node: '>=6'}

  camel-case@4.1.2:
    resolution: {integrity: sha512-gxGWBrTT1JuMx6R+o5PTXMmUnhnVzLQ9SNutD4YqKtI6ap897t3tKECYla6gCWEkplXnlNybEkZg9GEGxKFCgw==}

  camelcase-keys@7.0.2:
    resolution: {integrity: sha512-Rjs1H+A9R+Ig+4E/9oyB66UC5Mj9Xq3N//vcLf2WzgdTi/3gUu3Z9KoqmlrEG4VuuLK8wJHofxzdQXz/knhiYg==}
    engines: {node: '>=12'}

  camelcase@6.3.0:
    resolution: {integrity: sha512-Gmy6FhYlCY7uOElZUSbxo2UCDH8owEk996gkbrpsgGtrJLM3J7jGxl9Ic7Qwwj4ivOE5AWZWRMecDdF7hqGjFA==}
    engines: {node: '>=10'}

  caniuse-lite@1.0.30001748:
    resolution: {integrity: sha512-5P5UgAr0+aBmNiplks08JLw+AW/XG/SurlgZLgB1dDLfAw7EfRGxIwzPHxdSCGY/BTKDqIVyJL87cCN6s0ZR0w==}

  chai@5.2.0:
    resolution: {integrity: sha512-mCuXncKXk5iCLhfhwTc0izo0gtEmpz5CtG2y8GiOINBlMVS6v8TMRc5TaLWKS6692m9+dVVfzgeVxR5UxWHTYw==}
    engines: {node: '>=12'}

  chalk@2.4.2:
    resolution: {integrity: sha512-Mti+f9lpJNcwF4tWV8/OrTTtF1gZi+f8FqlyAdouralcFWFQWF2+NgCHShjkCb+IFBLq9buZwE1xckQU4peSuQ==}
    engines: {node: '>=4'}

  chalk@4.1.2:
    resolution: {integrity: sha512-oKnbhFyRIXpUuez8iBMmyEa4nbj4IOQyuhc/wy9kY7/WVPcwIO9VA668Pu8RkO7+0G76SLROeyw9CpQ061i4mA==}
    engines: {node: '>=10'}

  chalk@5.2.0:
    resolution: {integrity: sha512-ree3Gqw/nazQAPuJJEy+avdl7QfZMcUvmHIKgEZkGL+xOBzRvup5Hxo6LHuMceSxOabuJLJm5Yp/92R9eMmMvA==}
    engines: {node: ^12.17.0 || ^14.13 || >=16.0.0}

  charenc@0.0.2:
    resolution: {integrity: sha512-yrLQ/yVUFXkzg7EDQsPieE/53+0RlaWTs+wBrvW36cyilJ2SaDWfl4Yj7MtLTXleV9uEKefbAGUPv2/iWSooRA==}

  check-error@2.1.1:
    resolution: {integrity: sha512-OAlb+T7V4Op9OwdkjmguYRqncdlx5JiofwOAUkmTF+jNdHwzTaTs4sRAGpzLF3oOz5xAyDGrPgeIDFQmDOTiJw==}
    engines: {node: '>= 16'}

  chokidar@4.0.3:
    resolution: {integrity: sha512-Qgzu8kfBvo+cA4962jnP1KkS6Dop5NS6g7R5LFYJr4b8Ub94PPQXUksCw9PvXoeXPRRddRNC5C1JQUR2SMGtnA==}
    engines: {node: '>= 14.16.0'}

  chrome-trace-event@1.0.4:
    resolution: {integrity: sha512-rNjApaLzuwaOTjCiT8lSDdGN1APCiqkChLMJxJPWLunPAt5fy8xgU9/jNOchV84wfIxrA0lRQB7oCT8jrn/wrQ==}
    engines: {node: '>=6.0'}

  chrome-types@0.1.375:
    resolution: {integrity: sha512-YmHvBeZUqOUeejdtX8h/ehbM4SbVYdSpoTh6+LpPVe3T8TBV2uqRd7LGITuhVtWbMIiXX0NzrajLbwITYYZI/g==}

  cidr-regex@3.1.1:
    resolution: {integrity: sha512-RBqYd32aDwbCMFJRL6wHOlDNYJsPNTt8vC82ErHF5vKt8QQzxm1FrkW8s/R5pVrXMf17sba09Uoy91PKiddAsw==}
    engines: {node: '>=10'}

  cidr-regex@4.0.3:
    resolution: {integrity: sha512-HOwDIy/rhKeMf6uOzxtv7FAbrz8zPjmVKfSpM+U7/bNBXC5rtOyr758jxcptiSx6ZZn5LOhPJT5WWxPAGDV8dw==}
    engines: {node: '>=14'}

  cidr-tools@6.4.2:
    resolution: {integrity: sha512-KZC8t2ipCqU2M+ISmTxRDGu9bku5MRU3V1cWyGEFJTZEzRhGvBJvVsbpZO5UAu12fExRFihtYGXAlgFFpmK9jw==}
    engines: {node: '>=16'}

  cipher-base@1.0.6:
    resolution: {integrity: sha512-3Ek9H3X6pj5TgenXYtNWdaBon1tgYCaebd+XPg0keyjEbEfkD4KkmAxkQ/i1vYvxdcT5nscLBfq9VJRmCBcFSw==}
    engines: {node: '>= 0.10'}

  classnames@2.3.2:
    resolution: {integrity: sha512-CSbhY4cFEJRe6/GQzIk5qXZ4Jeg5pcsP7b5peFSDpffpe1cqjASH/n9UTjBwOp6XpMSTwQ8Za2K5V02ueA7Tmw==}

  clean-css@5.3.3:
    resolution: {integrity: sha512-D5J+kHaVb/wKSFcyyV75uCn8fiY4sV38XJoe4CUyGQ+mOU/fMVYUdH1hJC+CJQ5uY3EnW27SbJYS4X8BiLrAFg==}
    engines: {node: '>= 10.0'}

  clean-stack@2.2.0:
    resolution: {integrity: sha512-4diC9HaTE+KRAMWhDhrGOECgWZxoevMc5TlkObMqNSsVU62PYzXZ/SMTjzyGAFF1YusgxGcSWTEXBhp0CPwQ1A==}
    engines: {node: '>=6'}

  clean-webpack-plugin@4.0.0:
    resolution: {integrity: sha512-WuWE1nyTNAyW5T7oNyys2EN0cfP2fdRxhxnIQWiAp0bMabPdHhoGxM8A6YL2GhqwgrPnnaemVE7nv5XJ2Fhh2w==}
    engines: {node: '>=10.0.0'}
    peerDependencies:
      webpack: '>=4.0.0 <6.0.0'

  cli-cursor@3.1.0:
    resolution: {integrity: sha512-I/zHAwsKf9FqGoXM4WWRACob9+SNukZTd94DWF57E4toouRulbCxcUh6RKUEOQlYTHJnzkPMySvPNaaSLNfLZw==}
    engines: {node: '>=8'}

  cli-truncate@2.1.0:
    resolution: {integrity: sha512-n8fOixwDD6b/ObinzTrp1ZKFzbgvKZvuz/TvejnLn1aQfC6r52XEx85FmuC+3HI+JM7coBRXUvNqEU2PHVrHpg==}
    engines: {node: '>=8'}

  cli-truncate@3.1.0:
    resolution: {integrity: sha512-wfOBkjXteqSnI59oPcJkcPl/ZmwvMMOj340qUIY1SKZCv0B9Cf4D4fAucRkIKQmsIuYK3x1rrgU7MeGRruiuiA==}
    engines: {node: ^12.20.0 || ^14.13.1 || >=16.0.0}

  clone-deep@4.0.1:
    resolution: {integrity: sha512-neHB9xuzh/wk0dIHweyAXv2aPGZIVk3pLMe+/RNzINf17fe0OG96QroktYAUm7SM1PBnzTabaLboqqxDyMU+SQ==}
    engines: {node: '>=6'}

  coa@2.0.2:
    resolution: {integrity: sha512-q5/jG+YQnSy4nRTV4F7lPepBJZ8qBNJJDBuJdoejDyLXgmL7IEo+Le2JDZudFTFt7mrCqIRaSjws4ygRCTCAXA==}
    engines: {node: '>= 4.0'}

  color-convert@1.9.3:
    resolution: {integrity: sha512-QfAUtd+vFdAtFQcC8CCyYt1fYWxSqAiK2cSD6zDB8N3cpsEBAvRxp9zOGg6G/SHHJYAT88/az/IuDGALsNVbGg==}

  color-convert@2.0.1:
    resolution: {integrity: sha512-RRECPsj7iu/xb5oKYcsFHSppFNnsj/52OVTRKb4zP5onXwVF3zVmmToNcOfGC+CRDpfK/U584fMg38ZHCaElKQ==}
    engines: {node: '>=7.0.0'}

  color-name@1.1.3:
    resolution: {integrity: sha512-72fSenhMw2HZMTVHeCA9KCmpEIbzWiQsjN+BHcBbS9vr1mtt+vJjPdksIBNUmKAW8TFUDPJK5SUU3QhE9NEXDw==}

  color-name@1.1.4:
    resolution: {integrity: sha512-dOy+3AuW3a2wNbZHIuMZpTcgjGuLU/uBL/ubcZF9OXbDo8ff4O8yVp5Bf0efS8uEoYo5q4Fx7dY9OgQGXgAsQA==}

  colorette@2.0.20:
    resolution: {integrity: sha512-IfEDxwoWIjkeXL1eXcDiow4UbKjhLdq6/EuSVR9GMN7KVH3r9gQ83e73hsz1Nd1T3ijd5xv1wcWRYO+D6kCI2w==}

  combined-stream@1.0.8:
    resolution: {integrity: sha512-FQN4MRfuJeHf7cBbBMJFXhKSDq+2kAArBlmRBvcvFE5BB1HZKXtSFASDhdlz9zOYwxh8lDdnvmMOe/+5cdoEdg==}
    engines: {node: '>= 0.8'}

  commander@10.0.1:
    resolution: {integrity: sha512-y4Mg2tXshplEbSGzx7amzPwKKOCGuoSRP/CjEdwwk0FOGlUbq6lKuoyDZTNZkmxHdJtp54hdfY/JUrdL7Xfdug==}
    engines: {node: '>=14'}

  commander@11.1.0:
    resolution: {integrity: sha512-yPVavfyCcRhmorC7rWlkHn15b4wDVgVmBA7kV4QVBsF7kv/9TKJAbAXVTxvTnwP8HHKjRCJDClKbciiYS7p0DQ==}
    engines: {node: '>=16'}

  commander@12.1.0:
    resolution: {integrity: sha512-Vw8qHK3bZM9y/P10u3Vib8o/DdkvA2OtPtZvD871QKjy74Wj1WSKFILMPRPSdUSx5RFK1arlJzEtA4PkFgnbuA==}
    engines: {node: '>=18'}

  commander@2.20.3:
    resolution: {integrity: sha512-GpVkmM8vF2vQUkj2LvZmD35JxeJOLCwJ9cUkugyk2nuhbv3+mJvpLYYt+0+USMxE+oj+ey/lJEnhZw75x/OMcQ==}

  commander@7.2.0:
    resolution: {integrity: sha512-QrWXB+ZQSVPmIWIhtEO9H+gwHaMGYiF5ChvoJ+K9ZGHG/sVsa6yiesAD1GC/x46sET00Xlwo1u49RVVVzvcSkw==}
    engines: {node: '>= 10'}

  commander@8.3.0:
    resolution: {integrity: sha512-OkTL9umf+He2DZkUq8f8J9of7yL6RJKI24dVITBmNfZBmri9zYZQrKkuXiKhyfPSu8tUhnVBB1iKXevvnlR4Ww==}
    engines: {node: '>= 12'}

  comment-parser@1.4.1:
    resolution: {integrity: sha512-buhp5kePrmda3vhc5B9t7pUQXAb2Tnd0qgpkIhPhkHXxJpiPJ11H0ZEU0oBpJ2QztSbzG/ZxMj/CHsYJqRHmyg==}
    engines: {node: '>= 12.0.0'}

  compress-commons@2.1.1:
    resolution: {integrity: sha512-eVw6n7CnEMFzc3duyFVrQEuY1BlHR3rYsSztyG32ibGMW722i3C6IizEGMFmfMU+A+fALvBIwxN3czffTcdA+Q==}
    engines: {node: '>= 6'}

  concat-map@0.0.1:
    resolution: {integrity: sha512-/Srv4dswyQNBfohGpz9o6Yb3Gz3SrUDqBH5rTuhGR7ahtlbYKnVxw2bCFMRljaA7EXHaXZ8wsHdodFvbkhKmqg==}

  config-chain@1.1.13:
    resolution: {integrity: sha512-qj+f8APARXHrM0hraqXYb2/bOVSV4PvJQlNZ/DVj0QrmNM2q2euizkeuVckQ57J+W0mRH6Hvi+k50M4Jul2VRQ==}

  confusing-browser-globals@1.0.11:
    resolution: {integrity: sha512-JsPKdmh8ZkmnHxDk55FZ1TqVLvEQTvoByJZRN9jzI0UjxK/QgAmsphz7PGtqgPieQZ/CQcHWXCR7ATDNhGe+YA==}

  copy-anything@3.0.5:
    resolution: {integrity: sha512-yCEafptTtb4bk7GLEQoM8KVJpxAfdBJYaXyzQEgQQQgYrZiDp8SJmGKlYza6CYjEDNstAdNdKA3UuoULlEbS6w==}
    engines: {node: '>=12.13'}

  copy-webpack-plugin@12.0.2:
    resolution: {integrity: sha512-SNwdBeHyII+rWvee/bTnAYyO8vfVdcSTud4EIb6jcZ8inLeWucJE0DnxXQBjlQ5zlteuuvooGQy3LIyGxhvlOA==}
    engines: {node: '>= 18.12.0'}
    peerDependencies:
      webpack: ^5.1.0

  core-js-pure@3.45.1:
    resolution: {integrity: sha512-OHnWFKgTUshEU8MK+lOs1H8kC8GkTi9Z1tvNkxrCcw9wl3MJIO7q2ld77wjWn4/xuGrVu2X+nME1iIIPBSdyEQ==}

  core-js@3.40.0:
    resolution: {integrity: sha512-7vsMc/Lty6AGnn7uFpYT56QesI5D2Y/UkgKounk87OP9Z2H9Z8kj6jzcSGAxFmUtDOS0ntK6lbQz+Nsa0Jj6mQ==}

  core-util-is@1.0.3:
    resolution: {integrity: sha512-ZQBvi1DcpJ4GDqanjucZ2Hj3wEO5pZDS89BWbkcrvdxksJorwUDDZamX9ldFkp9aw2lmBDLgkObEA4DWNJ9FYQ==}

  cosmiconfig@9.0.0:
    resolution: {integrity: sha512-itvL5h8RETACmOTFc4UfIyB2RfEHi71Ax6E/PivVxq9NseKbOWpeyHEOIbmAw1rs8Ak0VursQNww7lf7YtUwzg==}
    engines: {node: '>=14'}
    peerDependencies:
      typescript: '>=4.9.5'
    peerDependenciesMeta:
      typescript:
        optional: true

  crc32-stream@3.0.1:
    resolution: {integrity: sha512-mctvpXlbzsvK+6z8kJwSJ5crm7yBwrQMTybJzMw1O4lLGJqjlDCXY2Zw7KheiA6XBEcBmfLx1D88mjRGVJtY9w==}
    engines: {node: '>= 6.9.0'}

  crc@3.8.0:
    resolution: {integrity: sha512-iX3mfgcTMIq3ZKLIsVFAbv7+Mc10kxabAGQb8HvjA1o3T1PIYprbakQ65d3I+2HGHt6nSKkM9PYjgoJO2KcFBQ==}

  create-ecdh@4.0.4:
    resolution: {integrity: sha512-mf+TCx8wWc9VpuxfP2ht0iSISLZnt0JgWlrOKZiNqyUZWnjIaCIVNQArMHnCZKfEYRg6IM7A+NeJoN8gf/Ws0A==}

  create-hash@1.2.0:
    resolution: {integrity: sha512-z00bCGNHDG8mHAkP7CtT1qVu+bFQUPjYq/4Iv3C3kWjTFV10zIjfSoeqXo9Asws8gwSHDGj/hl2u4OGIjapeCg==}

  create-hmac@1.1.7:
    resolution: {integrity: sha512-MJG9liiZ+ogc4TzUwuvbER1JRdgvUFSB5+VR/g5h82fGaIRWMWddtKBHi7/sVhfjQZ6SehlyhvQYrcYkaUIpLg==}

  create-require@1.1.1:
    resolution: {integrity: sha512-dcKFX3jn0MpIaXjisoRvexIJVEKzaq7z2rZKxf+MSr9TkdmHmsU4m2lcLojrj/FHl8mk5VxMmYA+ftRkP/3oKQ==}

  cross-env@7.0.3:
    resolution: {integrity: sha512-+/HKd6EgcQCJGh2PSjZuUitQBQynKor4wrFbRg4DtAgS1aWO+gU52xpH7M9ScGgXSYmAVS9bIJ8EzuaGw0oNAw==}
    engines: {node: '>=10.14', npm: '>=6', yarn: '>=1'}
    hasBin: true

  cross-spawn@7.0.6:
    resolution: {integrity: sha512-uV2QOWP2nWzsy2aMp8aRibhi9dlzF5Hgh5SHaB9OiTGEyDTiJJyx0uy51QXdyWbtAHNua4XJzUKca3OzKUd3vA==}
    engines: {node: '>= 8'}

  crx@5.0.1:
    resolution: {integrity: sha512-n/PzBx/fR1+xZCiJBats9y5zw/a+YBcoJ0ABnUaY56xb1RpXuFhsiCMpNY6WjVtylLzhUUXSWsbitesVg7v2vg==}
    engines: {node: '>=10'}
    hasBin: true

  crypt@0.0.2:
    resolution: {integrity: sha512-mCxBlsHFYh9C+HVpiEacem8FEBnMXgU9gy4zmNC+SXAZNB/1idgp/aulFJ4FgCi7GPEVbfyng092GqL2k2rmow==}

  crypto-browserify@3.12.0:
    resolution: {integrity: sha512-fz4spIh+znjO2VjL+IdhEpRJ3YN6sMzITSBijk6FK2UvTqruSQW+/cCZTSNsMiZNvUeq0CqurF+dAbyiGOY6Wg==}

  crypto-js@4.2.0:
    resolution: {integrity: sha512-KALDyEYgpY+Rlob/iriUtjV6d5Eq+Y191A5g4UqLAi8CyGP9N1+FdVbkc1SxKc2r4YAYqG8JzO2KGL+AizD70Q==}

  css-blank-pseudo@7.0.1:
    resolution: {integrity: sha512-jf+twWGDf6LDoXDUode+nc7ZlrqfaNphrBIBrcmeP3D8yw1uPaix1gCC8LUQUGQ6CycuK2opkbFFWFuq/a94ag==}
    engines: {node: '>=18'}
    peerDependencies:
      postcss: ^8.4

  css-has-pseudo@7.0.2:
    resolution: {integrity: sha512-nzol/h+E0bId46Kn2dQH5VElaknX2Sr0hFuB/1EomdC7j+OISt2ZzK7EHX9DZDY53WbIVAR7FYKSO2XnSf07MQ==}
    engines: {node: '>=18'}
    peerDependencies:
      postcss: ^8.4

  css-loader@6.7.3:
    resolution: {integrity: sha512-qhOH1KlBMnZP8FzRO6YCH9UHXQhVMcEGLyNdb7Hv2cpcmJbW0YrddO+tG1ab5nT41KpHIYGsbeHqxB9xPu1pKQ==}
    engines: {node: '>= 12.13.0'}
    peerDependencies:
      webpack: ^5.0.0

  css-prefers-color-scheme@10.0.0:
    resolution: {integrity: sha512-VCtXZAWivRglTZditUfB4StnsWr6YVZ2PRtuxQLKTNRdtAf8tpzaVPE9zXIF3VaSc7O70iK/j1+NXxyQCqdPjQ==}
    engines: {node: '>=18'}
    peerDependencies:
      postcss: ^8.4

  css-select-base-adapter@0.1.1:
    resolution: {integrity: sha512-jQVeeRG70QI08vSTwf1jHxp74JoZsr2XSgETae8/xC8ovSnL2WF87GTLO86Sbwdt2lK4Umg4HnnwMO4YF3Ce7w==}

  css-select@2.1.0:
    resolution: {integrity: sha512-Dqk7LQKpwLoH3VovzZnkzegqNSuAziQyNZUcrdDM401iY+R5NkGBXGmtO05/yaXQziALuPogeG0b7UAgjnTJTQ==}

  css-select@4.3.0:
    resolution: {integrity: sha512-wPpOYtnsVontu2mODhA19JrqWxNsfdatRKd64kmpRbQgh1KtItko5sTnEpPdpSaJszTOhEMlF/RPz28qj4HqhQ==}

  css-tree@1.0.0-alpha.37:
    resolution: {integrity: sha512-DMxWJg0rnz7UgxKT0Q1HU/L9BeJI0M6ksor0OgqOnF+aRCDWg/N2641HmVyU9KVIu0OVVWOb2IpC9A+BJRnejg==}
    engines: {node: '>=8.0.0'}

  css-tree@1.1.3:
    resolution: {integrity: sha512-tRpdppF7TRazZrjJ6v3stzv93qxRcSsFmW6cX0Zm2NVKpxE1WV1HblnghVv9TreireHkqI/VDEsfolRF1p6y7Q==}
    engines: {node: '>=8.0.0'}

  css-what@3.4.2:
    resolution: {integrity: sha512-ACUm3L0/jiZTqfzRM3Hi9Q8eZqd6IK37mMWPLz9PJxkLWllYeRf+EHUSHYEtFop2Eqytaq1FizFVh7XfBnXCDQ==}
    engines: {node: '>= 6'}

  css-what@6.1.0:
    resolution: {integrity: sha512-HTUrgRJ7r4dsZKU6GjmpfRK1O76h97Z8MfS1G0FozR+oF2kG6Vfe8JE6zwrkbxigziPHinCJ+gCPjA9EaBDtRw==}
    engines: {node: '>= 6'}

  css.escape@1.5.1:
    resolution: {integrity: sha512-YUifsXXuknHlUsmlgyY0PKzgPOr7/FjCePfHNt0jxm83wHZi44VDMQ7/fGNkjY3/jV1MC+1CmZbaHzugyeRtpg==}

  cssdb@8.2.4:
    resolution: {integrity: sha512-3KSCVkjZJe/QxicVXnbyYSY26WsFc1YoMY7jep1ZKWMEVc7jEm6V2Xq2r+MX8WKQIuB7ofGbnr5iVI+aZpoSzg==}

  cssesc@3.0.0:
    resolution: {integrity: sha512-/Tb/JcjK111nNScGob5MNtsntNM1aCNUDipB/TkwZFhyDrrE47SOx/18wF2bbjgc3ZzCSKW1T5nt5EbFoAz/Vg==}
    engines: {node: '>=4'}
    hasBin: true

  csso@4.2.0:
    resolution: {integrity: sha512-wvlcdIbf6pwKEk7vHj8/Bkc0B4ylXZruLvOgs9doS5eOsOpuodOV2zJChSpkp+pRpYQLQMeF04nr3Z68Sta9jA==}
    engines: {node: '>=8.0.0'}

  cssstyle@4.3.0:
    resolution: {integrity: sha512-6r0NiY0xizYqfBvWp1G7WXJ06/bZyrk7Dc6PHql82C/pKGUTKu4yAX4Y8JPamb1ob9nBKuxWzCGTRuGwU3yxJQ==}
    engines: {node: '>=18'}

  csstype@3.1.3:
    resolution: {integrity: sha512-M1uQkMl8rQK/szD0LNhtqxIPLpimGm8sOBwU7lLnCpSbTyY3yeU1Vc7l4KT5zT4s/yOxHH5O7tIuuLOCnLADRw==}

  d3@3.5.17:
    resolution: {integrity: sha512-yFk/2idb8OHPKkbAL8QaOaqENNoMhIaSHZerk3oQsECwkObkCpJyjYwCe+OHiq6UEdhe1m8ZGARRRO3ljFjlKg==}

  damerau-levenshtein@1.0.8:
    resolution: {integrity: sha512-sdQSFB7+llfUcQHUQO3+B8ERRj0Oa4w9POWMI/puGtuf7gFywGmkaLCElnudfTiKZV+NvHqL0ifzdrI8Ro7ESA==}

  data-urls@5.0.0:
    resolution: {integrity: sha512-ZYP5VBHshaDAiVZxjbRVcFJpc+4xGgT0bK3vzy1HLN8jTO975HEbuYzZJcHoQEY5K1a0z8YayJkyVETa08eNTg==}
    engines: {node: '>=18'}

  data-view-buffer@1.0.2:
    resolution: {integrity: sha512-EmKO5V3OLXh1rtK2wgXRansaK1/mtVdTUEiEI0W8RkvgT05kfxaH29PliLnpLP73yYO6142Q72QNa8Wx/A5CqQ==}
    engines: {node: '>= 0.4'}

  data-view-byte-length@1.0.2:
    resolution: {integrity: sha512-tuhGbE6CfTM9+5ANGf+oQb72Ky/0+s3xKUpHvShfiz2RxMFgFPjsXuRLBVMtvMs15awe45SRb83D6wH4ew6wlQ==}
    engines: {node: '>= 0.4'}

  data-view-byte-offset@1.0.1:
    resolution: {integrity: sha512-BS8PfmtDGnrgYdOonGZQdLZslWIeCGFP9tpan0hi1Co2Zr2NKADsvGYA8XxuG/4UWgJ6Cjtv+YJnB6MM69QGlQ==}
    engines: {node: '>= 0.4'}

  date-fns@2.29.3:
    resolution: {integrity: sha512-dDCnyH2WnnKusqvZZ6+jA1O51Ibt8ZMRNkDZdyAyK4YfbDwa/cEmuztzG5pk6hqlp9aSBPYcjOlktquahGwGeA==}
    engines: {node: '>=0.11'}

  debounce@1.2.1:
    resolution: {integrity: sha512-XRRe6Glud4rd/ZGQfiV1ruXSfbvfJedlV9Y6zOlP+2K04vBYiJEte6stfFkCP03aMnY5tsipamumUjL14fofug==}

  debug@3.2.7:
    resolution: {integrity: sha512-CFjzYYAi4ThfiQvizrFQevTTXHtnCqWfe7x1AhgEscTz6ZbLbfoLRLPugTQyBth6f8ZERVUSyWHFD/7Wu4t1XQ==}
    peerDependencies:
      supports-color: '*'
    peerDependenciesMeta:
      supports-color:
        optional: true

  debug@4.4.0:
    resolution: {integrity: sha512-6WTZ/IxCY/T6BALoZHaE4ctp9xm+Z5kY/pzYaCHRFeyVhojxlrm+46y68HA6hr0TcwEssoxNiDEUJQjfPZ/RYA==}
    engines: {node: '>=6.0'}
    peerDependencies:
      supports-color: '*'
    peerDependenciesMeta:
      supports-color:
        optional: true

  debug@4.4.1:
    resolution: {integrity: sha512-KcKCqiftBJcZr++7ykoDIEwSa3XWowTfNPo92BYxjXiyYEVrUQh2aLyhxBCwww+heortUFxEJYcRzosstTEBYQ==}
    engines: {node: '>=6.0'}
    peerDependencies:
      supports-color: '*'
    peerDependenciesMeta:
      supports-color:
        optional: true

  decimal.js@10.5.0:
    resolution: {integrity: sha512-8vDa8Qxvr/+d94hSh5P3IJwI5t8/c0KsMp+g8bNw9cY2icONa5aPfvKeieW1WlG0WQYwwhJ7mjui2xtiePQSXw==}

  deep-eql@5.0.2:
    resolution: {integrity: sha512-h5k/5U50IJJFpzfL6nO9jaaumfjO/f2NjK/oYB2Djzm4p9L+3T9qWpZqZ2hAbLPuuYq9wrU08WQyBTL5GbPk5Q==}
    engines: {node: '>=6'}

  deep-is@0.1.4:
    resolution: {integrity: sha512-oIPzksmTg4/MriiaYGO+okXDT7ztn/w3Eptv/+gSIdMdKsJo0u4CfYNFJPy+4SKMuCqGw2wxnA+URMg3t8a/bQ==}

  define-data-property@1.1.4:
    resolution: {integrity: sha512-rBMvIzlpA8v6E+SJZoo++HAYqsLrkg7MSfIinMPFhmkorw7X+dOXVJQs+QT69zGkzMyfDnIMN2Wid1+NbL3T+A==}
    engines: {node: '>= 0.4'}

  define-properties@1.2.1:
    resolution: {integrity: sha512-8QmQKqEASLd5nx0U1B1okLElbUuuttJ/AnYmRXbbbGDWh6uS208EjD4Xqq/I9wK7u0v6O08XhTWnt5XtEbR6Dg==}
    engines: {node: '>= 0.4'}

  del@4.1.1:
    resolution: {integrity: sha512-QwGuEUouP2kVwQenAsOof5Fv8K9t3D8Ca8NxcXKrIpEHjTXK5J2nXLdP+ALI1cgv8wj7KuwBhTwBkOZSJKM5XQ==}
    engines: {node: '>=6'}

  delayed-stream@1.0.0:
    resolution: {integrity: sha512-ZySD7Nf91aLB0RxL4KGrKHBXl7Eds1DAmEdcoVawXnLD7SDhpNgtuII2aAkg7a7QS41jxPSZ17p4VdGnMHk3MQ==}
    engines: {node: '>=0.4.0'}

  des.js@1.1.0:
    resolution: {integrity: sha512-r17GxjhUCjSRy8aiJpr8/UadFIzMzJGexI3Nmz4ADi9LYSFx4gTBp80+NaX/YsXWWLhpZ7v/v/ubEc/bCNfKwg==}

  diff-match-patch@1.0.5:
    resolution: {integrity: sha512-IayShXAgj/QMXgB0IWmKx+rOPuGMhqm5w6jvFxmVenXKIzRqTAAsbBPT3kWQeGANj3jGgvcvv4yK6SxqYmikgw==}

  diff@3.5.0:
    resolution: {integrity: sha512-A46qtFgd+g7pDZinpnwiRJtxbC1hpgf0uzP3iG89scHk0AUC7A1TGxf5OiiOUv/JMZR8GOt8hL900hV0bOy5xA==}
    engines: {node: '>=0.3.1'}

  diff@4.0.2:
    resolution: {integrity: sha512-58lmxKSA4BNyLz+HHMUzlOEpg09FV+ev6ZMe3vJihgdxzgcwZ8VoEEPmALCZG9LmqfVoNMMKpttIYTVG6uDY7A==}
    engines: {node: '>=0.3.1'}

  diff@7.0.0:
    resolution: {integrity: sha512-PJWHUb1RFevKCwaFA9RlG5tCd+FO5iRh9A8HEtkmBH2Li03iJriB6m6JIN4rGz3K3JLawI7/veA1xzRKP6ISBw==}
    engines: {node: '>=0.3.1'}

  diffie-hellman@5.0.3:
    resolution: {integrity: sha512-kqag/Nl+f3GwyK25fhUMYj81BUOrZ9IuJsjIcDE5icNM9FJHAVm3VcUDxdLPoQtTuUylWm6ZIknYJwwaPxsUzg==}

  digest-fetch@1.3.0:
    resolution: {integrity: sha512-CGJuv6iKNM7QyZlM2T3sPAdZWd/p9zQiRNS9G+9COUCwzWFTs0Xp8NF5iePx7wtvhDykReiRRrSeNb4oMmB8lA==}

  dir-glob@3.0.1:
    resolution: {integrity: sha512-WkrWp9GR4KXfKGYzOLmTuGVi1UWFfws377n9cc55/tb6DuqyF6pcQ5AbiHEshaDpY9v6oaSr2XCDidGmMwdzIA==}
    engines: {node: '>=8'}

  doctrine@2.1.0:
    resolution: {integrity: sha512-35mSku4ZXK0vfCuHEDAwt55dg2jNajHZ1odvF+8SSr82EsZY4QmXfuWso8oEd8zRhVObSN18aM0CjSdoBX7zIw==}
    engines: {node: '>=0.10.0'}

  doctrine@3.0.0:
    resolution: {integrity: sha512-yS+Q5i3hBf7GBkd4KG8a7eBNNWNGLTaEwwYWUijIYM7zrlYDM0BFXHjjPWlWZ1Rg7UaddZeIDmi9jF3HmqiQ2w==}
    engines: {node: '>=6.0.0'}

  dom-converter@0.2.0:
    resolution: {integrity: sha512-gd3ypIPfOMr9h5jIKq8E3sHOTCjeirnl0WK5ZdS1AW0Odt0b1PaWaHdJ4Qk4klv+YB9aJBS7mESXjFoDQPu6DA==}

  dom-serializer@0.2.2:
    resolution: {integrity: sha512-2/xPb3ORsQ42nHYiSunXkDjPLBaEj/xTwUO4B7XCZQTRk7EBtTOPaygh10YAAh2OI1Qrp6NWfpAhzswj0ydt9g==}

  dom-serializer@1.4.1:
    resolution: {integrity: sha512-VHwB3KfrcOOkelEG2ZOfxqLZdfkil8PtJi4P8N2MMXucZq2yLp75ClViUlOVwyoHEDjYU433Aq+5zWP61+RGag==}

  domelementtype@1.3.1:
    resolution: {integrity: sha512-BSKB+TSpMpFI/HOxCNr1O8aMOTZ8hT3pM3GQ0w/mWRmkhEDSFJkkyzz4XQsBV44BChwGkrDfMyjVD0eA2aFV3w==}

  domelementtype@2.3.0:
    resolution: {integrity: sha512-OLETBj6w0OsagBwdXnPdN0cnMfF9opN69co+7ZrbfPGrdpPVNBUj02spi6B1N7wChLQiPn4CSH/zJvXw56gmHw==}

  domhandler@4.3.1:
    resolution: {integrity: sha512-GrwoxYN+uWlzO8uhUXRl0P+kHE4GtVPfYzVLcUxPL7KNdHKj66vvlhiweIHqYYXWlw+T8iLMp42Lm67ghw4WMQ==}
    engines: {node: '>= 4'}

  domutils@1.7.0:
    resolution: {integrity: sha512-Lgd2XcJ/NjEw+7tFvfKxOzCYKZsdct5lczQ2ZaQY8Djz7pfAD3Gbp8ySJWtreII/vDlMVmxwa6pHmdxIYgttDg==}

  domutils@2.8.0:
    resolution: {integrity: sha512-w96Cjofp72M5IIhpjgobBimYEfoPjx1Vx0BSX9P30WBdZW2WIKU0T1Bd0kz2eNZ9ikjKgHbEyKx8BB6H1L3h3A==}

  dot-case@3.0.4:
    resolution: {integrity: sha512-Kv5nKlh6yRrdrGvxeJ2e5y2eRUpkUosIW4A2AS38zwSz27zu7ufDwQPi5Jhs3XAlGNetl3bmnGhQsMtkKJnj3w==}

  dotenv@16.4.1:
    resolution: {integrity: sha512-CjA3y+Dr3FyFDOAMnxZEGtnW9KBR2M0JvvUtXNW+dYJL5ROWxP9DUHCwgFqpMk0OXCc0ljhaNTr2w/kutYIcHQ==}
    engines: {node: '>=12'}

  dunder-proto@1.0.1:
    resolution: {integrity: sha512-KIN/nDJBQRcXw0MLVhZE9iQHmG68qAVIBg9CqmUYjmQIhgij9U5MFvrqkUL5FbtyyzZuOeOt0zdeRe4UY7ct+A==}
    engines: {node: '>= 0.4'}

  duplexer2@0.1.4:
    resolution: {integrity: sha512-asLFVfWWtJ90ZyOUHMqk7/S2w2guQKxUI2itj3d92ADHhxUSbCMGi1f1cBcJ7xM1To+pE/Khbwo1yuNbMEPKeA==}

  duplexer@0.1.2:
    resolution: {integrity: sha512-jtD6YG370ZCIi/9GTaJKQxWTZD045+4R4hTk/x1UyoqadyJ9x9CgSi1RlVDQF8U2sxLLSnFkCaMihqljHIWgMg==}

  eastasianwidth@0.2.0:
    resolution: {integrity: sha512-I88TYZWc9XiYHRQ4/3c5rjjfgkjhLyW2luGIheGERbNQ6OY7yTybanSpDXZa8y7VUP9YmDcYa+eyq4ca7iLqWA==}

  editorconfig@0.15.3:
    resolution: {integrity: sha512-M9wIMFx96vq0R4F+gRpY3o2exzb8hEj/n9S8unZtHSvYjibBp/iMufSzvmOcV/laG0ZtuTVGtiJggPOSW2r93g==}
    hasBin: true

  electron-to-chromium@1.5.136:
    resolution: {integrity: sha512-kL4+wUTD7RSA5FHx5YwWtjDnEEkIIikFgWHR4P6fqjw1PPLlqYkxeOb++wAauAssat0YClCy8Y3C5SxgSkjibQ==}

  elliptic@6.6.1:
    resolution: {integrity: sha512-RaddvvMatK2LJHqFJ+YA4WysVN5Ita9E35botqIYspQ4TkRAlCicdzKOjlyv/1Za5RyTNn7di//eEV0uTAfe3g==}

  emoji-regex@8.0.0:
    resolution: {integrity: sha512-MSjYzcWNOA0ewAHpz0MxpYFvwg6yjy1NG3xteoqz644VCo/RPgnr1/GGt+ic3iJTzQ8Eu3TdM14SawnVUmGE6A==}

  emoji-regex@9.2.2:
    resolution: {integrity: sha512-L18DaJsXSUk2+42pv8mLs5jJT2hqFkFE4j21wOmgbUqsZ2hL72NsUU785g9RXgo3s0ZNgVl42TiHp3ZtOv/Vyg==}

  emojis-list@3.0.0:
    resolution: {integrity: sha512-/kyM18EfinwXZbno9FyUGeFh87KC8HRQBQGildHZbEuRyWFOmv1U10o9BBp8XVZDVNNuQKyIGIu5ZYAAXJ0V2Q==}
    engines: {node: '>= 4'}

  end-of-stream@1.4.4:
    resolution: {integrity: sha512-+uw1inIHVPQoaVuHzRyXd21icM+cnt4CzD5rW+NC1wjOUSTOs+Te7FOv7AhN7vS9x/oIyhLP5PR1H+phQAHu5Q==}

  enhanced-resolve@5.18.1:
    resolution: {integrity: sha512-ZSW3ma5GkcQBIpwZTSRAI8N71Uuwgs93IezB7mf7R60tC8ZbJideoDNKjHn2O9KIlx6rkGTTEk1xUCK2E1Y2Yg==}
    engines: {node: '>=10.13.0'}

  entities@2.2.0:
    resolution: {integrity: sha512-p92if5Nz619I0w+akJrLZH0MX0Pb5DX39XOwQTtXSdQQOaYH03S1uIQp4mhOZtAXrxq4ViO67YTiLBo2638o9A==}

  entities@4.5.0:
    resolution: {integrity: sha512-V0hjH4dGPh9Ao5p0MoRY6BVqtwCjhz6vI5LT8AJ55H+4g9/4vbHx1I54fS0XuclLhDHArPQCiMjDxjaL8fPxhw==}
    engines: {node: '>=0.12'}

  env-paths@2.2.1:
    resolution: {integrity: sha512-+h1lkLKhZMTYjog1VEpJNG7NZJWcuc2DDk/qsqSTRRCOXiLjeQ1d1/udrUGhqMxUgAlwKNZ0cf2uqan5GLuS2A==}
    engines: {node: '>=6'}

  error-ex@1.3.2:
    resolution: {integrity: sha512-7dFHNmqeFSEt2ZBsCriorKnn3Z2pj+fd9kmI6QoWw4//DL+icEBfc0U7qJCisqrTsKTjw4fNFy2pW9OqStD84g==}

  es-abstract@1.23.9:
    resolution: {integrity: sha512-py07lI0wjxAC/DcfK1S6G7iANonniZwTISvdPzk9hzeH0IZIshbuuFxLIU96OyF89Yb9hiqWn8M/bY83KY5vzA==}
    engines: {node: '>= 0.4'}

  es-array-method-boxes-properly@1.0.0:
    resolution: {integrity: sha512-wd6JXUmyHmt8T5a2xreUwKcGPq6f1f+WwIJkijUqiGcJz1qqnZgP6XIK+QyIWU5lT7imeNxUll48bziG+TSYcA==}

  es-define-property@1.0.1:
    resolution: {integrity: sha512-e3nRfgfUZ4rNGL232gUgX06QNyyez04KdjFrF+LTRoOXmrOgFKDg4BCdsjW8EnT69eqdYGmRpJwiPVYNrCaW3g==}
    engines: {node: '>= 0.4'}

  es-errors@1.3.0:
    resolution: {integrity: sha512-Zf5H2Kxt2xjTvbJvP2ZWLEICxA6j+hAmMzIlypy4xcBg1vKVnx89Wy0GbS+kf5cwCVFFzdCFh2XSCFNULS6csw==}
    engines: {node: '>= 0.4'}

  es-module-lexer@1.6.0:
    resolution: {integrity: sha512-qqnD1yMU6tk/jnaMosogGySTZP8YtUgAffA9nMN+E/rjxcfRQ6IEk7IiozUjgxKoFHBGjTLnrHB/YC45r/59EQ==}

  es-module-lexer@1.7.0:
    resolution: {integrity: sha512-jEQoCwk8hyb2AZziIOLhDqpm5+2ww5uIE6lkO/6jcOCusfk6LhMHpXXfBLXTZ7Ydyt0j4VoUQv6uGNYbdW+kBA==}

  es-object-atoms@1.1.1:
    resolution: {integrity: sha512-FGgH2h8zKNim9ljj7dankFPcICIK9Cp5bm+c2gQSYePhpaG5+esrLODihIorn+Pe6FGJzWhXQotPv73jTaldXA==}
    engines: {node: '>= 0.4'}

  es-set-tostringtag@2.1.0:
    resolution: {integrity: sha512-j6vWzfrGVfyXxge+O0x5sh6cvxAog0a/4Rdd2K36zCMV5eJ+/+tOAngRO8cODMNWbVRdVlmGZQL2YS3yR8bIUA==}
    engines: {node: '>= 0.4'}

  es-shim-unscopables@1.1.0:
    resolution: {integrity: sha512-d9T8ucsEhh8Bi1woXCf+TIKDIROLG5WCkxg8geBCbvk22kzwC5G2OnXVMO6FUsvQlgUUXQ2itephWDLqDzbeCw==}
    engines: {node: '>= 0.4'}

  es-to-primitive@1.3.0:
    resolution: {integrity: sha512-w+5mJ3GuFL+NjVtJlvydShqE1eN3h3PbI7/5LAsYJP/2qtuMXjfL2LpHSRqo4b4eSF5K/DH1JXKUAHSB2UW50g==}
    engines: {node: '>= 0.4'}

  es6-object-assign@1.1.0:
    resolution: {integrity: sha512-MEl9uirslVwqQU369iHNWZXsI8yaZYGg/D65aOgZkeyFJwHYSxilf7rQzXKI7DdDuBPrBXbfk3sl9hJhmd5AUw==}

  esbuild@0.21.5:
    resolution: {integrity: sha512-mg3OPMV4hXywwpoDxu3Qda5xCKQi+vCTZq8S9J/EpkhB2HzKXq4SNFZE3+NK93JYxc8VMSep+lOUSC/RVKaBqw==}
    engines: {node: '>=12'}
    hasBin: true

  esbuild@0.23.1:
    resolution: {integrity: sha512-VVNz/9Sa0bs5SELtn3f7qhJCDPCF5oMEl5cO9/SSinpE9hbPVvxbd572HH5AKiP7WD8INO53GgfDDhRjkylHEg==}
    engines: {node: '>=18'}
    hasBin: true

  escalade@3.2.0:
    resolution: {integrity: sha512-WUj2qlxaQtO4g6Pq5c29GTcWGDyd8itL8zTlipgECz3JesAiiOKotd8JU6otB3PACgG6xkJUyVhboMS+bje/jA==}
    engines: {node: '>=6'}

  escape-string-regexp@1.0.5:
    resolution: {integrity: sha512-vbRorB5FUQWvla16U8R/qgaFIya2qGzwDrNmCZuYKrbdSUMG6I1ZCGQRefkRVhuOkIGVne7BQ35DSfo1qvJqFg==}
    engines: {node: '>=0.8.0'}

  escape-string-regexp@4.0.0:
    resolution: {integrity: sha512-TtpcNJ3XAzx3Gq8sWRzJaVajRs0uVxA2YAkdb1jm2YkPz4G6egUFAyA3n5vtEIZefPk5Wa4UXbKuS5fKkJWdgA==}
    engines: {node: '>=10'}

  eslint-config-airbnb-base@15.0.0:
    resolution: {integrity: sha512-xaX3z4ZZIcFLvh2oUNvcX5oEofXda7giYmuplVxoOg5A7EXJMrUyqRgR+mhDhPK8LZ4PttFOBvCYDbX3sUoUig==}
    engines: {node: ^10.12.0 || >=12.0.0}
    peerDependencies:
      eslint: ^7.32.0 || ^8.2.0
      eslint-plugin-import: ^2.25.2

  eslint-config-airbnb-typescript@18.0.0:
    resolution: {integrity: sha512-oc+Lxzgzsu8FQyFVa4QFaVKiitTYiiW3frB9KYW5OWdPrqFc7FzxgB20hP4cHMlr+MBzGcLl3jnCOVOydL9mIg==}
    peerDependencies:
      '@typescript-eslint/eslint-plugin': ^7.0.0
      '@typescript-eslint/parser': ^7.0.0
      eslint: ^8.56.0

  eslint-config-airbnb@19.0.4:
    resolution: {integrity: sha512-T75QYQVQX57jiNgpF9r1KegMICE94VYwoFQyMGhrvc+lB8YF2E/M/PYDaQe1AJcWaEgqLE+ErXV1Og/+6Vyzew==}
    engines: {node: ^10.12.0 || ^12.22.0 || ^14.17.0 || >=16.0.0}
    peerDependencies:
      eslint: ^7.32.0 || ^8.2.0
      eslint-plugin-import: ^2.25.3
      eslint-plugin-jsx-a11y: ^6.5.1
      eslint-plugin-react: ^7.28.0
      eslint-plugin-react-hooks: ^4.3.0

  eslint-import-resolver-node@0.3.9:
    resolution: {integrity: sha512-WFj2isz22JahUv+B788TlO3N6zL3nNJGU8CcZbPZvVEkBPaJdCV4vy5wyghty5ROFbCRnm132v8BScu5/1BQ8g==}

  eslint-import-resolver-typescript@3.5.5:
    resolution: {integrity: sha512-TdJqPHs2lW5J9Zpe17DZNQuDnox4xo2o+0tE7Pggain9Rbc19ik8kFtXdxZ250FVx2kF4vlt2RSf4qlUpG7bhw==}
    engines: {node: ^14.18.0 || >=16.0.0}
    peerDependencies:
      eslint: '*'
      eslint-plugin-import: '*'

  eslint-module-utils@2.12.0:
    resolution: {integrity: sha512-wALZ0HFoytlyh/1+4wuZ9FJCD/leWHQzzrxJ8+rebyReSLk7LApMyd3WJaLVoN+D5+WIdJyDK1c6JnE65V4Zyg==}
    engines: {node: '>=4'}
    peerDependencies:
      '@typescript-eslint/parser': '*'
      eslint: '*'
      eslint-import-resolver-node: '*'
      eslint-import-resolver-typescript: '*'
      eslint-import-resolver-webpack: '*'
    peerDependenciesMeta:
      '@typescript-eslint/parser':
        optional: true
      eslint:
        optional: true
      eslint-import-resolver-node:
        optional: true
      eslint-import-resolver-typescript:
        optional: true
      eslint-import-resolver-webpack:
        optional: true

  eslint-plugin-import-newlines@1.3.1:
    resolution: {integrity: sha512-7vyhwliGm+CTwteRw2ym+IO9OaksGYmSt63elPPBM0QJ3zwRwMKtgHOSHVtdHlrSERRTVCsWtMO8dDdAdmHMXg==}
    engines: {node: '>=10.0.0'}
    hasBin: true
    peerDependencies:
      eslint: '>=6.0.0'

  eslint-plugin-import@2.27.5:
    resolution: {integrity: sha512-LmEt3GVofgiGuiE+ORpnvP+kAm3h6MLZJ4Q5HCyHADofsb4VzXFsRiWj3c0OFiV+3DWFh0qg3v9gcPlfc3zRow==}
    engines: {node: '>=4'}
    peerDependencies:
      '@typescript-eslint/parser': '*'
      eslint: ^2 || ^3 || ^4 || ^5 || ^6 || ^7.2.0 || ^8
    peerDependenciesMeta:
      '@typescript-eslint/parser':
        optional: true

  eslint-plugin-jsdoc@50.3.0:
    resolution: {integrity: sha512-P7qDB/RckdKETpBM4CtjHRQ5qXByPmFhRi86sN3E+J+tySchq+RSOGGhI2hDIefmmKFuTi/1ACjqsnDJDDDfzg==}
    engines: {node: '>=18'}
    peerDependencies:
      eslint: ^7.0.0 || ^8.0.0 || ^9.0.0

  eslint-plugin-jsx-a11y@6.7.1:
    resolution: {integrity: sha512-63Bog4iIethyo8smBklORknVjB0T2dwB8Mr/hIC+fBS0uyHdYYpzM/Ed+YC8VxTjlXHEWFOdmgwcDn1U2L9VCA==}
    engines: {node: '>=4.0'}
    peerDependencies:
      eslint: ^3 || ^4 || ^5 || ^6 || ^7 || ^8

  eslint-plugin-react-hooks@4.6.0:
    resolution: {integrity: sha512-oFc7Itz9Qxh2x4gNHStv3BqJq54ExXmfC+a1NjAta66IAN87Wu0R/QArgIS9qKzX3dXKPI9H5crl9QchNMY9+g==}
    engines: {node: '>=10'}
    peerDependencies:
      eslint: ^3.0.0 || ^4.0.0 || ^5.0.0 || ^6.0.0 || ^7.0.0 || ^8.0.0-0

  eslint-plugin-react@7.32.2:
    resolution: {integrity: sha512-t2fBMa+XzonrrNkyVirzKlvn5RXzzPwRHtMvLAtVZrt8oxgnTQaYbU6SXTOO1mwQgp1y5+toMSKInnzGr0Knqg==}
    engines: {node: '>=4'}
    peerDependencies:
      eslint: ^3 || ^4 || ^5 || ^6 || ^7 || ^8

  eslint-scope@5.1.1:
    resolution: {integrity: sha512-2NxwbF/hZ0KpepYN0cNbo+FN6XoK7GaHlQhgx/hIZl6Va0bF45RQOOwhLIy8lQDbuCiadSLCBnH2CFYquit5bw==}
    engines: {node: '>=8.0.0'}

  eslint-scope@7.2.2:
    resolution: {integrity: sha512-dOt21O7lTMhDM+X9mB4GX+DZrZtCUJPL/wlcTqxyrx5IvO0IYtILdtrQGQp+8n5S0gwSVmOf9NQrjMOgfQZlIg==}
    engines: {node: ^12.22.0 || ^14.17.0 || >=16.0.0}

  eslint-visitor-keys@3.4.3:
    resolution: {integrity: sha512-wpc+LXeiyiisxPlEkUzU6svyS1frIO3Mgxj1fdy7Pm8Ygzguax2N3Fa/D/ag1WqbOprdI+uY6wMUl8/a2G+iag==}
    engines: {node: ^12.22.0 || ^14.17.0 || >=16.0.0}

  eslint-visitor-keys@4.2.0:
    resolution: {integrity: sha512-UyLnSehNt62FFhSwjZlHmeokpRK59rcz29j+F1/aDgbkbRTk7wIc9XzdoasMUbRNKDM0qQt/+BJ4BrpFeABemw==}
    engines: {node: ^18.18.0 || ^20.9.0 || >=21.1.0}

  eslint@8.57.1:
    resolution: {integrity: sha512-ypowyDxpVSYpkXr9WPv2PAZCtNip1Mv5KTW0SCurXv/9iOpcrH9PaqUElksqEB6pChqHGDRCFTyrZlGhnLNGiA==}
    engines: {node: ^12.22.0 || ^14.17.0 || >=16.0.0}
    deprecated: This version is no longer supported. Please see https://eslint.org/version-support for other options.
    hasBin: true

  espree@10.3.0:
    resolution: {integrity: sha512-0QYC8b24HWY8zjRnDTL6RiHfDbAWn63qb4LMj1Z4b076A4une81+z03Kg7l7mn/48PUTqoLptSXez8oknU8Clg==}
    engines: {node: ^18.18.0 || ^20.9.0 || >=21.1.0}

  espree@9.6.1:
    resolution: {integrity: sha512-oruZaFkjorTpF32kDSI5/75ViwGeZginGGy2NoOSg3Q9bnwlnmDm4HLnkl0RE3n+njDXR037aY1+x58Z/zFdwQ==}
    engines: {node: ^12.22.0 || ^14.17.0 || >=16.0.0}

  esprima@4.0.1:
    resolution: {integrity: sha512-eGuFFw7Upda+g4p+QHvnW0RyTX/SVeJBDM/gCtMARO0cLuT2HcEKnTPvhjV6aGeqrCB/sbNop0Kszm0jsaWU4A==}
    engines: {node: '>=4'}
    hasBin: true

  esquery@1.6.0:
    resolution: {integrity: sha512-ca9pw9fomFcKPvFLXhBKUK90ZvGibiGOvRJNbjljY7s7uq/5YO4BOzcYtJqExdx99rF6aAcnRxHmcUHcz6sQsg==}
    engines: {node: '>=0.10'}

  esrecurse@4.3.0:
    resolution: {integrity: sha512-KmfKL3b6G+RXvP8N1vr3Tq1kL/oCFgn2NYXEtqP8/L3pKapUA4G8cFVaoF3SU323CD4XypR/ffioHmkti6/Tag==}
    engines: {node: '>=4.0'}

  estraverse@4.3.0:
    resolution: {integrity: sha512-39nnKffWz8xN1BU/2c79n9nB9HDzo0niYUqx6xyqUnyoAnQyyWpOTdZEeiCch8BBu515t4wp9ZmgVfVhn9EBpw==}
    engines: {node: '>=4.0'}

  estraverse@5.3.0:
    resolution: {integrity: sha512-MMdARuVEQziNTeJD8DgMqmhwR11BRQ/cBP+pLtYdSTnf3MIO8fFeiINEbX36ZdNlfU/7A9f3gUw49B3oQsvwBA==}
    engines: {node: '>=4.0'}

  estree-walker@3.0.3:
    resolution: {integrity: sha512-7RUKfXgSMMkzt6ZuXmqapOurLGPPfgj6l9uRZ7lRGolvk0y2yocc35LdcxKC5PQZdn2DMqioAQ2NoWcrTKmm6g==}

  esutils@2.0.3:
    resolution: {integrity: sha512-kVscqXk4OCp68SZ0dkgEKVi6/8ij300KBWTJq32P/dYeWTSwK41WyTxalN1eRmA5Z9UU/LX9D7FWSmV9SAYx6g==}
    engines: {node: '>=0.10.0'}

  event-target-shim@5.0.1:
    resolution: {integrity: sha512-i/2XbnSz/uxRCU6+NdVJgKWDTM427+MqYbkQzD321DuCQJUqOuJKIA0IM2+W2xtYHdKOmZ4dR6fExsd4SXL+WQ==}
    engines: {node: '>=6'}

  events@3.3.0:
    resolution: {integrity: sha512-mQw+2fkQbALzQ7V0MY0IqdnXNOeTtP4r0lN9z7AAawCXgqea7bDii20AYrIBrFd/Hx0M2Ocz6S111CaFkUcb0Q==}
    engines: {node: '>=0.8.x'}

  evp_bytestokey@1.0.3:
    resolution: {integrity: sha512-/f2Go4TognH/KvCISP7OUsHn85hT9nUkxxA9BEWxFn+Oj9o8ZNLm/40hdlgSLyuOimsrTKLUMEorQexp/aPQeA==}

  execa@7.2.0:
    resolution: {integrity: sha512-UduyVP7TLB5IcAQl+OzLyLcS/l32W/GLg+AhHJ+ow40FOk2U3SAllPwR44v4vmdFwIWqpdwxxpQbF1n5ta9seA==}
    engines: {node: ^14.18.0 || ^16.14.0 || >=18.0.0}

  exenv@1.2.2:
    resolution: {integrity: sha512-Z+ktTxTwv9ILfgKCk32OX3n/doe+OcLTRtqK9pcL+JsP3J1/VW8Uvl4ZjLlKqeW4rzK4oesDOGMEMRIZqtP4Iw==}

  expect-type@1.2.1:
    resolution: {integrity: sha512-/kP8CAwxzLVEeFrMm4kMmy4CCDlpipyA7MYLVrdJIkV0fYF0UaigQHRsxHiuY/GEea+bh4KSv3TIlgr+2UL6bw==}
    engines: {node: '>=12.0.0'}

  fake-indexeddb@6.0.0:
    resolution: {integrity: sha512-YEboHE5VfopUclOck7LncgIqskAqnv4q0EWbYCaxKKjAvO93c+TJIaBuGy8CBFdbg9nKdpN3AuPRwVBJ4k7NrQ==}
    engines: {node: '>=18'}

  fast-deep-equal@3.1.3:
    resolution: {integrity: sha512-f3qQ9oQy9j2AhBe/H9VC91wLmKBCCU/gDOnKNAYG5hswO7BLKj09Hc5HYNz9cGI++xlpDCIgDaitVs03ATR84Q==}

  fast-glob@3.3.3:
    resolution: {integrity: sha512-7MptL8U0cqcFdzIzwOTHoilX9x5BrNqye7Z/LuC7kCMRio1EMSyqRK3BEAUD7sXRq4iT4AzTVuZdhgQ2TCvYLg==}
    engines: {node: '>=8.6.0'}

  fast-json-stable-stringify@2.1.0:
    resolution: {integrity: sha512-lhd/wF+Lk98HZoTCtlVraHtfh5XYijIjalXck7saUtuanSDyLMxnHhSXEDJqHxD7msR8D0uCmqlkwjCV8xvwHw==}

  fast-levenshtein@2.0.6:
    resolution: {integrity: sha512-DCXu6Ifhqcks7TZKY3Hxp3y6qphY5SJZmrWMDrKcERSOXWQdMhU9Ig/PYrzyw/ul9jOIyh0N4M0tbC5hodg8dw==}

  fast-uri@3.0.6:
    resolution: {integrity: sha512-Atfo14OibSv5wAp4VWNsFYE1AchQRTv9cBGWET4pZWHzYshFSS9NQI6I57rdKn9croWVMbYFbLhJ+yJvmZIIHw==}

  fastq@1.19.1:
    resolution: {integrity: sha512-GwLTyxkCXjXbxqIhTsMI2Nui8huMPtnxg7krajPJAjnEG/iiOS7i+zCtWGZR9G0NBKbXKh6X9m9UIsYX/N6vvQ==}

  fdir@6.4.6:
    resolution: {integrity: sha512-hiFoqpyZcfNm1yc4u8oWCf9A2c4D3QjCrks3zmoVKVxpQRzmPNar1hUJcBG2RQHvEVGDN+Jm81ZheVLAQMK6+w==}
    peerDependencies:
      picomatch: ^3 || ^4
    peerDependenciesMeta:
      picomatch:
        optional: true

  file-entry-cache@6.0.1:
    resolution: {integrity: sha512-7Gps/XWymbLk2QLYK4NzpMOrYjMhdIxXuIvy2QBsLE6ljuodKvdkWs/cpyJJ3CVIVpH0Oi1Hvg1ovbMzLdFBBg==}
    engines: {node: ^10.12.0 || >=12.0.0}

  fill-range@7.1.1:
    resolution: {integrity: sha512-YsGpe3WHLK8ZYi4tWDg2Jy3ebRz2rXowDxnld4bkQB00cc/1Zw9AWnC0i9ztDJitivtQvaI9KaLyKrc+hBW0yg==}
    engines: {node: '>=8'}

  find-up@5.0.0:
    resolution: {integrity: sha512-78/PXT1wlLLDgTzDs7sjq9hzz0vXD+zn+7wypEe4fXQxCmdmqfGsEPQxmiCSQI3ajFV91bVSsvNtrJRiW6nGng==}
    engines: {node: '>=10'}

  flat-cache@3.2.0:
    resolution: {integrity: sha512-CYcENa+FtcUKLmhhqyctpclsq7QF38pKjZHsGNiSQF5r4FtoKDWabFDl3hzaEQMvT1LHEysw5twgLvpYYb4vbw==}
    engines: {node: ^10.12.0 || >=12.0.0}

  flat@5.0.2:
    resolution: {integrity: sha512-b6suED+5/3rTpUBdG1gupIl8MPFCAMA0QXwmljLhvCUKcUvdE4gWky9zpuGCcXHOsz4J9wPGNWq6OKpmIzz3hQ==}
    hasBin: true

  flatted@3.3.3:
    resolution: {integrity: sha512-GX+ysw4PBCz0PzosHDepZGANEuFCMLrnRTiEy9McGjmkCQYwRq4A/X786G/fjM/+OjsWSU1ZrY5qyARZmO/uwg==}

  flatten@1.0.3:
    resolution: {integrity: sha512-dVsPA/UwQ8+2uoFe5GHtiBMu48dWLTdsuEd7CKGlZlD78r1TTWBvDuFaFGKCo/ZfEr95Uk56vZoX86OsHkUeIg==}
    deprecated: flatten is deprecated in favor of utility frameworks such as lodash.

  follow-redirects@1.15.9:
    resolution: {integrity: sha512-gew4GsXizNgdoRyqmyfMHyAmXsZDk6mHkSxZFCzW9gwlbtOW44CDtYavM+y+72qD/Vq2l550kMF52DT8fOLJqQ==}
    engines: {node: '>=4.0'}
    peerDependencies:
      debug: '*'
    peerDependenciesMeta:
      debug:
        optional: true

  for-each@0.3.5:
    resolution: {integrity: sha512-dKx12eRCVIzqCxFGplyFKJMPvLEWgmNtUrpTiJIR5u97zEhRG8ySrtboPHZXx7daLxQVrl643cTzbab2tkQjxg==}
    engines: {node: '>= 0.4'}

  foreground-child@3.3.1:
    resolution: {integrity: sha512-gIXjKqtFuWEgzFRJA9WCQeSJLZDjgJUOMCMzxtvFq/37KojM1BFGufqsCy0r4qSQmYLsZYMeyRqzIWOMup03sw==}
    engines: {node: '>=14'}

  form-data-encoder@1.7.2:
    resolution: {integrity: sha512-qfqtYan3rxrnCk1VYaA4H+Ms9xdpPqvLZa6xmMgFvhO32x7/3J/ExcTd6qpxM0vH2GdMI+poehyBZvqfMTto8A==}

  form-data@4.0.0:
    resolution: {integrity: sha512-ETEklSGi5t0QMZuiXoA/Q6vcnxcLQP5vdugSpuAyi6SVGi2clPPp+xgEhuMaHC+zGgn31Kd235W35f7Hykkaww==}
    engines: {node: '>= 6'}

  form-data@4.0.4:
    resolution: {integrity: sha512-KrGhL9Q4zjj0kiUt5OO4Mr/A/jlI2jDYs5eHBpYHPcBEVSiipAvn2Ko2HnPe20rmcuuvMHNdZFp+4IlGTMF0Ow==}
    engines: {node: '>= 6'}

  formdata-node@4.4.1:
    resolution: {integrity: sha512-0iirZp3uVDjVGt9p49aTaqjk84TrglENEDuqfdlZQ1roC9CWlPk6Avf8EEnZNcAqPonwkG35x4n3ww/1THYAeQ==}
    engines: {node: '>= 12.20'}

  fraction.js@4.3.7:
    resolution: {integrity: sha512-ZsDfxO51wGAXREY55a7la9LScWpwv9RxIrYABrlvOFBlH/ShPnrtsXeuUIfXKKOVicNxQ+o8JTbJvjS4M89yew==}

  fs-constants@1.0.0:
    resolution: {integrity: sha512-y6OAwoSIf7FyjMIv94u+b5rdheZEjzR63GTyZJm5qh4Bi+2YgwLCcI/fPFZkL5PSixOt6ZNKm+w+Hfp/Bciwow==}

  fs-extra@10.1.0:
    resolution: {integrity: sha512-oRXApq54ETRj4eMiFzGnHWGy+zo5raudjuxN0b8H7s/RU2oW0Wvsx9O0ACRN/kRq9E8Vu/ReskGB5o3ji+FzHQ==}
    engines: {node: '>=12'}

  fs-extra@11.3.0:
    resolution: {integrity: sha512-Z4XaCL6dUDHfP/jT25jJKMmtxvuwbkrD1vNSMFlo9lNLY2c5FHYSQgHPRZUjAB26TpDEoW9HCOgplrdbaPV/ew==}
    engines: {node: '>=14.14'}

  fs.realpath@1.0.0:
    resolution: {integrity: sha512-OO0pH2lK6a0hZnAdau5ItzHPI6pUlvI7jMVnxUQRtw4owF2wk8lOSabtGDCTP4Ggrg2MbGnWO9X8K1t4+fGMDw==}

  fsevents@2.3.2:
    resolution: {integrity: sha512-xiqMQR4xAeHTuB9uWm+fFRcIOgKBMiOBP+eXiyT7jsgVCq1bkVygt00oASowB7EdtpOHaaPgKt812P9ab+DDKA==}
    engines: {node: ^8.16.0 || ^10.6.0 || >=11.0.0}
    os: [darwin]

  fsevents@2.3.3:
    resolution: {integrity: sha512-5xoDfX+fL7faATnagmWPpbFtwh/R77WmMMqqHGS65C3vvB0YHrgF+B1YmZ3441tMj5n63k0212XNoJwzlhffQw==}
    engines: {node: ^8.16.0 || ^10.6.0 || >=11.0.0}
    os: [darwin]

  function-bind@1.1.2:
    resolution: {integrity: sha512-7XHNxH7qX9xG5mIwxkhumTox/MIRNcOgDrxWsMt2pAr23WHp6MrRlN7FBSFpCpr+oVO0F744iUgR82nJMfG2SA==}

  function.prototype.name@1.1.8:
    resolution: {integrity: sha512-e5iwyodOHhbMr/yNrc7fDYG4qlbIvI5gajyzPnb5TCwyhjApznQh1BMFou9b30SevY43gCJKXycoCBjMbsuW0Q==}
    engines: {node: '>= 0.4'}

  functions-have-names@1.2.3:
    resolution: {integrity: sha512-xckBUXyTIqT97tq2x2AMb+g163b5JFysYk0x4qxNFwbfQkmNZoiRHb6sPzI9/QV33WeuvVYBUIiD4NzNIyqaRQ==}

  get-intrinsic@1.3.0:
    resolution: {integrity: sha512-9fSjSaos/fRIVIp+xSJlE6lfwhES7LNtKaCBIamHsjr2na1BiABJPo0mOjjz8GJDURarmCPGqaiVg5mfjb98CQ==}
    engines: {node: '>= 0.4'}

  get-proto@1.0.1:
    resolution: {integrity: sha512-sTSfBjoXBp89JvIKIefqw7U2CCebsc74kiY6awiGogKtoSGbgjYE/G/+l9sF3MWFPNc9IcoOC4ODfKHfxFmp0g==}
    engines: {node: '>= 0.4'}

  get-stream@6.0.1:
    resolution: {integrity: sha512-ts6Wi+2j3jQjqi70w5AlN8DFnkSwC+MqmxEzdEALB2qXZYV3X/b1CTfgPLGJNMeAWxdPfU8FO1ms3NUfaHCPYg==}
    engines: {node: '>=10'}

  get-symbol-description@1.1.0:
    resolution: {integrity: sha512-w9UMqWwJxHNOvoNzSJ2oPF5wvYcvP7jUvYzhp67yEhTi17ZDBBC1z9pTdGuzjD+EFIqLSYRweZjqfiPzQ06Ebg==}
    engines: {node: '>= 0.4'}

  get-tsconfig@4.10.0:
    resolution: {integrity: sha512-kGzZ3LWWQcGIAmg6iWvXn0ei6WDtV26wzHRMwDSzmAbcXrTEXxHy6IehI6/4eT6VRKyMP1eF1VqwrVUmE/LR7A==}

  glob-parent@5.1.2:
    resolution: {integrity: sha512-AOIgSQCepiJYwP3ARnGx+5VnTu2HBYdzbGP45eLw1vr3zB3vZLeyed1sC9hnbcOc9/SrMyM5RPQrkGz4aS9Zow==}
    engines: {node: '>= 6'}

  glob-parent@6.0.2:
    resolution: {integrity: sha512-XxwI8EOhVQgWp6iDL+3b0r86f4d6AX6zSU55HfB4ydCEuXLXc5FcYeOu+nnGftS4TEju/11rt4KJPTMgbfmv4A==}
    engines: {node: '>=10.13.0'}

  glob-to-regexp@0.4.1:
    resolution: {integrity: sha512-lkX1HJXwyMcprw/5YUZc2s7DrpAiHB21/V+E1rHUrVNokkvB6bqMzT0VfV6/86ZNabt1k14YOIaT7nDvOX3Iiw==}

  glob@10.4.5:
    resolution: {integrity: sha512-7Bv8RF0k6xjo7d4A/PxYLbUCfb6c+Vpd2/mB2yRDlew7Jb5hEXiCD9ibfO7wpk8i4sevK6DFny9h7EYbM3/sHg==}
    hasBin: true

  glob@7.2.3:
    resolution: {integrity: sha512-nFR0zLpU2YCaRxwoCJvL6UvCH2JFyFVIvwTLsIf21AuHlMskA1hhTdk+LlYJtOlYt9v6dvszD2BGRqBL+iQK9Q==}
    deprecated: Glob versions prior to v9 are no longer supported

  glob@8.1.0:
    resolution: {integrity: sha512-r8hpEjiQEYlF2QU0df3dS+nxxSIreXQS1qRhMJM0Q5NDdR386C7jb7Hwwod8Fgiuex+k0GFjgft18yvxm5XoCQ==}
    engines: {node: '>=12'}
    deprecated: Glob versions prior to v9 are no longer supported

  globals@13.24.0:
    resolution: {integrity: sha512-AhO5QUcj8llrbG09iWhPU2B204J1xnPeL8kQmVorSsy+Sjj1sk8gIyh6cUocGmH4L0UuhAJy+hJMRA4mgA4mFQ==}
    engines: {node: '>=8'}

  globalthis@1.0.4:
    resolution: {integrity: sha512-DpLKbNU4WylpxJykQujfCcwYWiV/Jhm50Goo0wrVILAv5jOr9d+H+UR3PhSCD2rCCEIg0uc+G+muBTwD54JhDQ==}
    engines: {node: '>= 0.4'}

  globby@11.1.0:
    resolution: {integrity: sha512-jhIXaOzy1sb8IyocaruWSn1TjmnBVs8Ayhcy83rmxNJ8q2uWKCAj3CnJY+KpGSXCueAPc0i05kVvVKtP1t9S3g==}
    engines: {node: '>=10'}

  globby@13.2.2:
    resolution: {integrity: sha512-Y1zNGV+pzQdh7H39l9zgB4PJqjRNqydvdYCDG4HFXM4XuvSaQQlEc91IU1yALL8gUTDomgBAfz3XJdmUS+oo0w==}
    engines: {node: ^12.20.0 || ^14.13.1 || >=16.0.0}

  globby@14.1.0:
    resolution: {integrity: sha512-0Ia46fDOaT7k4og1PDW4YbodWWr3scS2vAr2lTbsplOt2WkKp0vQbkI9wKis/T5LV/dqPjO3bpS/z6GTJB82LA==}
    engines: {node: '>=18'}

  globby@6.1.0:
    resolution: {integrity: sha512-KVbFv2TQtbzCoxAnfD6JcHZTYCzyliEaaeM/gH8qQdkKr5s0OP9scEgvdcngyk7AVdY6YVW/TJHd+lQ/Df3Daw==}
    engines: {node: '>=0.10.0'}

  globrex@0.1.2:
    resolution: {integrity: sha512-uHJgbwAMwNFf5mLst7IWLNg14x1CkeqglJb/K3doi4dw6q2IvAAmM/Y81kevy83wP+Sst+nutFTYOGg3d1lsxg==}

  gopd@1.2.0:
    resolution: {integrity: sha512-ZUKRh6/kUFoAiTAtTYPZJ3hw9wNxx+BIBOijnlG9PnrJsCcSjs1wyyD6vJpaYtgnzDrKYRSqf3OO6Rfa93xsRg==}
    engines: {node: '>= 0.4'}

  graceful-fs@4.2.11:
    resolution: {integrity: sha512-RbJ5/jmFcNNCcDV5o9eTnBLJ/HszWV0P73bc+Ff4nS/rJj+YaS6IGyiOL0VoBYX+l1Wrl3k63h/KrH+nhJ0XvQ==}

  graphemer@1.4.0:
    resolution: {integrity: sha512-EtKwoO6kxCL9WO5xipiHTZlSzBm7WLT627TqC/uVRd0HKmq8NXyebnNYxDoBi7wt8eTWrUrKXCOVaFq9x1kgag==}

  gzip-size@6.0.0:
    resolution: {integrity: sha512-ax7ZYomf6jqPTQ4+XCpUGyXKHk5WweS+e05MBO4/y3WJ5RkmPXNKvX+bx1behVILVwr6JSQvZAku021CHPXG3Q==}
    engines: {node: '>=10'}

  has-bigints@1.1.0:
    resolution: {integrity: sha512-R3pbpkcIqv2Pm3dUwgjclDRVmWpTJW2DcMzcIhEXEx1oh/CEMObMm3KLmRJOdvhM7o4uQBnwr8pzRK2sJWIqfg==}
    engines: {node: '>= 0.4'}

  has-flag@3.0.0:
    resolution: {integrity: sha512-sKJf1+ceQBr4SMkvQnBDNDtf4TXpVhVGateu0t918bl30FnbE2m4vNLX+VWe/dpjlb+HugGYzW7uQXH98HPEYw==}
    engines: {node: '>=4'}

  has-flag@4.0.0:
    resolution: {integrity: sha512-EykJT/Q1KjTWctppgIAgfSO0tKVuZUjhgMr17kqTumMl6Afv3EISleU7qZUzoXDFTAHTDC4NOoG/ZxU3EvlMPQ==}
    engines: {node: '>=8'}

  has-property-descriptors@1.0.2:
    resolution: {integrity: sha512-55JNKuIW+vq4Ke1BjOTjM2YctQIvCT7GFzHwmfZPGo5wnrgkid0YQtnAleFSqumZm4az3n2BS+erby5ipJdgrg==}

  has-proto@1.2.0:
    resolution: {integrity: sha512-KIL7eQPfHQRC8+XluaIw7BHUwwqL19bQn4hzNgdr+1wXoU0KKj6rufu47lhY7KbJR2C6T6+PfyN0Ea7wkSS+qQ==}
    engines: {node: '>= 0.4'}

  has-symbols@1.1.0:
    resolution: {integrity: sha512-1cDNdwJ2Jaohmb3sg4OmKaMBwuC48sYni5HUw2DvsC8LjGTLK9h+eb1X6RyuOHe4hT0ULCW68iomhjUoKUqlPQ==}
    engines: {node: '>= 0.4'}

  has-tostringtag@1.0.2:
    resolution: {integrity: sha512-NqADB8VjPFLM2V0VvHUewwwsw0ZWBaIdgo+ieHtK3hasLz4qeCRjYcqfB6AQrBggRKppKF8L52/VqdVsO47Dlw==}
    engines: {node: '>= 0.4'}

  has@1.0.4:
    resolution: {integrity: sha512-qdSAmqLF6209RFj4VVItywPMbm3vWylknmB3nvNiUIs72xAimcM8nVYxYr7ncvZq5qzk9MKIZR8ijqD/1QuYjQ==}
    engines: {node: '>= 0.4.0'}

  hash-base@3.0.5:
    resolution: {integrity: sha512-vXm0l45VbcHEVlTCzs8M+s0VeYsB2lnlAaThoLKGXr3bE/VWDOelNUnycUPEhKEaXARL2TEFjBOyUiM6+55KBg==}
    engines: {node: '>= 0.10'}

  hash-base@3.1.0:
    resolution: {integrity: sha512-1nmYp/rhMDiE7AYkDw+lLwlAzz0AntGIe51F3RfFfEqyQ3feY2eI/NcwC6umIQVOASPMsWJLJScWKSSvzL9IVA==}
    engines: {node: '>=4'}

  hash.js@1.1.7:
    resolution: {integrity: sha512-taOaskGt4z4SOANNseOviYDvjEJinIkRgmp7LbKP2YTTmVxWBl87s/uzK9r+44BclBSp2X7K1hqeNfz9JbBeXA==}

  hasown@2.0.2:
    resolution: {integrity: sha512-0hJU9SCPvmMzIBdZFqNPXWa6dqh7WdH0cII9y+CyS8rG3nL48Bclra9HmKhVVUHyPWNH5Y7xDwAB7bfgSjkUMQ==}
    engines: {node: '>= 0.4'}

  he@1.2.0:
    resolution: {integrity: sha512-F/1DnUGPopORZi0ni+CvrCgHQ5FyEAHRLSApuYWMmrbSwoN2Mn/7k+Gl38gJnR7yyDZk6WLXwiGod1JOWNDKGw==}
    hasBin: true

  hmac-drbg@1.0.1:
    resolution: {integrity: sha512-Tti3gMqLdZfhOQY1Mzf/AanLiqh1WTiJgEj26ZuYQ9fbkLomzGchCws4FyrSd4VkpBfiNhaE1On+lOz894jvXg==}

  html-encoding-sniffer@4.0.0:
    resolution: {integrity: sha512-Y22oTqIU4uuPgEemfz7NDJz6OeKf12Lsu+QC+s3BVpda64lTiMYCyGwg5ki4vFxkMwQdeZDl2adZoqUgdFuTgQ==}
    engines: {node: '>=18'}

  html-escaper@2.0.2:
    resolution: {integrity: sha512-H2iMtd0I4Mt5eYiapRdIDjp+XzelXQ0tFE4JS7YFwFevXXMmOp9myNrUvCg0D6ws8iqkRPBfKHgbwig1SmlLfg==}

  html-minifier-terser@6.1.0:
    resolution: {integrity: sha512-YXxSlJBZTP7RS3tWnQw74ooKa6L9b9i9QYXY21eUEvhZ3u9XLfv6OnFsQq6RxkhHygsaUMvYsZRV5rU/OVNZxw==}
    engines: {node: '>=12'}
    hasBin: true

  html-webpack-plugin@5.6.3:
    resolution: {integrity: sha512-QSf1yjtSAsmf7rYBV7XX86uua4W/vkhIt0xNXKbsi2foEeW7vjJQz4bhnpL3xH+l1ryl1680uNv968Z+X6jSYg==}
    engines: {node: '>=10.13.0'}
    peerDependencies:
      '@rspack/core': 0.x || 1.x
      webpack: ^5.20.0
    peerDependenciesMeta:
      '@rspack/core':
        optional: true
      webpack:
        optional: true

  htmlparser2@6.1.0:
    resolution: {integrity: sha512-gyyPk6rgonLFEDGoeRgQNaEUvdJ4ktTmmUh/h2t7s+M8oPpIPxgNACWa+6ESR57kXstwqPiCut0V8NRpcwgU7A==}

  http-proxy-agent@7.0.2:
    resolution: {integrity: sha512-T1gkAiYYDWYx3V5Bmyu7HcfcvL7mUrTWiM6yOfa3PIphViJ/gFPbvidQ+veqSOHci/PxBcDabeUNCzpOODJZig==}
    engines: {node: '>= 14'}

  https-proxy-agent@7.0.6:
    resolution: {integrity: sha512-vK9P5/iUfdl95AI+JVyUuIcVtd4ofvtrOr3HNtM2yxC9bnMbEdp3x01OhQNnjb8IJYi38VlTE3mBXwcfvywuSw==}
    engines: {node: '>= 14'}

  human-signals@4.3.1:
    resolution: {integrity: sha512-nZXjEF2nbo7lIw3mgYjItAfgQXog3OjJogSbKa2CQIIvSGWcKgeJnQlNXip6NglNzYH45nSRiEVimMvYL8DDqQ==}
    engines: {node: '>=14.18.0'}

  humanize-ms@1.2.1:
    resolution: {integrity: sha512-Fl70vYtsAFb/C06PTS9dZBo7ihau+Tu/DNCk/OyHhea07S+aeMWpFFkUaXRa8fI+ScZbEI8dfSxwY7gxZ9SAVQ==}

  husky@7.0.4:
    resolution: {integrity: sha512-vbaCKN2QLtP/vD4yvs6iz6hBEo6wkSzs8HpRah1Z6aGmF2KW5PdYuAd7uX5a+OyBZHBhd+TFLqgjUgytQr4RvQ==}
    engines: {node: '>=12'}
    hasBin: true

  iconv-lite@0.6.3:
    resolution: {integrity: sha512-4fCk79wshMdzMp2rH06qWrJE4iolqLhCUH+OiuIgU++RB0+94NlDL81atO7GX55uUKueo0txHNtvEyI6D7WdMw==}
    engines: {node: '>=0.10.0'}

  icss-utils@5.1.0:
    resolution: {integrity: sha512-soFhflCVWLfRNOPU3iv5Z9VUdT44xFRbzjLsEzSr5AQmgqPMTHdU3PMT1Cf1ssx8fLNJDA1juftYl+PUcv3MqA==}
    engines: {node: ^10 || ^12 || >= 14}
    peerDependencies:
      postcss: ^8.1.0

  idb@8.0.2:
    resolution: {integrity: sha512-CX70rYhx7GDDQzwwQMDwF6kDRQi5vVs6khHUumDrMecBylKkwvZ8HWvKV08AGb7VbpoGCWUQ4aHzNDgoUiOIUg==}

  ieee754@1.2.1:
    resolution: {integrity: sha512-dcyqhDvX1C46lXZcVqCpK+FtMRQVdIMN6/Df5js2zouUsqG7I6sFxitIC+7KYK29KdXOLHdu9zL4sFnoVQnqaA==}

  ignore@5.3.2:
    resolution: {integrity: sha512-hsBTNUqQTDwkWtcdYI2i06Y/nUBEsNEDJKjWdigLvegy8kDuJAS8uRlpkkcQpyEXL0Z/pjDy5HBmMjRCJ2gq+g==}
    engines: {node: '>= 4'}

  ignore@7.0.3:
    resolution: {integrity: sha512-bAH5jbK/F3T3Jls4I0SO1hmPR0dKU0a7+SY6n1yzRtG54FLO8d6w/nxLFX2Nb7dBu6cCWXPaAME6cYqFUMmuCA==}
    engines: {node: '>= 4'}

  import-fresh@3.3.1:
    resolution: {integrity: sha512-TR3KfrTZTYLPB6jUjfx6MF9WcWrHL9su5TObK4ZkYgBdWKPOFoSoQIdEuTuR82pmtxH2spWG9h6etwfr1pLBqQ==}
    engines: {node: '>=6'}

  imurmurhash@0.1.4:
    resolution: {integrity: sha512-JmXMZ6wuvDmLiHEml9ykzqO6lwFbof0GG4IkcGaENdCRDDmMVnny7s5HsIgHCbaq0w2MyPhDqkhTUgS2LU2PHA==}
    engines: {node: '>=0.8.19'}

  indent-string@4.0.0:
    resolution: {integrity: sha512-EdDDZu4A2OyIK7Lr/2zG+w5jmbuk1DVBnEwREQvBzspBJkCEbRa8GxU1lghYcaGJCnRWibjDXlq779X1/y5xwg==}
    engines: {node: '>=8'}

  indexes-of@1.0.1:
    resolution: {integrity: sha512-bup+4tap3Hympa+JBJUG7XuOsdNQ6fxt0MHyXMKuLBKn0OqsTfvUxkUrroEX1+B2VsSHvCjiIcZVxRtYa4nllA==}

  inflight@1.0.6:
    resolution: {integrity: sha512-k92I/b08q4wvFscXCLvqfsHCrjrF7yiXsQuIVvVE7N82W3+aqpzuUdBbfhWcy/FZR3/4IgflMgKLOsvPDrGCJA==}
    deprecated: This module is not supported, and leaks memory. Do not use it. Check out lru-cache if you want a good and tested way to coalesce async requests by a key value, which is much more comprehensive and powerful.

  inherits@2.0.4:
    resolution: {integrity: sha512-k/vGaX4/Yla3WzyMCvTQOXYeIHvqOKtnqBduzTHpzpQZzAskKMhZ2K+EnBiSM9zGSoIFeMpXKxa4dYeZIQqewQ==}

  ini@1.3.8:
    resolution: {integrity: sha512-JV/yugV2uzW5iMRSiZAyDtQd+nxtUnjeLt0acNdw98kKLrvuRVyB80tsREOE7yvGVgalhZ6RNXCmEHkUKBKxew==}

  internal-slot@1.1.0:
    resolution: {integrity: sha512-4gd7VpWNQNB4UKKCFFVcp1AVv+FMOgs9NKzjHKusc8jTMhd5eL1NqQqOpE0KzMds804/yHlglp3uxgluOqAPLw==}
    engines: {node: '>= 0.4'}

  ip-bigint@7.3.0:
    resolution: {integrity: sha512-2qVAe0Q9+Y+5nGvmogwK9y4kefD5Ks5l/IG0Jo1lhU9gIF34jifhqrwXwzkIl+LC594Q6SyAlngs4p890xsXVw==}
    engines: {node: '>=16'}

  ip-regex@4.3.0:
    resolution: {integrity: sha512-B9ZWJxHHOHUhUjCPrMpLD4xEq35bUTClHM1S6CBU5ixQnkZmwipwgc96vAd7AAGM9TGHvJR+Uss+/Ak6UphK+Q==}
    engines: {node: '>=8'}

  ip-regex@5.0.0:
    resolution: {integrity: sha512-fOCG6lhoKKakwv+C6KdsOnGvgXnmgfmp0myi3bcNwj3qfwPAxRKWEuFhvEFF7ceYIz6+1jRZ+yguLFAmUNPEfw==}
    engines: {node: ^12.20.0 || ^14.13.1 || >=16.0.0}

  is-arguments@1.2.0:
    resolution: {integrity: sha512-7bVbi0huj/wrIAOzb8U1aszg9kdi3KN/CyU19CTI7tAoZYEZoL9yCDXpbXN+uPsuWnP02cyug1gleqq+TU+YCA==}
    engines: {node: '>= 0.4'}

  is-array-buffer@3.0.5:
    resolution: {integrity: sha512-DDfANUiiG2wC1qawP66qlTugJeL5HyzMpfr8lLK+jMQirGzNod0B12cFB/9q838Ru27sBwfw78/rdoU7RERz6A==}
    engines: {node: '>= 0.4'}

  is-arrayish@0.2.1:
    resolution: {integrity: sha512-zz06S8t0ozoDXMG+ube26zeCTNXcKIPJZJi8hBrF4idCLms4CG9QtK7qBl1boi5ODzFpjswb5JPmHCbMpjaYzg==}

  is-async-function@2.1.1:
    resolution: {integrity: sha512-9dgM/cZBnNvjzaMYHVoxxfPj2QXt22Ev7SuuPrs+xav0ukGB0S6d4ydZdEiM48kLx5kDV+QBPrpVnFyefL8kkQ==}
    engines: {node: '>= 0.4'}

  is-bigint@1.1.0:
    resolution: {integrity: sha512-n4ZT37wG78iz03xPRKJrHTdZbe3IicyucEtdRsV5yglwc3GyUfbAfpSeD0FJ41NbUNSt5wbhqfp1fS+BgnvDFQ==}
    engines: {node: '>= 0.4'}

  is-boolean-object@1.2.2:
    resolution: {integrity: sha512-wa56o2/ElJMYqjCjGkXri7it5FbebW5usLw/nPmCMs5DeZ7eziSYZhSmPRn0txqeW4LnAmQQU7FgqLpsEFKM4A==}
    engines: {node: '>= 0.4'}

  is-buffer@1.1.6:
    resolution: {integrity: sha512-NcdALwpXkTm5Zvvbk7owOUSvVvBKDgKP5/ewfXEznmQFfs4ZRmanOeKBTjRVjka3QFoN6XJ+9F3USqfHqTaU5w==}

  is-callable@1.2.7:
    resolution: {integrity: sha512-1BC0BVFhS/p0qtw6enp8e+8OD0UrK0oFLztSjNzhcKA3WDuJxxAPXzPuPtKkjEY9UUoEWlX/8fgKeu2S8i9JTA==}
    engines: {node: '>= 0.4'}

  is-cidr@4.0.2:
    resolution: {integrity: sha512-z4a1ENUajDbEl/Q6/pVBpTR1nBjjEE1X7qb7bmWYanNnPoKAvUCPFKeXV6Fe4mgTkWKBqiHIcwsI3SndiO5FeA==}
    engines: {node: '>=10'}

  is-core-module@2.16.1:
    resolution: {integrity: sha512-UfoeMA6fIJ8wTYFEUjelnaGI67v6+N7qXJEvQuIGa99l4xsCruSYOVSQ0uPANn4dAzm8lkYPaKLrrijLq7x23w==}
    engines: {node: '>= 0.4'}

  is-data-view@1.0.2:
    resolution: {integrity: sha512-RKtWF8pGmS87i2D6gqQu/l7EYRlVdfzemCJN/P3UOs//x1QE7mfhvzHIApBTRf7axvT6DMGwSwBXYCT0nfB9xw==}
    engines: {node: '>= 0.4'}

  is-date-object@1.1.0:
    resolution: {integrity: sha512-PwwhEakHVKTdRNVOw+/Gyh0+MzlCl4R6qKvkhuvLtPMggI1WAHt9sOwZxQLSGpUaDnrdyDsomoRgNnCfKNSXXg==}
    engines: {node: '>= 0.4'}

  is-extglob@2.1.1:
    resolution: {integrity: sha512-SbKbANkN603Vi4jEZv49LeVJMn4yGwsbzZworEoyEiutsN3nJYdbO36zfhGJ6QEDpOZIFkDtnq5JRxmvl3jsoQ==}
    engines: {node: '>=0.10.0'}

  is-finalizationregistry@1.1.1:
    resolution: {integrity: sha512-1pC6N8qWJbWoPtEjgcL2xyhQOP491EQjeUo3qTKcmV8YSDDJrOepfG8pcC7h/QgnQHYSv0mJ3Z/ZWxmatVrysg==}
    engines: {node: '>= 0.4'}

  is-fullwidth-code-point@3.0.0:
    resolution: {integrity: sha512-zymm5+u+sCsSWyD9qNaejV3DFvhCKclKdizYaJUuHA83RLjb7nSuGnddCHGv0hk+KY7BMAlsWeK4Ueg6EV6XQg==}
    engines: {node: '>=8'}

  is-fullwidth-code-point@4.0.0:
    resolution: {integrity: sha512-O4L094N2/dZ7xqVdrXhh9r1KODPJpFms8B5sGdJLPy664AgvXsreZUyCQQNItZRDlYug4xStLjNp/sz3HvBowQ==}
    engines: {node: '>=12'}

  is-generator-function@1.1.0:
    resolution: {integrity: sha512-nPUB5km40q9e8UfN/Zc24eLlzdSf9OfKByBw9CIdw4H1giPMeA0OIJvbchsCu4npfI2QcMVBsGEBHKZ7wLTWmQ==}
    engines: {node: '>= 0.4'}

  is-glob@4.0.3:
    resolution: {integrity: sha512-xelSayHH36ZgE7ZWhli7pW34hNbNl8Ojv5KVmkJD4hBdD3th8Tfk9vYasLM+mXWOZhFkgZfxhLSnrwRr4elSSg==}
    engines: {node: '>=0.10.0'}

  is-ip@3.1.0:
    resolution: {integrity: sha512-35vd5necO7IitFPjd/YBeqwWnyDWbuLH9ZXQdMfDA8TEo7pv5X8yfrvVO3xbJbLUlERCMvf6X0hTUamQxCYJ9Q==}
    engines: {node: '>=8'}

  is-map@2.0.3:
    resolution: {integrity: sha512-1Qed0/Hr2m+YqxnM09CjA2d/i6YZNfF6R2oRAOj36eUdS6qIV/huPJNSEpKbupewFs+ZsJlxsjjPbc0/afW6Lw==}
    engines: {node: '>= 0.4'}

  is-nan@1.3.2:
    resolution: {integrity: sha512-E+zBKpQ2t6MEo1VsonYmluk9NxGrbzpeeLC2xIViuO2EjU2xsXsBPwTr3Ykv9l08UYEVEdWeRZNouaZqF6RN0w==}
    engines: {node: '>= 0.4'}

  is-number-object@1.1.1:
    resolution: {integrity: sha512-lZhclumE1G6VYD8VHe35wFaIif+CTy5SJIi5+3y4psDgWu4wPDoBhF8NxUOinEc7pHgiTsT6MaBb92rKhhD+Xw==}
    engines: {node: '>= 0.4'}

  is-number@7.0.0:
    resolution: {integrity: sha512-41Cifkg6e8TylSpdtTpeLVMqvSBEVzTttHvERD741+pnZ8ANv0004MRL43QKPDlK9cGvNp6NZWZUBlbGXYxxng==}
    engines: {node: '>=0.12.0'}

  is-path-cwd@2.2.0:
    resolution: {integrity: sha512-w942bTcih8fdJPJmQHFzkS76NEP8Kzzvmw92cXsazb8intwLqPibPPdXf4ANdKV3rYMuuQYGIWtvz9JilB3NFQ==}
    engines: {node: '>=6'}

  is-path-in-cwd@2.1.0:
    resolution: {integrity: sha512-rNocXHgipO+rvnP6dk3zI20RpOtrAM/kzbB258Uw5BWr3TpXi861yzjo16Dn4hUox07iw5AyeMLHWsujkjzvRQ==}
    engines: {node: '>=6'}

  is-path-inside@2.1.0:
    resolution: {integrity: sha512-wiyhTzfDWsvwAW53OBWF5zuvaOGlZ6PwYxAbPVDhpm+gM09xKQGjBq/8uYN12aDvMxnAnq3dxTyoSoRNmg5YFg==}
    engines: {node: '>=6'}

  is-path-inside@3.0.3:
    resolution: {integrity: sha512-Fd4gABb+ycGAmKou8eMftCupSir5lRxqf4aD/vd0cD2qc4HL07OjCeuHMr8Ro4CoMaeCKDB0/ECBOVWjTwUvPQ==}
    engines: {node: '>=8'}

  is-plain-object@2.0.4:
    resolution: {integrity: sha512-h5PpgXkWitc38BBMYawTYMWJHFZJVnBquFE57xFpjB8pJFiF6gZ+bU+WyI/yqXiFR5mdLsgYNaPe8uao6Uv9Og==}
    engines: {node: '>=0.10.0'}

  is-potential-custom-element-name@1.0.1:
    resolution: {integrity: sha512-bCYeRA2rVibKZd+s2625gGnGF/t7DSqDs4dP7CrLA1m7jKWz6pps0LpYLJN8Q64HtmPKJ1hrN3nzPNKFEKOUiQ==}

  is-regex@1.2.1:
    resolution: {integrity: sha512-MjYsKHO5O7mCsmRGxWcLWheFqN9DJ/2TmngvjKXihe6efViPqc274+Fx/4fYj/r03+ESvBdTXK0V6tA3rgez1g==}
    engines: {node: '>= 0.4'}

  is-set@2.0.3:
    resolution: {integrity: sha512-iPAjerrse27/ygGLxw+EBR9agv9Y6uLeYVJMu+QNCoouJ1/1ri0mGrcWpfCqFZuzzx3WjtwxG098X+n4OuRkPg==}
    engines: {node: '>= 0.4'}

  is-shared-array-buffer@1.0.4:
    resolution: {integrity: sha512-ISWac8drv4ZGfwKl5slpHG9OwPNty4jOWPRIhBpxOoD+hqITiwuipOQ2bNthAzwA3B4fIjO4Nln74N0S9byq8A==}
    engines: {node: '>= 0.4'}

  is-stream@3.0.0:
    resolution: {integrity: sha512-LnQR4bZ9IADDRSkvpqMGvt/tEJWclzklNgSw48V5EAaAeDd6qGvN8ei6k5p0tvxSR171VmGyHuTiAOfxAbr8kA==}
    engines: {node: ^12.20.0 || ^14.13.1 || >=16.0.0}

  is-string@1.1.1:
    resolution: {integrity: sha512-BtEeSsoaQjlSPBemMQIrY1MY0uM6vnS1g5fmufYOtnxLGUZM2178PKbhsk7Ffv58IX+ZtcvoGwccYsh0PglkAA==}
    engines: {node: '>= 0.4'}

  is-symbol@1.1.1:
    resolution: {integrity: sha512-9gGx6GTtCQM73BgmHQXfDmLtfjjTUDSyoxTCbp5WtoixAhfgsDirWIcVQ/IHpvI5Vgd5i/J5F7B9cN/WlVbC/w==}
    engines: {node: '>= 0.4'}

  is-typed-array@1.1.15:
    resolution: {integrity: sha512-p3EcsicXjit7SaskXHs1hA91QxgTw46Fv6EFKKGS5DRFLD8yKnohjF3hxoju94b/OcMZoQukzpPpBE9uLVKzgQ==}
    engines: {node: '>= 0.4'}

  is-weakmap@2.0.2:
    resolution: {integrity: sha512-K5pXYOm9wqY1RgjpL3YTkF39tni1XajUIkawTLUo9EZEVUFga5gSQJF8nNS7ZwJQ02y+1YCNYcMh+HIf1ZqE+w==}
    engines: {node: '>= 0.4'}

  is-weakref@1.1.1:
    resolution: {integrity: sha512-6i9mGWSlqzNMEqpCp93KwRS1uUOodk2OJ6b+sq7ZPDSy2WuI5NFIxp/254TytR8ftefexkWn5xNiHUNpPOfSew==}
    engines: {node: '>= 0.4'}

  is-weakset@2.0.4:
    resolution: {integrity: sha512-mfcwb6IzQyOKTs84CQMrOwW4gQcaTOAWJ0zzJCl2WSPDrWk/OzDaImWFH3djXhb24g4eudZfLRozAvPGw4d9hQ==}
    engines: {node: '>= 0.4'}

  is-what@4.1.16:
    resolution: {integrity: sha512-ZhMwEosbFJkA0YhFnNDgTM4ZxDRsS6HqTo7qsZM08fehyRYIYa0yHu5R6mgo1n/8MgaPBXiPimPD77baVFYg+A==}
    engines: {node: '>=12.13'}

  isarray@0.0.1:
    resolution: {integrity: sha512-D2S+3GLxWH+uhrNEcoh/fnmYeP8E8/zHl644d/jdA0g2uyXvy3sb0qxotE+ne0LtccHknQzWwZEzhak7oJ0COQ==}

  isarray@1.0.0:
    resolution: {integrity: sha512-VLghIWNM6ELQzo7zwmcg0NmTVyWKYjvIeM83yjp0wRDTmUnrM678fQbcKBo6n2CJEF0szoG//ytg+TKla89ALQ==}

  isarray@2.0.5:
    resolution: {integrity: sha512-xHjhDr3cNBK0BzdUJSPXZntQUx/mwMS5Rw4A7lPJ90XGAO6ISP/ePDNuo0vhqOZU+UD5JoodwCAAoZQd3FeAKw==}

  isexe@2.0.0:
    resolution: {integrity: sha512-RHxMLp9lnKHGHRng9QFhRCMbYAcVpn69smSGcq3f36xjgVVWThj4qqLbTLlq7Ssj8B+fIQ1EuCEGI2lKsyQeIw==}

  isobject@3.0.1:
    resolution: {integrity: sha512-WhB9zCku7EGTj/HQQRz5aUQEUeoQZH2bWcltRErOpymJ4boYE6wL9Tbr23krRPSZ+C5zqNSrSw+Cc7sZZ4b7vg==}
    engines: {node: '>=0.10.0'}

  jackspeak@3.4.3:
    resolution: {integrity: sha512-OGlZQpz2yfahA/Rd1Y8Cd9SIEsqvXkLVoSw/cgwhnhFMDbsQFeZYoJJ7bIZBS9BcamUW96asq/npPWugM+RQBw==}

  jest-worker@27.5.1:
    resolution: {integrity: sha512-7vuh85V5cdDofPyxn58nrPjBktZo0u9x1g8WtjQol+jZDaE+fhN+cIvTj11GndBnMnyfrUOG1sZQxCdjKh+DKg==}
    engines: {node: '>= 10.13.0'}

  jiti@1.21.7:
    resolution: {integrity: sha512-/imKNG4EbWNrVjoNC/1H5/9GFy+tqjGBHCaSsN+P2RnPqjsLmv6UD3Ej+Kj8nBWaRAwyk7kK5ZUc+OEatnTR3A==}
    hasBin: true

  js-beautify@1.14.7:
    resolution: {integrity: sha512-5SOX1KXPFKx+5f6ZrPsIPEY7NwKeQz47n3jm2i+XeHx9MoRsfQenlOP13FQhWvg8JRS0+XLO6XYUQ2GX+q+T9A==}
    engines: {node: '>=10'}
    hasBin: true

  js-tokens@4.0.0:
    resolution: {integrity: sha512-RdJUflcE3cUzKiMqQgsCu06FPu9UdIJO0beYbPhHN4k6apgJtifcoCtT9bcxOpYBtpD2kCM6Sbzg4CausW/PKQ==}

  js-tokens@9.0.1:
    resolution: {integrity: sha512-mxa9E9ITFOt0ban3j6L5MpjwegGz6lBQmM1IJkWeBZGcMxto50+eWdjC/52xDbS2vy0k7vIMK0Fe2wfL9OQSpQ==}

  js-yaml@3.14.1:
    resolution: {integrity: sha512-okMH7OXXJ7YrN9Ok3/SXrnu4iX9yOk+25nqX4imS2npuvTYDmo/QEZoqwZkYaIDk3jVvBOTOIEgEhaLOynBS9g==}
    hasBin: true

  js-yaml@4.1.0:
    resolution: {integrity: sha512-wpxZs9NoxZaJESJGIZTyDEaYpl0FKSA+FB9aJiyemKhMwkxQg63h4T1KJgUGHpTqPDNRcmmYLugrRjJlBtWvRA==}
    hasBin: true

  jsdoc-type-pratt-parser@4.1.0:
    resolution: {integrity: sha512-Hicd6JK5Njt2QB6XYFS7ok9e37O8AYk3jTcppG4YVQnYjOemymvTcmc7OWsmq/Qqj5TdRFO5/x/tIPmBeRtGHg==}
    engines: {node: '>=12.0.0'}

  jsdom@25.0.1:
    resolution: {integrity: sha512-8i7LzZj7BF8uplX+ZyOlIz86V6TAsSs+np6m1kpW9u0JWi4z/1t+FzcK1aek+ybTnAC4KhBL4uXCNT0wcUIeCw==}
    engines: {node: '>=18'}
    peerDependencies:
      canvas: ^2.11.2
    peerDependenciesMeta:
      canvas:
        optional: true

  json-buffer@3.0.1:
    resolution: {integrity: sha512-4bV5BfR2mqfQTJm+V5tPPdf+ZpuhiIvTuAB5g8kcrXOZpTT/QwwVRWBywX1ozr6lEuPdbHxwaJlm9G6mI2sfSQ==}

  json-parse-even-better-errors@2.3.1:
    resolution: {integrity: sha512-xyFwyhro/JEof6Ghe2iz2NcXoj2sloNsWr/XsERDK/oiPCfaNhl5ONfp+jQdAZRQQ0IJWNzH9zIZF7li91kh2w==}

  json-schema-traverse@0.4.1:
    resolution: {integrity: sha512-xbbCH5dCYU5T8LcEhhuh7HJ88HXuW3qsI3Y0zOZFKfZEHcpWiHU/Jxzk629Brsab/mMiHQti9wMP+845RPe3Vg==}

  json-schema-traverse@1.0.0:
    resolution: {integrity: sha512-NM8/P9n3XjXhIZn1lLhkFaACTOURQXjWhV4BA/RnOv8xvgqtqpAX9IO4mRQxSx1Rlo4tqzeqb0sOlruaOy3dug==}

  json-stable-stringify-without-jsonify@1.0.1:
    resolution: {integrity: sha512-Bdboy+l7tA3OGW6FjyFHWkP5LuByj1Tk33Ljyq0axyzdk9//JSi2u3fP1QSmd1KNwq6VOKYGlAu87CisVir6Pw==}

  json5@1.0.2:
    resolution: {integrity: sha512-g1MWMLBiz8FKi1e4w0UyVL3w+iJceWAFBAaBnnGKOpNa5f8TLktkbre1+s6oICydWAm+HRUGTmI+//xv2hvXYA==}
    hasBin: true

  json5@2.2.3:
    resolution: {integrity: sha512-XmOWe7eyHYH14cLdVPoyg+GOH3rYX++KpzrylJwSW98t3Nk+U8XOl8FWKOgwtzdb8lXGf6zYwDUzeHMWfxasyg==}
    engines: {node: '>=6'}
    hasBin: true

  jsonfile@6.1.0:
    resolution: {integrity: sha512-5dgndWOriYSm5cnYaJNhalLNDKOqFwyDB/rr1E9ZsGciGvKPs8R2xYGCacuf3z6K1YKDz182fd+fY3cn3pMqXQ==}

  jsx-ast-utils@3.3.5:
    resolution: {integrity: sha512-ZZow9HBI5O6EPgSJLUb8n2NKgmVWTwCvHGwFuJlMjvLFqlGG6pjirPhtdsseaLZjSibD8eegzmYpUZwoIlj2cQ==}
    engines: {node: '>=4.0'}

  junit-report-builder@5.1.1:
    resolution: {integrity: sha512-ZNOIIGMzqCGcHQEA2Q4rIQQ3Df6gSIfne+X9Rly9Bc2y55KxAZu8iGv+n2pP0bLf0XAOctJZgeloC54hWzCahQ==}
    engines: {node: '>=16'}

  just-extend@4.2.1:
    resolution: {integrity: sha512-g3UB796vUFIY90VIv/WX3L2c8CS2MdWUww3CNrYmqza1Fg0DURc2K/O4YrnklBdQarSJ/y8JnJYDGc+1iumQjg==}

  just-extend@6.2.0:
    resolution: {integrity: sha512-cYofQu2Xpom82S6qD778jBDpwvvy39s1l/hrYij2u9AMdQcGRpaBu6kY4mVhuno5kJVi1DAz4aiphA2WI1/OAw==}

  keyv@4.5.4:
    resolution: {integrity: sha512-oxVHkHR/EJf2CNXnWxRLW6mg7JyCCUcG0DtEGmL2ctUo1PNTin1PUil+r/+4r5MpVgC/fn1kjsx7mjSujKqIpw==}

  kind-of@6.0.3:
    resolution: {integrity: sha512-dcS1ul+9tmeD95T+x28/ehLgd9mENa3LsvDTtzm3vyBEO7RPptvAD+t44WVXaUjTBRcrpFeFlC8WCruUR456hw==}
    engines: {node: '>=0.10.0'}

  language-subtag-registry@0.3.23:
    resolution: {integrity: sha512-0K65Lea881pHotoGEa5gDlMxt3pctLi2RplBb7Ezh4rRdLEOtgi7n4EwK9lamnUCkKBqaeKRVebTq6BAxSkpXQ==}

  language-tags@1.0.5:
    resolution: {integrity: sha512-qJhlO9cGXi6hBGKoxEG/sKZDAHD5Hnu9Hs4WbOY3pCWXDhw0N8x1NenNzm2EnNLkLkk7J2SdxAkDSbb6ftT+UQ==}

  lazystream@1.0.1:
    resolution: {integrity: sha512-b94GiNHQNy6JNTrt5w6zNyffMrNkXZb3KTkCZJb2V1xaEGCk093vkZ2jk3tpaeP33/OiXC+WvK9AxUebnf5nbw==}
    engines: {node: '>= 0.6.3'}

  levn@0.4.1:
    resolution: {integrity: sha512-+bT2uH4E5LGE7h/n3evcS/sQlJXCpIp6ym8OWJ5eV6+67Dsql/LaaT7qJBAt2rzfoa/5QBGBhxDix1dMt2kQKQ==}
    engines: {node: '>= 0.8.0'}

  lilconfig@2.1.0:
    resolution: {integrity: sha512-utWOt/GHzuUxnLKxB6dk81RoOeoNeHgbrXiuGk4yyF5qlRz+iIVWu56E2fqGHFrXz0QNUhLB/8nKqvRH66JKGQ==}
    engines: {node: '>=10'}

  lines-and-columns@1.2.4:
    resolution: {integrity: sha512-7ylylesZQ/PV29jhEDl3Ufjo6ZX7gCqJr5F7PKrqc93v7fzSymt1BpwEU8nAUXs8qzzvqhbjhK5QZg6Mt/HkBg==}

  lint-staged@13.2.1:
    resolution: {integrity: sha512-8gfzinVXoPfga5Dz/ZOn8I2GOhf81Wvs+KwbEXQn/oWZAvCVS2PivrXfVbFJc93zD16uC0neS47RXHIjXKYZQw==}
    engines: {node: ^14.13.1 || >=16.0.0}
    hasBin: true

  listr2@5.0.8:
    resolution: {integrity: sha512-mC73LitKHj9w6v30nLNGPetZIlfpUniNSsxxrbaPcWOjDb92SHPzJPi/t+v1YC/lxKz/AJ9egOjww0qUuFxBpA==}
    engines: {node: ^14.13.1 || >=16.0.0}
    peerDependencies:
      enquirer: '>= 2.3.0 < 3'
    peerDependenciesMeta:
      enquirer:
        optional: true

  loader-runner@4.3.0:
    resolution: {integrity: sha512-3R/1M+yS3j5ou80Me59j7F9IMs4PXs3VqRrm0TU3AbKPxlmpoY1TNscJV/oGJXo8qCatFGTfDbY6W6ipGOYXfg==}
    engines: {node: '>=6.11.5'}

  loader-utils@1.4.2:
    resolution: {integrity: sha512-I5d00Pd/jwMD2QCduo657+YM/6L3KZu++pmX9VFncxaxvHcru9jx1lBaFft+r4Mt2jK0Yhp41XlRAihzPxHNCg==}
    engines: {node: '>=4.0.0'}

  locate-path@6.0.0:
    resolution: {integrity: sha512-iPZK6eYjbxRu3uB4/WZ3EsEIMJFMqAoopl3R+zuq0UjcAm/MO6KCweDgPfP3elTztoKP3KtnVHxTn2NHBSDVUw==}
    engines: {node: '>=10'}

  lodash-es@4.17.21:
    resolution: {integrity: sha512-mKnC+QJ9pWVzv+C4/U3rRsHapFfHvQFoFB92e52xeyGMcX6/OlIl78je1u8vePzYZSkkogMPJ2yjxxsb89cxyw==}

  lodash.defaults@4.2.0:
    resolution: {integrity: sha512-qjxPLHd3r5DnsdGacqOMU6pb/avJzdh9tFX2ymgoZE27BmjXrNy/y4LoaiTeAb+O3gL8AfpJGtqfX/ae2leYYQ==}

  lodash.difference@4.5.0:
    resolution: {integrity: sha512-dS2j+W26TQ7taQBGN8Lbbq04ssV3emRw4NY58WErlTO29pIqS0HmoT5aJ9+TUQ1N3G+JOZSji4eugsWwGp9yPA==}

  lodash.flatten@4.4.0:
    resolution: {integrity: sha512-C5N2Z3DgnnKr0LOpv/hKCgKdb7ZZwafIrsesve6lmzvZIRZRGaZ/l6Q8+2W7NaT+ZwO3fFlSCzCzrDCFdJfZ4g==}

  lodash.get@4.4.2:
    resolution: {integrity: sha512-z+Uw/vLuy6gQe8cfaFWD7p0wVv8fJl3mbzXh33RS+0oW2wvUqiRXiQ69gLWSLpgB5/6sU+r6BlQR0MBILadqTQ==}
    deprecated: This package is deprecated. Use the optional chaining (?.) operator instead.

  lodash.isequal@4.5.0:
    resolution: {integrity: sha512-pDo3lu8Jhfjqls6GkMgpahsF9kCyayhgykjyLMNFTKWrpVdAQtYyB4muAMWozBB4ig/dtWAmsMxLEI8wuz+DYQ==}
    deprecated: This package is deprecated. Use require('node:util').isDeepStrictEqual instead.

  lodash.isplainobject@4.0.6:
    resolution: {integrity: sha512-oSXzaWypCMHkPC3NvBEaPHf0KsA5mvPrOPgQWDsbg8n7orZ290M0BmC/jgRZ4vcJ6DTAhjrsSYgdsW/F+MFOBA==}

  lodash.merge@4.6.2:
    resolution: {integrity: sha512-0KpjqXRVvrYyCsX1swR/XTK0va6VQkQM6MNo7PqW77ByjAhoARA8EfrP1N4+KlKj8YS0ZUCtRT/YUuhyYDujIQ==}

  lodash.union@4.6.0:
    resolution: {integrity: sha512-c4pB2CdGrGdjMKYLA+XiRDO7Y0PRQbm/Gzg8qMj+QH+pFVAoTp5sBpO0odL3FjoPCGjK96p6qsP+yQoiLoOBcw==}

  lodash@4.17.21:
    resolution: {integrity: sha512-v2kDEe57lecTulaDIuNTPy3Ry4gLGJ6Z1O3vE1krgXZNrsQ+LFTGHVxVjcXPs17LhbZVGedAJv8XZ1tvj5FvSg==}

  log-update@4.0.0:
    resolution: {integrity: sha512-9fkkDevMefjg0mmzWFBW8YkFP91OrizzkW3diF7CpG+S2EYdy4+TVfGwz1zeF8x7hCx1ovSPTOE9Ngib74qqUg==}
    engines: {node: '>=10'}

  lolex@4.2.0:
    resolution: {integrity: sha512-gKO5uExCXvSm6zbF562EvM+rd1kQDnB9AZBbiQVzf1ZmdDpxUSvpnAaVOP83N/31mRK8Ml8/VE8DMvsAZQ+7wg==}

  lolex@5.1.2:
    resolution: {integrity: sha512-h4hmjAvHTmd+25JSwrtTIuwbKdwg5NzZVRMLn9saij4SZaepCrTCxPr35H/3bjwfMJtN+t3CX8672UIkglz28A==}

  loose-envify@1.4.0:
    resolution: {integrity: sha512-lyuxPGr/Wfhrlem2CL/UcnUc1zcqKAImBDzukY7Y5F/yQiNdko6+fRLevlw1HgMySw7f611UIY408EtxRSoK3Q==}
    hasBin: true

  loupe@3.1.3:
    resolution: {integrity: sha512-kkIp7XSkP78ZxJEsSxW3712C6teJVoeHHwgo9zJ380de7IYyJ2ISlxojcH2pC5OFLewESmnRi/+XCDIEEVyoug==}

  loupe@3.2.0:
    resolution: {integrity: sha512-2NCfZcT5VGVNX9mSZIxLRkEAegDGBpuQZBy13desuHeVORmBDyAET4TkJr4SjqQy3A8JDofMN6LpkK8Xcm/dlw==}

  lower-case@2.0.2:
    resolution: {integrity: sha512-7fm3l3NAF9WfN6W3JOmf5drwpVqX78JtoGJ3A6W0a6ZnldM41w2fV5D490psKFTpMds8TJse/eHLFFsNHHjHgg==}

  lru-cache@10.4.3:
    resolution: {integrity: sha512-JNAzZcXrCt42VGLuYz0zfAzDfAvJWW6AfYlDBQyDV5DClI2m5sAmK+OIO7s59XfsRsWHp02jAJrRadPRGTt6SQ==}

  lru-cache@11.0.2:
    resolution: {integrity: sha512-123qHRfJBmo2jXDbo/a5YOQrJoHF/GNQTLzQ5+IdK5pWpceK17yRc6ozlWd25FxvGKQbIUs91fDFkXmDHTKcyA==}
    engines: {node: 20 || >=22}

  lru-cache@4.1.5:
    resolution: {integrity: sha512-sWZlbEP2OsHNkXrMl5GYk/jKk70MBng6UU4YI/qGDYbgf6YbP4EvmqISbXCoJiRKs+1bSpFHVgQxvJ17F2li5g==}

  magic-string@0.30.17:
    resolution: {integrity: sha512-sNPKHvyjVf7gyjwS4xGTaW/mCnF8wnjtifKBEhxfZ7E/S8tQ0rssrwGNn6q8JH/ohItJfSQp9mBtQYuTlH5QnA==}

  make-dir@3.1.0:
    resolution: {integrity: sha512-g3FeP20LNwhALb/6Cz6Dd4F2ngze0jz7tbzrD2wAV+o9FeNHe4rL+yK2md0J/fiSf1sa1ADhXqi5+oVwOM/eGw==}
    engines: {node: '>=8'}

  make-error@1.3.6:
    resolution: {integrity: sha512-s8UhlNe7vPKomQhC1qFelMokr/Sc3AgNbso3n74mVPA5LTZwkB9NlXf4XPamLxJE8h0gh73rM94xvwRT2CVInw==}

  map-obj@4.3.0:
    resolution: {integrity: sha512-hdN1wVrZbb29eBGiGjJbeP8JbKjq1urkHJ/LIP/NY48MZ1QVXUsQBV1G1zvYFHn1XE06cwjBsOI2K3Ulnj1YXQ==}
    engines: {node: '>=8'}

  math-intrinsics@1.1.0:
    resolution: {integrity: sha512-/IXtbwEk5HTPyEwyKX6hGkYXxM9nbj64B+ilVJnC/R6B0pH5G4V3b0pVbL7DBj4tkhBAppbQUlf6F6Xl9LHu1g==}
    engines: {node: '>= 0.4'}

  md5.js@1.3.5:
    resolution: {integrity: sha512-xitP+WxNPcTTOgnTJcrhM0xvdPepipPSf3I8EIpGKeFLjt3PlJLIDG3u8EX53ZIubkb+5U2+3rELYpEhHhzdkg==}

  md5@2.3.0:
    resolution: {integrity: sha512-T1GITYmFaKuO91vxyoQMFETst+O71VUPEU3ze5GNzDm0OWdP8v1ziTaAEPUr/3kLsY3Sftgz242A1SetQiDL7g==}

  mdn-data@2.0.14:
    resolution: {integrity: sha512-dn6wd0uw5GsdswPFfsgMp5NSB0/aDe6fK94YJV/AJDYXL6HVLWBsxeq7js7Ad+mU2K9LAlwpk6kN2D5mwCPVow==}

  mdn-data@2.0.4:
    resolution: {integrity: sha512-iV3XNKw06j5Q7mi6h+9vbx23Tv7JkjEVgKHW4pimwyDGWm0OIQntJJ+u1C6mg6mK1EaTv42XQ7w76yuzH7M2cA==}

  memoize-one@5.2.1:
    resolution: {integrity: sha512-zYiwtZUcYyXKo/np96AGZAckk+FWWsUdJ3cHGGmld7+AhvcWmQyGCYUh1hc4Q/pkOhb65dQR/pqCyK0cOaHz4Q==}

  merge-stream@2.0.0:
    resolution: {integrity: sha512-abv/qOcuPfk3URPfDzmZU1LKmuw8kT+0nIHvKrKgFrwifol/doWcdA4ZqsWQ8ENrFKkd67Mfpo/LovbIUsbt3w==}

  merge2@1.4.1:
    resolution: {integrity: sha512-8q7VEgMJW4J8tcfVPy8g09NcQwZdbwFEqhe/WZkoIzjn/3TGDwtOCYtXGxA3O8tPzpczCCDgv+P2P5y00ZJOOg==}
    engines: {node: '>= 8'}

  micromatch@4.0.8:
    resolution: {integrity: sha512-PXwfBhYu0hBCPw8Dn0E+WDYb7af3dSLVWKi3HGv84IdF4TyFoC0ysxFd0Goxw7nSv4T/PzEJQxsYsEiFCKo2BA==}
    engines: {node: '>=8.6'}

  miller-rabin@4.0.1:
    resolution: {integrity: sha512-115fLhvZVqWwHPbClyntxEVfVDfl9DLLTuJvq3g2O/Oxi8AiNouAHvDSzHS0viUJc+V5vm3eq91Xwqn9dp4jRA==}
    hasBin: true

  mime-db@1.52.0:
    resolution: {integrity: sha512-sPU4uV7dYlvtWJxwwxHD0PuihVNiE7TyAbQ5SWxDCB9mUYvOgroQOwYQQOKPJ8CIbE+1ETVlOoK1UC2nU3gYvg==}
    engines: {node: '>= 0.6'}

  mime-types@2.1.35:
    resolution: {integrity: sha512-ZDY+bPm5zTTF+YpCrAU9nK0UgICYPT0QtT1NZWFv4s++TNkcgVaT0g6+4R2uI4MjQjzysHB1zxuWL50hzaeXiw==}
    engines: {node: '>= 0.6'}

  mimic-fn@2.1.0:
    resolution: {integrity: sha512-OqbOk5oEQeAZ8WXWydlu9HJjz9WVdEIvamMCcXmuqUYjTknH/sqsWvhQ3vgwKFRR1HpjvNBKQ37nbJgYzGqGcg==}
    engines: {node: '>=6'}

  mimic-fn@4.0.0:
    resolution: {integrity: sha512-vqiC06CuhBTUdZH+RYl8sFrL096vA45Ok5ISO6sE/Mr1jRbGH4Csnhi8f3wKVl7x8mO4Au7Ir9D3Oyv1VYMFJw==}
    engines: {node: '>=12'}

  minimalistic-assert@1.0.1:
    resolution: {integrity: sha512-UtJcAD4yEaGtjPezWuO9wC4nwUnVH/8/Im3yEHQP4b67cXlD/Qr9hdITCU1xDbSEXg2XKNaP8jsReV7vQd00/A==}

  minimalistic-crypto-utils@1.0.1:
    resolution: {integrity: sha512-JIYlbt6g8i5jKfJ3xz7rF0LXmv2TkDxBLUkiBeZ7bAx4GnnNMr8xFpGnOxn6GhTEHx3SjRrZEoU+j04prX1ktg==}

  minimatch@3.1.2:
    resolution: {integrity: sha512-J7p63hRiAjw1NDEww1W7i37+ByIrOWO5XQQAzZ3VOcL0PNybwpfmV/N05zFAzwQ9USyEcX6t3UO+K5aqBQOIHw==}

  minimatch@5.1.6:
    resolution: {integrity: sha512-lKwV/1brpG6mBUFHtb7NUmtABCb2WZZmm2wNiOA5hAb8VdCS4B3dtMWyvcoViccwAW/COERjXLt0zP1zXUN26g==}
    engines: {node: '>=10'}

  minimatch@9.0.5:
    resolution: {integrity: sha512-G6T0ZX48xgozx7587koeX9Ys2NYy6Gmv//P89sEte9V9whIapMNF4idKxnW2QtCcLiTWlb/wfCabAtAFWhhBow==}
    engines: {node: '>=16 || 14 >=14.17'}

  minimist@1.2.8:
    resolution: {integrity: sha512-2yyAR8qBkN3YuheJanUpWC5U3bb5osDywNB8RzDVlDwDHbocAJveqqj1u8+SVD7jkWT4yvsHCpWqqWqAxb0zCA==}

  minipass@7.1.2:
    resolution: {integrity: sha512-qOOzS1cBTWYF4BH8fVePDBOO9iptMnGUEZwNc/cMWnTV2nVLZ7VoNWEPHkYczZA0pdoA7dl6e7FL659nX9S2aw==}
    engines: {node: '>=16 || 14 >=14.17'}

  mkdirp@0.5.6:
    resolution: {integrity: sha512-FP+p8RB8OWpF3YZBCrP5gtADmtXApB5AMLn+vdyA+PyxCjrCs00mjyUozssO33cwDeT3wNGdLxJ5M//YqtHAJw==}
    hasBin: true

  mobx-react-lite@3.4.3:
    resolution: {integrity: sha512-NkJREyFTSUXR772Qaai51BnE1voWx56LOL80xG7qkZr6vo8vEaLF3sz1JNUVh+rxmUzxYaqOhfuxTfqUh0FXUg==}
    peerDependencies:
      mobx: ^6.1.0
      react: ^16.8.0 || ^17 || ^18
      react-dom: '*'
      react-native: '*'
    peerDependenciesMeta:
      react-dom:
        optional: true
      react-native:
        optional: true

  mobx-react@7.6.0:
    resolution: {integrity: sha512-+HQUNuh7AoQ9ZnU6c4rvbiVVl+wEkb9WqYsVDzGLng+Dqj1XntHu79PvEWKtSMoMj67vFp/ZPXcElosuJO8ckA==}
    peerDependencies:
      mobx: ^6.1.0
      react: ^16.8.0 || ^17 || ^18
      react-dom: '*'
      react-native: '*'
    peerDependenciesMeta:
      react-dom:
        optional: true
      react-native:
        optional: true

  mobx@6.9.0:
    resolution: {integrity: sha512-HdKewQEREEJgsWnErClfbFoVebze6rGazxFLU/XUyrII8dORfVszN1V0BMRnQSzcgsNNtkX8DHj3nC6cdWE9YQ==}

  mrmime@2.0.1:
    resolution: {integrity: sha512-Y3wQdFg2Va6etvQ5I82yUhGdsKrcYox6p7FfL1LbK2J4V01F9TGlepTIhnK24t7koZibmg82KGglhA1XK5IsLQ==}
    engines: {node: '>=10'}

  ms@2.1.3:
    resolution: {integrity: sha512-6FlzubTLZG3J2a/NVCAleEhjzq5oxgHyaCU9yYXvcLsvoVaHJq/s5xXI6/XXP6tz7R9xAOtHnSO/tXtF3WRTlA==}

  nanobar@0.4.2:
    resolution: {integrity: sha512-9lZYwIn1ZyiQcdhpPZe2bDgSv+pyP4qCWCnvonKzTQVS/XTeQm45Ampml++JnitI1XYnXt59IVDT9qUChdqErw==}

  nanoid@3.3.11:
    resolution: {integrity: sha512-N8SpfPUnUp1bK+PMYW8qSWdl9U+wwNWI4QKxOYDy9JAro3WMX7p2OeVRF9v+347pnakNevPmiHhNmZ2HbFA76w==}
    engines: {node: ^10 || ^12 || ^13.7 || ^14 || >=15.0.1}
    hasBin: true

  nanoid@3.3.6:
    resolution: {integrity: sha512-BGcqMMJuToF7i1rt+2PWSNVnWIkGCU78jBG3RxO/bZlnZPK2Cmi2QaffxGO/2RvWi9sL+FAiRiXMgsyxQ1DIDA==}
    engines: {node: ^10 || ^12 || ^13.7 || ^14 || >=15.0.1}
    hasBin: true

  nanoid@5.1.5:
    resolution: {integrity: sha512-Ir/+ZpE9fDsNH0hQ3C68uyThDXzYcim2EqcZ8zn8Chtt1iylPT9xXJB0kPCnqzgcEGikO9RxSrh63MsmVCU7Fw==}
    engines: {node: ^18 || >=20}
    hasBin: true

  natural-compare@1.4.0:
    resolution: {integrity: sha512-OWND8ei3VtNC9h7V60qff3SVobHr996CTwgxubgyQYEpg290h9J0buyECNNJexkFm5sOajh5G116RYA1c8ZMSw==}

  neo-async@2.6.2:
    resolution: {integrity: sha512-Yd3UES5mWCSqR+qNT93S3UoYUkqAZ9lLg8a7g9rimsWmYGK8cVToA4/sF3RrshdyV3sAGMXVUmpMYOw+dLpOuw==}

  nise@1.5.3:
    resolution: {integrity: sha512-Ymbac/94xeIrMf59REBPOv0thr+CJVFMhrlAkW/gjCIE58BGQdCj0x7KRCb3yz+Ga2Rz3E9XXSvUyyxqqhjQAQ==}

  nise@6.1.1:
    resolution: {integrity: sha512-aMSAzLVY7LyeM60gvBS423nBmIPP+Wy7St7hsb+8/fc1HmeoHJfLO8CKse4u3BtOZvQLJghYPI2i/1WZrEj5/g==}

  no-case@3.0.4:
    resolution: {integrity: sha512-fgAN3jGAh+RoxUGZHTSOLJIqUc2wmoBwGR4tbpNAKmmovFoWq0OdRkb0VkldReO2a2iBT/OEulG9XSUc10r3zg==}

  node-domexception@1.0.0:
    resolution: {integrity: sha512-/jKZoMpw0F8GRwl4/eLROPA3cfcXtLApP0QzLmUT/HuPCZWyB7IY9ZrMeKw2O/nFIqPQB3PVM9aYm0F312AXDQ==}
    engines: {node: '>=10.5.0'}

  node-fetch@2.7.0:
    resolution: {integrity: sha512-c4FRfUm/dbcWZ7U+1Wq0AwCyFL+3nt2bEw05wfxSz+DWpWsitgmSgYmy2dQdWyKC1694ELPqMs/YzUSNozLt8A==}
    engines: {node: 4.x || >=6.0.0}
    peerDependencies:
      encoding: ^0.1.0
    peerDependenciesMeta:
      encoding:
        optional: true

  node-forge@1.3.1:
    resolution: {integrity: sha512-dPEtOeMvF9VMcYV/1Wb8CPoVAXtp6MKMlcbAt4ddqmGqUJ6fQZFXkNZNkNlfevtNkGtaSoXf/vNNNSvgrdXwtA==}
    engines: {node: '>= 6.13.0'}

  node-int64@0.4.0:
    resolution: {integrity: sha512-O5lz91xSOeoXP6DulyHfllpq+Eg00MWitZIbtPfoSEvqIHdl5gfcY6hYzDWnj0qD5tz52PI08u9qUvSVeUBeHw==}

  node-releases@2.0.19:
    resolution: {integrity: sha512-xxOWJsBKtzAq7DY0J+DTzuz58K8e7sJbdgwkbMWQe8UYB6ekmsQ45q0M/tJDsGaZmbC+l7n57UV8Hl5tHxO9uw==}

  node-rsa@1.1.1:
    resolution: {integrity: sha512-Jd4cvbJMryN21r5HgxQOpMEqv+ooke/korixNNK3mGqfGJmy0M77WDDzo/05969+OkMy3XW1UuZsSmW9KQm7Fw==}

  nopt@6.0.0:
    resolution: {integrity: sha512-ZwLpbTgdhuZUnZzjd7nb1ZV+4DoiC6/sfiVKok72ym/4Tlf+DFdlHYmT2JPmcNNWV6Pi3SDf1kT+A4r9RTuT9g==}
    engines: {node: ^12.13.0 || ^14.15.0 || >=16.0.0}
    hasBin: true

  normalize-path@3.0.0:
    resolution: {integrity: sha512-6eZs5Ls3WtCisHWp9S2GUy8dqkpGi4BVSz3GaqiE6ezub0512ESztXUwUB6C6IKbQkY2Pnb/mD4WYojCRwcwLA==}
    engines: {node: '>=0.10.0'}

  normalize-range@0.1.2:
    resolution: {integrity: sha512-bdok/XvKII3nUpklnV6P2hxtMNrCboOjAcyBuQnWEhO665FwrSNRxU+AqpsyvO6LgGYPspN+lu5CLtw4jPRKNA==}
    engines: {node: '>=0.10.0'}

  npm-run-path@5.3.0:
    resolution: {integrity: sha512-ppwTtiJZq0O/ai0z7yfudtBpWIoxM8yE6nHi1X47eFR2EWORqfbu6CnPlNsjeN683eT0qG6H/Pyf9fCcvjnnnQ==}
    engines: {node: ^12.20.0 || ^14.13.1 || >=16.0.0}

  nth-check@1.0.2:
    resolution: {integrity: sha512-WeBOdju8SnzPN5vTUJYxYUxLeXpCaVP5i5e0LF8fg7WORF2Wd7wFX/pk0tYZk7s8T+J7VLy0Da6J1+wCT0AtHg==}

  nth-check@2.1.1:
    resolution: {integrity: sha512-lqjrjmaOoAnWfMmBPL+XNnynZh2+swxiX3WUE0s4yEHI6m+AwrK2UZOimIRl3X/4QctVqS8AiZjFqyOGrMXb/w==}

  nwsapi@2.2.20:
    resolution: {integrity: sha512-/ieB+mDe4MrrKMT8z+mQL8klXydZWGR5Dowt4RAGKbJ3kIGEx3X4ljUo+6V73IXtUPWgfOlU5B9MlGxFO5T+cA==}

  object-assign@4.1.1:
    resolution: {integrity: sha512-rJgTQnkUnH1sFw8yT6VSU3zD3sWmu6sZhIseY8VX+GRu3P6F7Fu+JNDoXfklElbLJSnc3FUQHVe4cU5hj+BcUg==}
    engines: {node: '>=0.10.0'}

  object-inspect@1.13.4:
    resolution: {integrity: sha512-W67iLl4J2EXEGTbfeHCffrjDfitvLANg0UlX3wFUUSTx92KXRFegMHUVgSqE+wvhAbi4WqjGg9czysTV2Epbew==}
    engines: {node: '>= 0.4'}

  object-is@1.1.6:
    resolution: {integrity: sha512-F8cZ+KfGlSGi09lJT7/Nd6KJZ9ygtvYC0/UYYLI9nmQKLMnydpB9yvbv9K1uSkEu7FU9vYPmVwLg328tX+ot3Q==}
    engines: {node: '>= 0.4'}

  object-keys@1.1.1:
    resolution: {integrity: sha512-NuAESUOUMrlIXOfHKzD6bpPu3tYt3xvjNdRIQ+FeT0lNb4K8WR70CaDxhuNguS2XG+GjkyMwOzsN5ZktImfhLA==}
    engines: {node: '>= 0.4'}

  object.assign@4.1.7:
    resolution: {integrity: sha512-nK28WOo+QIjBkDduTINE4JkF/UJJKyf2EJxvJKfblDpyg0Q+pkOHNTL0Qwy6NP6FhE/EnzV73BxxqcJaXY9anw==}
    engines: {node: '>= 0.4'}

  object.entries@1.1.9:
    resolution: {integrity: sha512-8u/hfXFRBD1O0hPUjioLhoWFHRmt6tKA4/vZPyckBr18l1KE9uHrFaFaUi8MDRTpi4uak2goyPTSNJLXX2k2Hw==}
    engines: {node: '>= 0.4'}

  object.fromentries@2.0.8:
    resolution: {integrity: sha512-k6E21FzySsSK5a21KRADBd/NGneRegFO5pLHfdQLpRDETUNJueLXs3WCzyQ3tFRDYgbq3KHGXfTbi2bs8WQ6rQ==}
    engines: {node: '>= 0.4'}

  object.getownpropertydescriptors@2.1.8:
    resolution: {integrity: sha512-qkHIGe4q0lSYMv0XI4SsBTJz3WaURhLvd0lKSgtVuOsJ2krg4SgMw3PIRQFMp07yi++UR3se2mkcLqsBNpBb/A==}
    engines: {node: '>= 0.8'}

  object.hasown@1.1.4:
    resolution: {integrity: sha512-FZ9LZt9/RHzGySlBARE3VF+gE26TxR38SdmqOqliuTnl9wrKulaQs+4dee1V+Io8VfxqzAfHu6YuRgUy8OHoTg==}
    engines: {node: '>= 0.4'}

  object.values@1.2.1:
    resolution: {integrity: sha512-gXah6aZrcUxjWg2zR2MwouP2eHlCBzdV4pygudehaKXSGW4v2AsRQUK+lwwXhii6KFZcunEnmSUoYp5CXibxtA==}
    engines: {node: '>= 0.4'}

  once@1.4.0:
    resolution: {integrity: sha512-lNaJgI+2Q5URQBkccEKHTQOPaXdUxnZZElQTZY0MFUAuaEqe1E+Nyvgdz/aIyNi6Z9MzO5dv1H8n58/GELp3+w==}

  onetime@5.1.2:
    resolution: {integrity: sha512-kbpaSSGJTWdAY5KPVeMOKXSrPtr8C8C7wodJbcsd51jRnmD+GZu8Y0VoU6Dm5Z4vWr0Ig/1NKuWRKf7j5aaYSg==}
    engines: {node: '>=6'}

  onetime@6.0.0:
    resolution: {integrity: sha512-1FlR+gjXK7X+AsAHso35MnyN5KqGwJRi/31ft6x0M194ht7S+rWAvd7PHss9xSKMzE0asv1pyIHaJYq+BbacAQ==}
    engines: {node: '>=12'}

  openai@4.26.0:
    resolution: {integrity: sha512-HPC7tgYdeP38F3uHA5WgnoXZyGbAp9jgcIo23p6It+q/07u4C+NZ8xHKlMShsPbDDmFRpPsa3vdbXYpbhJH3eg==}
    hasBin: true

  opener@1.5.2:
    resolution: {integrity: sha512-ur5UIdyw5Y7yEj9wLzhqXiy6GZ3Mwx0yGI+5sMn2r0N0v3cKJvUmFH5yPP+WXh9e0xfyzyJX95D8l088DNFj7A==}
    hasBin: true

  optionator@0.9.4:
    resolution: {integrity: sha512-6IpQ7mKUxRcZNLIObR0hz7lxsapSSIYNZJwXPGeF0mTVqGKFIXj1DQcMoT22S3ROcLyY/rz0PWaWZ9ayWmad9g==}
    engines: {node: '>= 0.8.0'}

  own-keys@1.0.1:
    resolution: {integrity: sha512-qFOyK5PjiWZd+QQIh+1jhdb9LpxTF0qs7Pm8o5QHYZ0M3vKqSqzsZaEB6oWlxZ+q2sJBMI/Ktgd2N5ZwQoRHfg==}
    engines: {node: '>= 0.4'}

  p-limit@3.1.0:
    resolution: {integrity: sha512-TYOanM3wGwNGsZN2cVTYPArw454xnXj5qmWF1bEoAc4+cU/ol7GVh7odevjp1FNHduHc3KZMcFduxU5Xc6uJRQ==}
    engines: {node: '>=10'}

  p-locate@5.0.0:
    resolution: {integrity: sha512-LaNjtRWUBY++zB5nE/NwcaoMylSPk+S+ZHNB1TzdbMJMny6dynpAGt7X/tl/QYq3TIeE6nxHppbo2LGymrG5Pw==}
    engines: {node: '>=10'}

  p-map@2.1.0:
    resolution: {integrity: sha512-y3b8Kpd8OAN444hxfBbFfj1FY/RjtTd8tzYwhUqNYXx0fXx2iX4maP4Qr6qhIKbQXI02wTLAda4fYUbDagTUFw==}
    engines: {node: '>=6'}

  p-map@4.0.0:
    resolution: {integrity: sha512-/bjOqmgETBYB5BoEeGVea8dmvHb2m9GLy1E9W43yeyfP6QQCZGFNa+XRceJEuDB6zqr+gKpIAmlLebMpykw/MQ==}
    engines: {node: '>=10'}

  package-json-from-dist@1.0.1:
    resolution: {integrity: sha512-UEZIS3/by4OC8vL3P2dTXRETpebLI2NiI5vIrjaD/5UtrkFX/tNbwjTSRAGC/+7CAo2pIcBaRgWmcBBHcsaCIw==}

  param-case@3.0.4:
    resolution: {integrity: sha512-RXlj7zCYokReqWpOPH9oYivUzLYZ5vAPIfEmCTNViosC78F8F0H9y7T7gG2M39ymgutxF5gcFEsyZQSph9Bp3A==}

  parent-module@1.0.1:
    resolution: {integrity: sha512-GQ2EWRpQV8/o+Aw8YqtfZZPfNRWZYkbidE9k5rpl/hC3vtHHBfGm2Ifi6qWV+coDGkrUKZAxE3Lot5kcsRlh+g==}
    engines: {node: '>=6'}

  parse-asn1@5.1.7:
    resolution: {integrity: sha512-CTM5kuWR3sx9IFamcl5ErfPl6ea/N8IYwiJ+vpeB2g+1iknv7zBl5uPwbMbRVznRVbrNY6lGuDoE5b30grmbqg==}
    engines: {node: '>= 0.10'}

  parse-imports@2.2.1:
    resolution: {integrity: sha512-OL/zLggRp8mFhKL0rNORUTR4yBYujK/uU+xZL+/0Rgm2QE4nLO9v8PzEweSJEbMGKmDRjJE4R3IMJlL2di4JeQ==}
    engines: {node: '>= 18'}

  parse-json@5.2.0:
    resolution: {integrity: sha512-ayCKvm/phCGxOkYRSCM82iDwct8/EonSEgCSxWxD7ve6jHggsFl4fZVQBPRNgQoKiuV/odhFrGzQXZwbifC8Rg==}
    engines: {node: '>=8'}

  parse5@7.2.1:
    resolution: {integrity: sha512-BuBYQYlv1ckiPdQi/ohiivi9Sagc9JG+Ozs0r7b/0iK3sKmrb0b9FdWdBbOdx6hBCM/F9Ir82ofnBhtZOjCRPQ==}

  pascal-case@3.1.2:
    resolution: {integrity: sha512-uWlGT3YSnK9x3BQJaOdcZwrnV6hPpd8jFH1/ucpiLRPh/2zCVJKS19E4GvYHvaCcACn3foXZ0cLB9Wrx1KGe5g==}

  path-exists@4.0.0:
    resolution: {integrity: sha512-ak9Qy5Q7jYb2Wwcey5Fpvg2KoAc/ZIhLSLOSBmRmygPsGwkVVt0fZa0qrtMz+m6tJTAHfZQ8FnmB4MG4LWy7/w==}
    engines: {node: '>=8'}

  path-is-absolute@1.0.1:
    resolution: {integrity: sha512-AVbw3UJ2e9bq64vSaS9Am0fje1Pa8pbGqTTsmXfaIiMpnr5DlDhfJOuLj9Sf95ZPVDAUerDfEk88MPmPe7UCQg==}
    engines: {node: '>=0.10.0'}

  path-is-inside@1.0.2:
    resolution: {integrity: sha512-DUWJr3+ULp4zXmol/SZkFf3JGsS9/SIv+Y3Rt93/UjPpDpklB5f1er4O3POIbUuUJ3FXgqte2Q7SrU6zAqwk8w==}

  path-key@3.1.1:
    resolution: {integrity: sha512-ojmeN0qd+y0jszEtoY48r0Peq5dwMEkIlCOu6Q5f41lfkswXuKtYrhgoTpLnyIcHm24Uhqx+5Tqm2InSwLhE6Q==}
    engines: {node: '>=8'}

  path-key@4.0.0:
    resolution: {integrity: sha512-haREypq7xkM7ErfgIyA0z+Bj4AGKlMSdlQE2jvJo6huWD1EdkKYV+G/T4nq0YEF2vgTT8kqMFKo1uHn950r4SQ==}
    engines: {node: '>=12'}

  path-parse@1.0.7:
    resolution: {integrity: sha512-LDJzPVEEEPR+y48z93A0Ed0yXb8pAByGWo/k5YYdYgpY2/2EsOsksJrq7lOHxryrVOn1ejG6oAp8ahvOIQD8sw==}

  path-scurry@1.11.1:
    resolution: {integrity: sha512-Xa4Nw17FS9ApQFJ9umLiJS4orGjm7ZzwUrwamcGQuHSzDyth9boKDaycYdDcZDuqYATXw4HFXgaqWTctW/v1HA==}
    engines: {node: '>=16 || 14 >=14.18'}

  path-to-regexp@1.9.0:
    resolution: {integrity: sha512-xIp7/apCFJuUHdDLWe8O1HIkb0kQrOMb/0u6FXQjemHn/ii5LrIzU6bdECnsiTF/GjZkMEKg1xdiZwNqDYlZ6g==}

  path-to-regexp@8.2.0:
    resolution: {integrity: sha512-TdrF7fW9Rphjq4RjrW0Kp2AW0Ahwu9sRGTkS6bvDi0SCwZlEZYmcfDbEsTz8RVk0EHIS/Vd1bv3JhG+1xZuAyQ==}
    engines: {node: '>=16'}

  path-type@4.0.0:
    resolution: {integrity: sha512-gDKb8aZMDeD/tZWs9P6+q0J9Mwkdl6xMV8TjnGP3qJVJ06bdMgkbBlLU8IdfOsIsFz2BW1rNVT3XuNEl8zPAvw==}
    engines: {node: '>=8'}

  path-type@6.0.0:
    resolution: {integrity: sha512-Vj7sf++t5pBD637NSfkxpHSMfWaeig5+DKWLhcqIYx6mWQz5hdJTGDVMQiJcw1ZYkhs7AazKDGpRVji1LJCZUQ==}
    engines: {node: '>=18'}

  pathe@2.0.3:
    resolution: {integrity: sha512-WUjGcAqP1gQacoQe+OBJsFA7Ld4DyXuUIjZ5cc75cLHvJ7dtNsTugphxIADwspS+AraAUePCKrSVtPLFj/F88w==}

  pathval@2.0.0:
    resolution: {integrity: sha512-vE7JKRyES09KiunauX7nd2Q9/L7lhok4smP9RZTDeD4MVs72Dp2qNFVz39Nz5a0FVEW0BJR6C0DYrq6unoziZA==}
    engines: {node: '>= 14.16'}

  pbf@3.3.0:
    resolution: {integrity: sha512-XDF38WCH3z5OV/OVa8GKUNtLAyneuzbCisx7QUCF8Q6Nutx0WnJrQe5O+kOtBlLfRNUws98Y58Lblp+NJG5T4Q==}
    hasBin: true

  pbkdf2@3.1.2:
    resolution: {integrity: sha512-iuh7L6jA7JEGu2WxDwtQP1ddOpaJNC4KlDEFfdQajSGgGPNi4OyDc2R7QnbY2bR9QjBVGwgvTdNJZoE7RaxUMA==}
    engines: {node: '>=0.12'}

  picocolors@0.2.1:
    resolution: {integrity: sha512-cMlDqaLEqfSaW8Z7N5Jw+lyIW869EzT73/F5lhtY9cLGoVxSXznfgfXMO0Z5K0o0Q2TkTXq+0KFsdnSe3jDViA==}

  picocolors@1.1.1:
    resolution: {integrity: sha512-xceH2snhtb5M9liqDsmEw56le376mTZkEX/jEb/RxNFyegNul7eNslCXP9FDj/Lcu0X8KEyMceP2ntpaHrDEVA==}

  picomatch@2.3.1:
    resolution: {integrity: sha512-JU3teHTNjmE2VCGFzuY8EXzCDVwEqB2a8fsIvwaStHhAWJEeVd1o1QD80CU6+ZdEXXSLbSsuLwJjkCBWqRQUVA==}
    engines: {node: '>=8.6'}

  picomatch@4.0.3:
    resolution: {integrity: sha512-5gTmgEY/sqK6gFXLIsQNH19lWb4ebPDLA4SdLP7dsWkIXHWlG66oPuVvXSGFPppYZz8ZDZq0dYYrbHfBCVUb1Q==}
    engines: {node: '>=12'}

  pidtree@0.6.0:
    resolution: {integrity: sha512-eG2dWTVw5bzqGRztnHExczNxt5VGsE6OwTeCG3fdUf9KBsZzO3R5OIIIzWR+iZA0NtZ+RDVdaoE2dK1cn6jH4g==}
    engines: {node: '>=0.10'}
    hasBin: true

  pify@2.3.0:
    resolution: {integrity: sha512-udgsAY+fTnvv7kI7aaxbqwWNb0AHiB0qBO89PZKPkoTmGOgdbrHDKD+0B2X4uTfJ/FT1R09r9gTsjUjNJotuog==}
    engines: {node: '>=0.10.0'}

  pify@4.0.1:
    resolution: {integrity: sha512-uB80kBFb/tfd68bVleG9T5GGsGPjJrLAUpR5PZIrhBnIaRTQRjqdJSsIKkOP6OAIFbj7GOrcudc5pNjZ+geV2g==}
    engines: {node: '>=6'}

  pinkie-promise@2.0.1:
    resolution: {integrity: sha512-0Gni6D4UcLTbv9c57DfxDGdr41XfgUjqWZu492f0cIGr16zDU06BWP/RAEvOuo7CQ0CNjHaLlM59YJJFm3NWlw==}
    engines: {node: '>=0.10.0'}

  pinkie@2.0.4:
    resolution: {integrity: sha512-MnUuEycAemtSaeFSjXKW/aroV7akBbY+Sv+RkyqFjgAe73F+MR0TBWKBRDkmfWq/HiFmdavfZ1G7h4SPZXaCSg==}
    engines: {node: '>=0.10.0'}

  playwright-core@1.53.2:
    resolution: {integrity: sha512-ox/OytMy+2w1jcYEYlOo1Hhp8hZkLCximMTUTMBXjGUA1KoFfiSZ+DU+3a739jsPY0yoKH2TFy9S2fsJas8yAw==}
    engines: {node: '>=18'}
    hasBin: true

  playwright@1.53.2:
    resolution: {integrity: sha512-6K/qQxVFuVQhRQhFsVZ9fGeatxirtrpPgxzBYWyZLEXJzqYwuL4fuNmfOfD5et1tJE4GScKyPNeLhZeRwuTU3A==}
    engines: {node: '>=18'}
    hasBin: true

  possible-typed-array-names@1.1.0:
    resolution: {integrity: sha512-/+5VFTchJDoVj3bhoqi6UeymcD00DAwb1nJwamzPvHEszJ4FpF6SNNbUbOS8yI56qHzdV8eK0qEfOSiodkTdxg==}
    engines: {node: '>= 0.4'}

  postcss-attribute-case-insensitive@7.0.1:
    resolution: {integrity: sha512-Uai+SupNSqzlschRyNx3kbCTWgY/2hcwtHEI/ej2LJWc9JJ77qKgGptd8DHwY1mXtZ7Aoh4z4yxfwMBue9eNgw==}
    engines: {node: '>=18'}
    peerDependencies:
      postcss: ^8.4

  postcss-clamp@4.1.0:
    resolution: {integrity: sha512-ry4b1Llo/9zz+PKC+030KUnPITTJAHeOwjfAyyB60eT0AorGLdzp52s31OsPRHRf8NchkgFoG2y6fCfn1IV1Ow==}
    engines: {node: '>=7.6.0'}
    peerDependencies:
      postcss: ^8.4.6

  postcss-color-functional-notation@7.0.8:
    resolution: {integrity: sha512-S/TpMKVKofNvsxfau/+bw+IA6cSfB6/kmzFj5szUofHOVnFFMB2WwK+Zu07BeMD8T0n+ZnTO5uXiMvAKe2dPkA==}
    engines: {node: '>=18'}
    peerDependencies:
      postcss: ^8.4

  postcss-color-hex-alpha@10.0.0:
    resolution: {integrity: sha512-1kervM2cnlgPs2a8Vt/Qbe5cQ++N7rkYo/2rz2BkqJZIHQwaVuJgQH38REHrAi4uM0b1fqxMkWYmese94iMp3w==}
    engines: {node: '>=18'}
    peerDependencies:
      postcss: ^8.4

  postcss-color-rebeccapurple@10.0.0:
    resolution: {integrity: sha512-JFta737jSP+hdAIEhk1Vs0q0YF5P8fFcj+09pweS8ktuGuZ8pPlykHsk6mPxZ8awDl4TrcxUqJo9l1IhVr/OjQ==}
    engines: {node: '>=18'}
    peerDependencies:
      postcss: ^8.4

  postcss-custom-media@11.0.5:
    resolution: {integrity: sha512-SQHhayVNgDvSAdX9NQ/ygcDQGEY+aSF4b/96z7QUX6mqL5yl/JgG/DywcF6fW9XbnCRE+aVYk+9/nqGuzOPWeQ==}
    engines: {node: '>=18'}
    peerDependencies:
      postcss: ^8.4

  postcss-custom-properties@14.0.4:
    resolution: {integrity: sha512-QnW8FCCK6q+4ierwjnmXF9Y9KF8q0JkbgVfvQEMa93x1GT8FvOiUevWCN2YLaOWyByeDX8S6VFbZEeWoAoXs2A==}
    engines: {node: '>=18'}
    peerDependencies:
      postcss: ^8.4

  postcss-custom-selectors@8.0.4:
    resolution: {integrity: sha512-ASOXqNvDCE0dAJ/5qixxPeL1aOVGHGW2JwSy7HyjWNbnWTQCl+fDc968HY1jCmZI0+BaYT5CxsOiUhavpG/7eg==}
    engines: {node: '>=18'}
    peerDependencies:
      postcss: ^8.4

  postcss-dir-pseudo-class@9.0.1:
    resolution: {integrity: sha512-tRBEK0MHYvcMUrAuYMEOa0zg9APqirBcgzi6P21OhxtJyJADo/SWBwY1CAwEohQ/6HDaa9jCjLRG7K3PVQYHEA==}
    engines: {node: '>=18'}
    peerDependencies:
      postcss: ^8.4

  postcss-double-position-gradients@6.0.0:
    resolution: {integrity: sha512-JkIGah3RVbdSEIrcobqj4Gzq0h53GG4uqDPsho88SgY84WnpkTpI0k50MFK/sX7XqVisZ6OqUfFnoUO6m1WWdg==}
    engines: {node: '>=18'}
    peerDependencies:
      postcss: ^8.4

  postcss-focus-visible@10.0.1:
    resolution: {integrity: sha512-U58wyjS/I1GZgjRok33aE8juW9qQgQUNwTSdxQGuShHzwuYdcklnvK/+qOWX1Q9kr7ysbraQ6ht6r+udansalA==}
    engines: {node: '>=18'}
    peerDependencies:
      postcss: ^8.4

  postcss-focus-within@9.0.1:
    resolution: {integrity: sha512-fzNUyS1yOYa7mOjpci/bR+u+ESvdar6hk8XNK/TRR0fiGTp2QT5N+ducP0n3rfH/m9I7H/EQU6lsa2BrgxkEjw==}
    engines: {node: '>=18'}
    peerDependencies:
      postcss: ^8.4

  postcss-font-variant@5.0.0:
    resolution: {integrity: sha512-1fmkBaCALD72CK2a9i468mA/+tr9/1cBxRRMXOUaZqO43oWPR5imcyPjXwuv7PXbCid4ndlP5zWhidQVVa3hmA==}
    peerDependencies:
      postcss: ^8.1.0

  postcss-gap-properties@6.0.0:
    resolution: {integrity: sha512-Om0WPjEwiM9Ru+VhfEDPZJAKWUd0mV1HmNXqp2C29z80aQ2uP9UVhLc7e3aYMIor/S5cVhoPgYQ7RtfeZpYTRw==}
    engines: {node: '>=18'}
    peerDependencies:
      postcss: ^8.4

  postcss-image-set-function@7.0.0:
    resolution: {integrity: sha512-QL7W7QNlZuzOwBTeXEmbVckNt1FSmhQtbMRvGGqqU4Nf4xk6KUEQhAoWuMzwbSv5jxiRiSZ5Tv7eiDB9U87znA==}
    engines: {node: '>=18'}
    peerDependencies:
      postcss: ^8.4

  postcss-lab-function@7.0.8:
    resolution: {integrity: sha512-plV21I86Hg9q8omNz13G9fhPtLopIWH06bt/Cb5cs1XnaGU2kUtEitvVd4vtQb/VqCdNUHK5swKn3QFmMRbpDg==}
    engines: {node: '>=18'}
    peerDependencies:
      postcss: ^8.4

  postcss-loader@8.1.1:
    resolution: {integrity: sha512-0IeqyAsG6tYiDRCYKQJLAmgQr47DX6N7sFSWvQxt6AcupX8DIdmykuk/o/tx0Lze3ErGHJEp5OSRxrelC6+NdQ==}
    engines: {node: '>= 18.12.0'}
    peerDependencies:
      '@rspack/core': 0.x || 1.x
      postcss: ^7.0.0 || ^8.0.1
      webpack: ^5.0.0
    peerDependenciesMeta:
      '@rspack/core':
        optional: true
      webpack:
        optional: true

  postcss-logical@8.1.0:
    resolution: {integrity: sha512-pL1hXFQ2fEXNKiNiAgtfA005T9FBxky5zkX6s4GZM2D8RkVgRqz3f4g1JUoq925zXv495qk8UNldDwh8uGEDoA==}
    engines: {node: '>=18'}
    peerDependencies:
      postcss: ^8.4

  postcss-modules-extract-imports@3.1.0:
    resolution: {integrity: sha512-k3kNe0aNFQDAZGbin48pL2VNidTF0w4/eASDsxlyspobzU3wZQLOGj7L9gfRe0Jo9/4uud09DsjFNH7winGv8Q==}
    engines: {node: ^10 || ^12 || >= 14}
    peerDependencies:
      postcss: ^8.1.0

  postcss-modules-local-by-default@4.2.0:
    resolution: {integrity: sha512-5kcJm/zk+GJDSfw+V/42fJ5fhjL5YbFDl8nVdXkJPLLW+Vf9mTD5Xe0wqIaDnLuL2U6cDNpTr+UQ+v2HWIBhzw==}
    engines: {node: ^10 || ^12 || >= 14}
    peerDependencies:
      postcss: ^8.1.0

  postcss-modules-scope@3.2.1:
    resolution: {integrity: sha512-m9jZstCVaqGjTAuny8MdgE88scJnCiQSlSrOWcTQgM2t32UBe+MUmFSO5t7VMSfAf/FJKImAxBav8ooCHJXCJA==}
    engines: {node: ^10 || ^12 || >= 14}
    peerDependencies:
      postcss: ^8.1.0

  postcss-modules-values@4.0.0:
    resolution: {integrity: sha512-RDxHkAiEGI78gS2ofyvCsu7iycRv7oqw5xMWn9iMoR0N/7mf9D50ecQqUo5BZ9Zh2vH4bCUR/ktCqbB9m8vJjQ==}
    engines: {node: ^10 || ^12 || >= 14}
    peerDependencies:
      postcss: ^8.1.0

  postcss-nested@7.0.2:
    resolution: {integrity: sha512-5osppouFc0VR9/VYzYxO03VaDa3e8F23Kfd6/9qcZTUI8P58GIYlArOET2Wq0ywSl2o2PjELhYOFI4W7l5QHKw==}
    engines: {node: '>=18.0'}
    peerDependencies:
      postcss: ^8.2.14

  postcss-nesting@13.0.1:
    resolution: {integrity: sha512-VbqqHkOBOt4Uu3G8Dm8n6lU5+9cJFxiuty9+4rcoyRPO9zZS1JIs6td49VIoix3qYqELHlJIn46Oih9SAKo+yQ==}
    engines: {node: '>=18'}
    peerDependencies:
      postcss: ^8.4

  postcss-opacity-percentage@3.0.0:
    resolution: {integrity: sha512-K6HGVzyxUxd/VgZdX04DCtdwWJ4NGLG212US4/LA1TLAbHgmAsTWVR86o+gGIbFtnTkfOpb9sCRBx8K7HO66qQ==}
    engines: {node: '>=18'}
    peerDependencies:
      postcss: ^8.4

  postcss-overflow-shorthand@6.0.0:
    resolution: {integrity: sha512-BdDl/AbVkDjoTofzDQnwDdm/Ym6oS9KgmO7Gr+LHYjNWJ6ExORe4+3pcLQsLA9gIROMkiGVjjwZNoL/mpXHd5Q==}
    engines: {node: '>=18'}
    peerDependencies:
      postcss: ^8.4

  postcss-page-break@3.0.4:
    resolution: {integrity: sha512-1JGu8oCjVXLa9q9rFTo4MbeeA5FMe00/9C7lN4va606Rdb+HkxXtXsmEDrIraQ11fGz/WvKWa8gMuCKkrXpTsQ==}
    peerDependencies:
      postcss: ^8

  postcss-place@10.0.0:
    resolution: {integrity: sha512-5EBrMzat2pPAxQNWYavwAfoKfYcTADJ8AXGVPcUZ2UkNloUTWzJQExgrzrDkh3EKzmAx1evfTAzF9I8NGcc+qw==}
    engines: {node: '>=18'}
    peerDependencies:
      postcss: ^8.4

  postcss-preset-env@10.1.2:
    resolution: {integrity: sha512-OqUBZ9ByVfngWhMNuBEMy52Izj07oIFA6K/EOGBlaSv+P12MiE1+S2cqXtS1VuW82demQ/Tzc7typYk3uHunkA==}
    engines: {node: '>=18'}
    peerDependencies:
      postcss: ^8.4

  postcss-pseudo-class-any-link@10.0.1:
    resolution: {integrity: sha512-3el9rXlBOqTFaMFkWDOkHUTQekFIYnaQY55Rsp8As8QQkpiSgIYEcF/6Ond93oHiDsGb4kad8zjt+NPlOC1H0Q==}
    engines: {node: '>=18'}
    peerDependencies:
      postcss: ^8.4

  postcss-replace-overflow-wrap@4.0.0:
    resolution: {integrity: sha512-KmF7SBPphT4gPPcKZc7aDkweHiKEEO8cla/GjcBK+ckKxiZslIu3C4GCRW3DNfL0o7yW7kMQu9xlZ1kXRXLXtw==}
    peerDependencies:
      postcss: ^8.0.3

  postcss-selector-not@8.0.1:
    resolution: {integrity: sha512-kmVy/5PYVb2UOhy0+LqUYAhKj7DUGDpSWa5LZqlkWJaaAV+dxxsOG3+St0yNLu6vsKD7Dmqx+nWQt0iil89+WA==}
    engines: {node: '>=18'}
    peerDependencies:
      postcss: ^8.4

  postcss-selector-parser@7.1.0:
    resolution: {integrity: sha512-8sLjZwK0R+JlxlYcTuVnyT2v+htpdrjDOKuMcOVdYjt52Lh8hWRYpxBPoKx/Zg+bcjc3wx6fmQevMmUztS/ccA==}
    engines: {node: '>=4'}

  postcss-svg@3.0.0:
    resolution: {integrity: sha512-kvwD3PJ66gXHgL/6t30W8/zT0qvuZ+TGwq76JlQFHyZb6Oal4tAvp6IARRwYwoy/FxQ8XAyLoYf34kk80yg8WQ==}
    engines: {node: '>=6.0.0'}

  postcss-value-parser@4.2.0:
    resolution: {integrity: sha512-1NNCs6uurfkVbeXG4S8JFT9t19m45ICnif8zWLd5oPSZ50QnwMfK+H3jv408d4jw/7Bttv5axS5IiHoLaVNHeQ==}

  postcss-values-parser@2.0.1:
    resolution: {integrity: sha512-2tLuBsA6P4rYTNKCXYG/71C7j1pU6pK503suYOmn4xYrQIzW+opD+7FAFNuGSdZC/3Qfy334QbeMu7MEb8gOxg==}
    engines: {node: '>=6.14.4'}

  postcss@7.0.39:
    resolution: {integrity: sha512-yioayjNbHn6z1/Bywyb2Y4s3yvDAeXGOyxqD+LnVOinq6Mdmd++SW2wUNVzavyyHxd6+DxzWGIuosg6P1Rj8uA==}
    engines: {node: '>=6.0.0'}

  postcss@8.4.49:
    resolution: {integrity: sha512-OCVPnIObs4N29kxTjzLfUryOkvZEq+pf8jTF0lg8E7uETuWHA+v7j3c/xJmiqpX450191LlmZfUKkXxkTry7nA==}
    engines: {node: ^10 || ^12 || >=14}

  prelude-ls@1.2.1:
    resolution: {integrity: sha512-vkcDPrRZo1QZLbn5RLGPpg/WmIQ65qoWWhcGKf/b5eplkkarX0m9z8ppCat4mlOqUsWpyNuYgO3VRyrYHSzX5g==}
    engines: {node: '>= 0.8.0'}

  preprocess-loader@0.3.0:
    resolution: {integrity: sha512-dnHXb8y3tZljNWyuUe1Pps30eKg49GKSsSqwGJYDMaJqdNnC3xO4LtDZR9zYlLojnk1lOKk1I5dAMPkeD5g9rA==}

  preprocess@3.2.0:
    resolution: {integrity: sha512-cO+Rf+Ose/eD+ze8Hxd9p9nS1xT8thYqv8owG/V8+IS/Remd7Z17SvaRK/oJxp08yaM8zb+QTckDKJUul2pk7g==}
    engines: {node: '>= 0.10.0'}

  pretty-error@4.0.0:
    resolution: {integrity: sha512-AoJ5YMAcXKYxKhuJGdcvse+Voc6v1RgnsR3nWcYU7q4t6z0Q6T86sv5Zq8VIRbOWWFpvdGE83LtdSMNd+6Y0xw==}

  process-nextick-args@2.0.1:
    resolution: {integrity: sha512-3ouUOpQhtgrbOa17J7+uxOTpITYWaGP7/AhoR3+A+/1e9skrzelGi/dXzEYyvbxubEF6Wn2ypscTKiKJFFn1ag==}

  prop-types@15.8.1:
    resolution: {integrity: sha512-oj87CgZICdulUohogVAR7AjlC0327U4el4L6eAvOqCeudMDVU0NThNaV+b9Df4dXgSP1gXMTnPdhfe/2qDH5cg==}

  proto-list@1.2.4:
    resolution: {integrity: sha512-vtK/94akxsTMhe0/cbfpR+syPuszcuwhqVjJq26CuNDgFGj682oRBXOP5MJpv2r7JtE8MsiepGIqvvOTBwn2vA==}

  protocol-buffers-schema@3.6.0:
    resolution: {integrity: sha512-TdDRD+/QNdrCGCE7v8340QyuXd4kIWIgapsE2+n/SaGiSSbomYl4TjHlvIoCWRpE7wFt02EpB35VVA2ImcBVqw==}

  proxy-from-env@1.1.0:
    resolution: {integrity: sha512-D+zkORCbA9f1tdWRK0RaCR3GPv50cMxcrz4X8k5LTSUD1Dkw47mKJEZQNunItRTkWwgtaUSo1RVFRIG9ZXiFYg==}

  pseudomap@1.0.2:
    resolution: {integrity: sha512-b/YwNhb8lk1Zz2+bXXpS/LK9OisiZZ1SNsSLxN1x2OXVEhW2Ckr/7mWE5vrC1ZTiJlD9g19jWszTmJsB+oEpFQ==}

  public-encrypt@4.0.3:
    resolution: {integrity: sha512-zVpa8oKZSz5bTMTFClc1fQOnyyEzpl5ozpi1B5YcvBrdohMjH2rfsBtyXcuNuwjsDIXmBYlF2N5FlJYhR29t8Q==}

  punycode@2.3.1:
    resolution: {integrity: sha512-vYt7UD1U9Wg6138shLtLOvdAu+8DsC/ilFtEVHcH+wydcSpNE20AfSOduf6MkRFahL5FY7X1oU7nKVZFtfq8Fg==}
    engines: {node: '>=6'}

  q@1.5.1:
    resolution: {integrity: sha512-kV/CThkXo6xyFEZUugw/+pIOywXcDbFYgSct5cT3gqlbkBE1SJdwy6UQoZvodiWF/ckQLZyDE/Bu1M6gVu5lVw==}
    engines: {node: '>=0.6.0', teleport: '>=0.2.0'}
    deprecated: |-
      You or someone you depend on is using Q, the JavaScript Promise library that gave JavaScript developers strong feelings about promises. They can almost certainly migrate to the native JavaScript promise now. Thank you literally everyone for joining me in this bet against the odds. Be excellent to each other.
      (For a CapTP with native promises, see @endo/eventual-send and @endo/captp)

  queue-microtask@1.2.3:
    resolution: {integrity: sha512-NuaNSa6flKT5JaSYQzJok04JzTL1CA6aGhv5rfLW3PgqA+M2ChpZQnAC8h8i4ZFkBS8X5RqkDBHA7r4hej3K9A==}

  quick-lru@5.1.1:
    resolution: {integrity: sha512-WuyALRjWPDGtt/wzJiadO5AXY+8hZ80hVpe6MyivgraREW751X3SbhRvG3eLKOYN+8VEvqLcf3wdnt44Z4S4SA==}
    engines: {node: '>=10'}

  randombytes@2.1.0:
    resolution: {integrity: sha512-vYl3iOX+4CKUWuxGi9Ukhie6fsqXqS9FE2Zaic4tNFD2N2QQaXOMFbuKK4QmDHC0JO6B1Zp41J0LpT0oR68amQ==}

  randomfill@1.0.4:
    resolution: {integrity: sha512-87lcbR8+MhcWcUiQ+9e+Rwx8MyR2P7qnt15ynUlbm3TU/fjbgz4GsvfSUDTemtCCtVCqb4ZcEFlyPNTh9bBTLw==}

  react-ace@10.1.0:
    resolution: {integrity: sha512-VkvUjZNhdYTuKOKQpMIZi7uzZZVgzCjM7cLYu6F64V0mejY8a2XTyPUIMszC6A4trbeMIHbK5fYFcT/wkP/8VA==}
    peerDependencies:
      react: ^0.13.0 || ^0.14.0 || ^15.0.1 || ^16.0.0 || ^17.0.0 || ^18.0.0
      react-dom: ^0.13.0 || ^0.14.0 || ^15.0.1 || ^16.0.0 || ^17.0.0 || ^18.0.0

  react-dom@17.0.2:
    resolution: {integrity: sha512-s4h96KtLDUQlsENhMn1ar8t2bEa+q/YAtj8pPPdIjPDGBDIVNsrD9aXNWqspUe6AzKCIG0C1HZZLqLV7qpOBGA==}
    peerDependencies:
      react: 17.0.2

  react-is@16.13.1:
    resolution: {integrity: sha512-24e6ynE2H+OKt4kqsOvNd8kBpV65zoxbA4BVsEOB3ARVWQki/DHzaUoC5KuON/BiccDaCCTZBuOcfZs70kR8bQ==}

  react-lifecycles-compat@3.0.4:
    resolution: {integrity: sha512-fBASbA6LnOU9dOU2eW7aQ8xmYBSXUIWr+UmF9b1efZBazGNO+rcXT/icdKnYm2pTwcRylVUYwW7H1PHfLekVzA==}

  react-modal@3.16.1:
    resolution: {integrity: sha512-VStHgI3BVcGo7OXczvnJN7yT2TWHJPDXZWyI/a0ssFNhGZWsPmB8cF0z33ewDXq4VfYMO1vXgiv/g8Nj9NDyWg==}
    engines: {node: '>=8'}
    peerDependencies:
      react: ^0.14.0 || ^15.0.0 || ^16 || ^17 || ^18
      react-dom: ^0.14.0 || ^15.0.0 || ^16 || ^17 || ^18

  react-resize-detector@6.7.8:
    resolution: {integrity: sha512-0FaEcUBAbn+pq3PT5a9hHRebUfuS1SRLGLpIw8LydU7zX429I6XJgKerKAMPsJH0qWAl6o5bVKNqFJqr6tGPYw==}
    peerDependencies:
      react: ^16.0.0 || ^17.0.0
      react-dom: ^16.0.0 || ^17.0.0

  react-router-dom@6.28.1:
    resolution: {integrity: sha512-YraE27C/RdjcZwl5UCqF/ffXnZDxpJdk9Q6jw38SZHjXs7NNdpViq2l2c7fO7+4uWaEfcwfGCv3RSg4e1By/fQ==}
    engines: {node: '>=14.0.0'}
    peerDependencies:
      react: '>=16.8'
      react-dom: '>=16.8'

  react-router@6.28.1:
    resolution: {integrity: sha512-2omQTA3rkMljmrvvo6WtewGdVh45SpL9hGiCI9uUrwGGfNFDIvGK4gYJsKlJoNVi6AQZcopSCballL+QGOm7fA==}
    engines: {node: '>=14.0.0'}
    peerDependencies:
      react: '>=16.8'

  react-virtualized-auto-sizer@1.0.14:
    resolution: {integrity: sha512-UW9AiHYF2uo/8YgPYEtWHtwssFpHt/oQxs+uroTUcNI3W9/dP/+DVwQ47d2Xp3v2jVWlBuiOT+NBV2z6jam9XQ==}
    peerDependencies:
      react: ^15.3.0 || ^16.0.0-alpha || ^17.0.0 || ^18.0.0-rc
      react-dom: ^15.3.0 || ^16.0.0-alpha || ^17.0.0 || ^18.0.0-rc

  react-window@1.8.8:
    resolution: {integrity: sha512-D4IiBeRtGXziZ1n0XklnFGu7h9gU684zepqyKzgPNzrsrk7xOCxni+TCckjg2Nr/DiaEEGVVmnhYSlT2rB47dQ==}
    engines: {node: '>8.0.0'}
    peerDependencies:
      react: ^15.0.0 || ^16.0.0 || ^17.0.0 || ^18.0.0
      react-dom: ^15.0.0 || ^16.0.0 || ^17.0.0 || ^18.0.0

  react@17.0.2:
    resolution: {integrity: sha512-gnhPt75i/dq/z3/6q/0asP78D0u592D5L1pd7M8P+dck6Fu/jJeL6iVVK23fptSUZj8Vjf++7wXA8UNclGQcbA==}
    engines: {node: '>=0.10.0'}

  readable-stream@2.3.8:
    resolution: {integrity: sha512-8p0AUk4XODgIewSi0l8Epjs+EVnWiK7NoDIEGU0HhE7+ZyY8D1IMY7odu5lRrFXGg71L15KG8QrPmum45RTtdA==}

  readable-stream@3.6.2:
    resolution: {integrity: sha512-9u/sniCrY3D5WdsERHzHE4G2YCXqoG5FTHUiCC4SIbr6XcLZBY05ya9EKjYek9O5xOAwjGq+1JdGBAS7Q9ScoA==}
    engines: {node: '>= 6'}

  readdirp@4.1.2:
    resolution: {integrity: sha512-GDhwkLfywWL2s6vEjyhri+eXmfH6j1L7JE27WhqLeYzoh/A3DBaYGEj2H/HFZCn/kMfim73FXxEJTw06WtxQwg==}
    engines: {node: '>= 14.18.0'}

  reflect.getprototypeof@1.0.10:
    resolution: {integrity: sha512-00o4I+DVrefhv+nX0ulyi3biSHCPDe+yLv5o/p6d/UVlirijB8E16FtfwSAi4g3tcqrQ4lRAqQSoFEZJehYEcw==}
    engines: {node: '>= 0.4'}

  regenerator-runtime@0.14.1:
    resolution: {integrity: sha512-dYnhHh0nJoMfnkZs6GmmhFknAGRrLznOu5nc9ML+EJxGvrx6H7teuevqVqCuPcPK//3eDrrjQhehXVx9cnkGdw==}

  regexp.prototype.flags@1.5.4:
    resolution: {integrity: sha512-dYqgNSZbDwkaJ2ceRd9ojCGjBq+mOm9LmtXnAnEGyHhN/5R7iDW2TRw3h+o/jCFxus3P2LfWIIiwowAjANm7IA==}
    engines: {node: '>= 0.4'}

  relateurl@0.2.7:
    resolution: {integrity: sha512-G08Dxvm4iDN3MLM0EsP62EDV9IuhXPR6blNz6Utcp7zyV3tr4HVNINt6MpaRWbxoOHT3Q7YN2P+jaHX8vUbgog==}
    engines: {node: '>= 0.10'}

  renderkid@3.0.0:
    resolution: {integrity: sha512-q/7VIQA8lmM1hF+jn+sFSPWGlMkSAeNYcPLmDQx2zzuiDfaLrOmumR8iaUKlenFgh0XRPIUeSPlH3A+AW3Z5pg==}

  require-from-string@2.0.2:
    resolution: {integrity: sha512-Xf0nWe6RseziFMu+Ap9biiUbmplq6S9/p+7w7YXP/JBHhrUDDUhwa+vANyubuqfZWTveU//DYVGsDG7RKL/vEw==}
    engines: {node: '>=0.10.0'}

  resize-observer-polyfill@1.5.1:
    resolution: {integrity: sha512-LwZrotdHOo12nQuZlHEmtuXdqGoOD0OhaxopaNFxWzInpEgaLWoVuAMbTzixuosCx2nEG58ngzW3vxdWoxIgdg==}

  resolve-from@4.0.0:
    resolution: {integrity: sha512-pb/MYmXstAkysRFx8piNI1tGFNQIFA3vkE3Gq4EuA1dF6gHp/+vgZqsCGJapvy8N3Q+4o7FwvquPJcnZ7RYy4g==}
    engines: {node: '>=4'}

  resolve-pkg-maps@1.0.0:
    resolution: {integrity: sha512-seS2Tj26TBVOC2NIc2rOe2y2ZO7efxITtLZcGSOnHHNOQ7CkiUBfw0Iw2ck6xkIhPwLhKNLS8BO+hEpngQlqzw==}

  resolve-protobuf-schema@2.1.0:
    resolution: {integrity: sha512-kI5ffTiZWmJaS/huM8wZfEMer1eRd7oJQhDuxeCLe3t7N7mX3z94CN0xPxBQxFYQTSNz9T0i+v6inKqSdK8xrQ==}

  resolve@1.22.10:
    resolution: {integrity: sha512-NPRy+/ncIMeDlTAsuqwKIiferiawhefFJtkNSW0qZJEqMEb+qBt/77B/jGeeek+F0uOeN05CDa6HXbbIgtVX4w==}
    engines: {node: '>= 0.4'}
    hasBin: true

  resolve@2.0.0-next.5:
    resolution: {integrity: sha512-U7WjGVG9sH8tvjW5SmGbQuui75FiyjAX72HX15DwBBwF9dNiQZRQAg9nnPhYy+TUnE0+VcrttuvNI8oSxZcocA==}
    hasBin: true

  restore-cursor@3.1.0:
    resolution: {integrity: sha512-l+sSefzHpj5qimhFSE5a8nufZYAM3sBSVMAPtYkmC+4EH2anSGaEMXSD0izRQbu9nfyQ9y5JrVmp7E8oZrUjvA==}
    engines: {node: '>=8'}

  reusify@1.1.0:
    resolution: {integrity: sha512-g6QUff04oZpHs0eG5p83rFLhHeV00ug/Yf9nZM6fLeUrPguBTkTQOdpAWWspMh55TZfVQDPaN3NQJfbVRAxdIw==}
    engines: {iojs: '>=1.0.0', node: '>=0.10.0'}

  rfdc@1.4.1:
    resolution: {integrity: sha512-q1b3N5QkRUWUl7iyylaaj3kOpIT0N2i9MqIEQXP73GVsN9cw3fdx8X63cEmWhJGi2PPCF23Ijp7ktmd39rawIA==}

  rimraf@2.7.1:
    resolution: {integrity: sha512-uWjbaKIK3T1OSVptzX7Nl6PvQ3qAGtKEtVRjRuazjfL3Bx5eI409VZSqgND+4UNnmzLVdPj9FqFJNPqBZFve4w==}
    deprecated: Rimraf versions prior to v4 are no longer supported
    hasBin: true

  rimraf@3.0.2:
    resolution: {integrity: sha512-JZkJMZkAGFFPP2YqXZXPbMlMBgsxzE8ILs4lMIX/2o0L9UBw9O/Y3o6wFw/i9YLapcUJWwqbi3kdxIPdC62TIA==}
    deprecated: Rimraf versions prior to v4 are no longer supported
    hasBin: true

  rimraf@5.0.10:
    resolution: {integrity: sha512-l0OE8wL34P4nJH/H2ffoaniAokM2qSmrtXHmlpvYr5AVVX8msAyW0l8NVJFDxlSK4u3Uh/f41cQheDVdnYijwQ==}
    hasBin: true

  ripemd160@2.0.2:
    resolution: {integrity: sha512-ii4iagi25WusVoiC4B4lq7pbXfAp3D9v5CwfkY33vffw2+pkDjY1D8GaN7spsxvCSx8dkPqOZCEZyfxcmJG2IA==}

  rollup@4.40.0:
    resolution: {integrity: sha512-Noe455xmA96nnqH5piFtLobsGbCij7Tu+tb3c1vYjNbTkfzGqXqQXG3wJaYXkRZuQ0vEYN4bhwg7QnIrqB5B+w==}
    engines: {node: '>=18.0.0', npm: '>=8.0.0'}
    hasBin: true

  rrweb-cssom@0.7.1:
    resolution: {integrity: sha512-TrEMa7JGdVm0UThDJSx7ddw5nVm3UJS9o9CCIZ72B1vSyEZoziDqBYP3XIoi/12lKrJR8rE3jeFHMok2F/Mnsg==}

  rrweb-cssom@0.8.0:
    resolution: {integrity: sha512-guoltQEx+9aMf2gDZ0s62EcV8lsXR+0w8915TC3ITdn2YueuNjdAYh/levpU9nFaoChh9RUS5ZdQMrKfVEN9tw==}

  run-parallel@1.2.0:
    resolution: {integrity: sha512-5l4VyZR86LZ/lDxZTR6jqL8AFE2S0IFLMP26AbjsLVADxHdhB/c0GUsH+y39UfCi3dzz8OlQuPmnaJOMoDHQBA==}

  rxjs@7.8.2:
    resolution: {integrity: sha512-dhKf903U/PQZY6boNNtAGdWbG85WAbjT/1xYoZIC7FAY0yWapOBQVsVrDl58W86//e1VpMNBtRV4MaXfdMySFA==}

  safe-array-concat@1.1.3:
    resolution: {integrity: sha512-AURm5f0jYEOydBj7VQlVvDrjeFgthDdEF5H1dP+6mNpoXOMo1quQqJ4wvJDyRZ9+pO3kGWoOdmV08cSv2aJV6Q==}
    engines: {node: '>=0.4'}

  safe-buffer@5.1.2:
    resolution: {integrity: sha512-Gd2UZBJDkXlY7GbJxfsE8/nvKkUEU1G38c1siN6QP6a9PT9MmHB8GnpscSmMJSoF8LOIrt8ud/wPtojys4G6+g==}

  safe-buffer@5.2.1:
    resolution: {integrity: sha512-rp3So07KcdmmKbGvgaNxQSJr7bGVSVk5S9Eq1F+ppbRo70+YeaDxkw5Dd8NPN+GD6bjnYm2VuPuCXmpuYvmCXQ==}

  safe-push-apply@1.0.0:
    resolution: {integrity: sha512-iKE9w/Z7xCzUMIZqdBsp6pEQvwuEebH4vdpjcDWnyzaI6yl6O9FHvVpmGelvEHNsoY6wGblkxR6Zty/h00WiSA==}
    engines: {node: '>= 0.4'}

  safe-regex-test@1.1.0:
    resolution: {integrity: sha512-x/+Cz4YrimQxQccJf5mKEbIa1NzeCRNI5Ecl/ekmlYaampdNLPalVyIcCZNNH3MvmqBugV5TMYZXv0ljslUlaw==}
    engines: {node: '>= 0.4'}

  safer-buffer@2.1.2:
    resolution: {integrity: sha512-YZo3K82SD7Riyi0E1EQPojLz7kpepnSQI9IyPbHHg1XXXevb5dJI7tpyN2ADxGcQbHG7vcyRHk0cbwqcQriUtg==}

  sax@1.2.4:
    resolution: {integrity: sha512-NqVDv9TpANUjFm0N8uM5GxL36UgKi9/atZw+x7YFnQ8ckwFGKrl4xX4yWtrey3UJm5nP1kUbnYgLopqWNSRhWw==}

  sax@1.4.1:
    resolution: {integrity: sha512-+aWOz7yVScEGoKNd4PA10LZ8sk0A/z5+nXQG5giUO5rprX9jgYsTdov9qCchZiPIZezbZH+jRut8nPodFAX4Jg==}

  saxes@6.0.0:
    resolution: {integrity: sha512-xAg7SOnEhrm5zI3puOOKyy1OMcMlIJZYNJY7xLBwSze0UjhPLnWfj2GF2EpT0jmzaJKIWKHLsaSSajf35bcYnA==}
    engines: {node: '>=v12.22.7'}

  scheduler@0.20.2:
    resolution: {integrity: sha512-2eWfGgAqqWFGqtdMmcL5zCMK1U8KlXv8SQFGglL3CEtd0aDVDWgeF/YoCmvln55m5zSk3J/20hTaSBeSObsQDQ==}

  schema-utils@3.3.0:
    resolution: {integrity: sha512-pN/yOAvcC+5rQ5nERGuwrjLlYvLTbCibnZ1I7B1LaiAz9BRBlE9GMgE/eqV30P7aJQUf7Ddimy/RsbYO/GrVGg==}
    engines: {node: '>= 10.13.0'}

  schema-utils@4.3.0:
    resolution: {integrity: sha512-Gf9qqc58SpCA/xdziiHz35F4GNIWYWZrEshUc/G/r5BnLph6xpKuLeoJoQuj5WfBIx/eQLf+hmVPYHaxJu7V2g==}
    engines: {node: '>= 10.13.0'}

  semver@5.7.2:
    resolution: {integrity: sha512-cBznnQ9KjJqU67B52RMC65CMarK2600WFnbkcaiwWq3xy/5haFJlshgnpjovMVJ+Hff49d8GEn0b87C5pDQ10g==}
    hasBin: true

  semver@6.3.1:
    resolution: {integrity: sha512-BR7VvDCVHO+q2xBEWskxS6DJE1qRnb7DxzUrogb71CWoSficBxYsiAGd+Kl0mmq/MprG9yArRkyrQxTO6XjMzA==}
    hasBin: true

  semver@7.7.2:
    resolution: {integrity: sha512-RF0Fw+rO5AMf9MAyaRXI4AV0Ulj5lMHqVxxdSgiVbixSCXoEmmX/jk0CuJw4+3SqroYO9VoUh+HcuJivvtJemA==}
    engines: {node: '>=10'}
    hasBin: true

  serialize-javascript@6.0.2:
    resolution: {integrity: sha512-Saa1xPByTTq2gdeFZYLLo+RFE35NHZkAbqZeWNd3BpzppeVisAqpDjcp8dyf6uIvEqJRd46jemmyA4iFIeVk8g==}

  set-function-length@1.2.2:
    resolution: {integrity: sha512-pgRc4hJ4/sNjWCSS9AmnS40x3bNMDTknHgL5UaMBTMyJnU90EgWh1Rz+MC9eFu4BuN/UwZjKQuY/1v3rM7HMfg==}
    engines: {node: '>= 0.4'}

  set-function-name@2.0.2:
    resolution: {integrity: sha512-7PGFlmtwsEADb0WYyvCMa1t+yke6daIG4Wirafur5kcf+MhUnPms1UeR0CKQdTZD81yESwMHbtn+TR+dMviakQ==}
    engines: {node: '>= 0.4'}

  set-proto@1.0.0:
    resolution: {integrity: sha512-RJRdvCo6IAnPdsvP/7m6bsQqNnn1FCBX5ZNtFL98MmFF/4xAIJTIg1YbHW5DC2W5SKZanrC6i4HsJqlajw/dZw==}
    engines: {node: '>= 0.4'}

  sha.js@2.4.11:
    resolution: {integrity: sha512-QMEp5B7cftE7APOjk5Y6xgrbWu+WkLVQwk8JNjZ8nKRciZaByEW6MubieAiToS7+dwvrjGhH8jRXz3MVd0AYqQ==}
    hasBin: true

  shallow-clone@3.0.1:
    resolution: {integrity: sha512-/6KqX+GVUdqPuPPd2LxDDxzX6CAbjJehAAOKlNpqqUpAqPM6HeL8f+o3a+JsyGjn2lv0WY8UsTgUJjU9Ok55NA==}
    engines: {node: '>=8'}

  shebang-command@2.0.0:
    resolution: {integrity: sha512-kHxr2zZpYtdmrN1qDjrrX/Z1rR1kG8Dx+gkpK1G4eXmvXswmcE1hTWBWYUzlraYw1/yZp6YuDY77YtvbN0dmDA==}
    engines: {node: '>=8'}

  shebang-regex@3.0.0:
    resolution: {integrity: sha512-7++dFhtcx3353uBaq8DDR4NuxBetBzC7ZQOhmTQInHEd6bSrXdiEyzCvG07Z44UYdLShWUyXt5M/yhz8ekcb1A==}
    engines: {node: '>=8'}

  side-channel-list@1.0.0:
    resolution: {integrity: sha512-FCLHtRD/gnpCiCHEiJLOwdmFP+wzCmDEkc9y7NsYxeF4u7Btsn1ZuwgwJGxImImHicJArLP4R0yX4c2KCrMrTA==}
    engines: {node: '>= 0.4'}

  side-channel-map@1.0.1:
    resolution: {integrity: sha512-VCjCNfgMsby3tTdo02nbjtM/ewra6jPHmpThenkTYh8pG9ucZ/1P8So4u4FGBek/BjpOVsDCMoLA/iuBKIFXRA==}
    engines: {node: '>= 0.4'}

  side-channel-weakmap@1.0.2:
    resolution: {integrity: sha512-WPS/HvHQTYnHisLo9McqBHOJk2FkHO/tlpvldyrnem4aeQp4hai3gythswg6p01oSoTl58rcpiFAjF2br2Ak2A==}
    engines: {node: '>= 0.4'}

  side-channel@1.1.0:
    resolution: {integrity: sha512-ZX99e6tRweoUXqR+VBrslhda51Nh5MTQwou5tnUDgbtyM0dBgmhEDtWGP/xbKn6hqfPRHujUNwz5fy/wbbhnpw==}
    engines: {node: '>= 0.4'}

  siginfo@2.0.0:
    resolution: {integrity: sha512-ybx0WO1/8bSBLEWXZvEd7gMW3Sn3JFlW3TvX1nREbDLRNQNaeNN8WK0meBwPdAaOI7TtRRRJn/Es1zhrrCHu7g==}

  sigmund@1.0.1:
    resolution: {integrity: sha512-fCvEXfh6NWpm+YSuY2bpXb/VIihqWA6hLsgboC+0nl71Q7N7o2eaCW8mJa/NLvQhs6jpd3VZV4UiUQlV6+lc8g==}

  signal-exit@3.0.7:
    resolution: {integrity: sha512-wnD2ZE+l+SPC/uoS0vXeE9L1+0wuaMqKlfz9AMUo38JsyLSBWSFcHR1Rri62LZc12vLr1gb3jl7iwQhgwpAbGQ==}

  signal-exit@4.1.0:
    resolution: {integrity: sha512-bzyZ1e88w9O1iNJbKnOlvYTrWPDl46O1bG0D3XInv+9tkPrxrN8jUUTiFlDkkmKWgn1M6CfIA13SuGqOa9Korw==}
    engines: {node: '>=14'}

  sinon-chrome@3.0.1:
    resolution: {integrity: sha512-NTEFhyuiWEMnRmIqldUiA2DhKn2EqnZxyEk5Ez5rBXj+Nl54aJ0MEmF4wjltrxecxd8zlNLxyE0HyLabev9JsQ==}

  sinon@19.0.2:
    resolution: {integrity: sha512-euuToqM+PjO4UgXeLETsfQiuoyPXlqFezr6YZDFwHR3t4qaX0fZUe1MfPMznTL5f8BWrVS89KduLdMUsxFCO6g==}

  sinon@7.5.0:
    resolution: {integrity: sha512-AoD0oJWerp0/rY9czP/D6hDTTUYGpObhZjMpd7Cl/A6+j0xBE+ayL/ldfggkBXUs0IkvIiM1ljM8+WkOc5k78Q==}
    deprecated: 16.1.1

  sirv@2.0.4:
    resolution: {integrity: sha512-94Bdh3cC2PKrbgSOUqTiGPWVZeSiXfKOVZNJniWoqrWrRkB1CJzBU3NEbiTsPcYy1lDsANA/THzS+9WBiy5nfQ==}
    engines: {node: '>= 10'}

  slash@3.0.0:
    resolution: {integrity: sha512-g9Q1haeby36OSStwb4ntCGGGaKsaVSjQ68fBxoQcutl5fS1vuY18H3wSt3jFyFtrkx+Kz0V1G85A4MyAdDMi2Q==}
    engines: {node: '>=8'}

  slash@4.0.0:
    resolution: {integrity: sha512-3dOsAHXXUkQTpOYcoAxLIorMTp4gIQr5IW3iVb7A7lFIp0VHhnynm9izx6TssdrIcVIESAlVjtnO2K8bg+Coew==}
    engines: {node: '>=12'}

  slash@5.1.0:
    resolution: {integrity: sha512-ZA6oR3T/pEyuqwMgAKT0/hAv8oAXckzbkmR0UkUosQ+Mc4RxGoJkRmwHgHufaenlyAgE1Mxgpdcrf75y6XcnDg==}
    engines: {node: '>=14.16'}

  slashes@3.0.12:
    resolution: {integrity: sha512-Q9VME8WyGkc7pJf6QEkj3wE+2CnvZMI+XJhwdTPR8Z/kWQRXi7boAWLDibRPyHRTUTPx5FaU7MsyrjI3yLB4HA==}

  slice-ansi@3.0.0:
    resolution: {integrity: sha512-pSyv7bSTC7ig9Dcgbw9AuRNUb5k5V6oDudjZoMBSr13qpLBG7tB+zgCkARjq7xIUgdz5P1Qe8u+rSGdouOOIyQ==}
    engines: {node: '>=8'}

  slice-ansi@4.0.0:
    resolution: {integrity: sha512-qMCMfhY040cVHT43K9BFygqYbUPFZKHOg7K73mtTWJRb8pyP3fzf4Ixd5SzdEJQ6MRUg/WBnOLxghZtKKurENQ==}
    engines: {node: '>=10'}

  slice-ansi@5.0.0:
    resolution: {integrity: sha512-FC+lgizVPfie0kkhqUScwRu1O/lF6NOgJmlCgK+/LYxDCTk8sGelYaHDhFcDN+Sn3Cv+3VSa4Byeo+IMCzpMgQ==}
    engines: {node: '>=12'}

  source-map-js@1.2.1:
    resolution: {integrity: sha512-UXWMKhLOwVKb728IUtQPXxfYU+usdybtUrK/8uGE8CQMvrhOpwvzDBwj0QhSL7MQc7vIsISBG8VQ8+IDQxpfQA==}
    engines: {node: '>=0.10.0'}

  source-map-loader@3.0.2:
    resolution: {integrity: sha512-BokxPoLjyl3iOrgkWaakaxqnelAJSS+0V+De0kKIq6lyWrXuiPgYTGp6z3iHmqljKAaLXwZa+ctD8GccRJeVvg==}
    engines: {node: '>= 12.13.0'}
    peerDependencies:
      webpack: ^5.0.0

  source-map-support@0.5.21:
    resolution: {integrity: sha512-uBHU3L3czsIyYXKX88fdrGovxdSCoTGDRZ6SYXtSRxLZUzHg5P/66Ht6uoUlHu9EZod+inXhKo3qQgwXUT/y1w==}

  source-map@0.6.1:
    resolution: {integrity: sha512-UjgapumWlbMhkBgzT7Ykc5YXUT46F0iKu8SGXq0bcwP5dz/h0Plj6enJqjz1Zbq2l5WaqYnrVbwWOWMyF3F47g==}
    engines: {node: '>=0.10.0'}

  source-map@0.7.4:
    resolution: {integrity: sha512-l3BikUxvPOcn5E74dZiq5BGsTb5yEwhaTSzccU6t4sDOH8NWJCstKO5QT2CvtFoK6F0saL7p9xHAqHOlCPJygA==}
    engines: {node: '>= 8'}

  spdx-exceptions@2.5.0:
    resolution: {integrity: sha512-PiU42r+xO4UbUS1buo3LPJkjlO7430Xn5SVAhdpzzsPHsjbYVflnnFdATgabnLude+Cqu25p6N+g2lw/PFsa4w==}

  spdx-expression-parse@4.0.0:
    resolution: {integrity: sha512-Clya5JIij/7C6bRR22+tnGXbc4VKlibKSVj2iHvVeX5iMW7s1SIQlqu699JkODJJIhh/pUu8L0/VLh8xflD+LQ==}

  spdx-license-ids@3.0.21:
    resolution: {integrity: sha512-Bvg/8F5XephndSK3JffaRqdT+gyhfqIPwDHpX80tJrF8QQRYMo8sNMeaZ2Dp5+jhwKnUmIOyFFQfHRkjJm5nXg==}

  sprintf-js@1.0.3:
    resolution: {integrity: sha512-D9cPgkvLlV3t3IzL0D0YLvGA9Ahk4PcvVwUbN0dSGr1aP0Nrt4AEnTUbuGvquEC0mA64Gqt1fzirlRs5ibXx8g==}

  sprintf-js@1.1.3:
    resolution: {integrity: sha512-Oo+0REFV59/rz3gfJNKQiBlwfHaSESl1pcGyABQsnnIfWOFt6JNj5gCog2U6MLZ//IGYD+nA8nI+mTShREReaA==}

  stable@0.1.8:
    resolution: {integrity: sha512-ji9qxRnOVfcuLDySj9qzhGSEFVobyt1kIOSkj1qZzYLzq7Tos/oUUWvotUPQLlrsidqsK6tBH89Bc9kL5zHA6w==}
    deprecated: 'Modern JS already guarantees Array#sort() is a stable sort, so this library is deprecated. See the compatibility table on MDN: https://developer.mozilla.org/en-US/docs/Web/JavaScript/Reference/Global_Objects/Array/sort#browser_compatibility'

  stackback@0.0.2:
    resolution: {integrity: sha512-1XMJE5fQo1jGH6Y/7ebnwPOBEkIEnT4QF32d5R1+VXdXveM0IBMJt8zfaxX1P3QhVwrYe+576+jkANtSS2mBbw==}

  std-env@3.9.0:
    resolution: {integrity: sha512-UGvjygr6F6tpH7o2qyqR6QYpwraIjKSdtzyBdyytFOHmPZY917kwdwLG0RbOjWOnKmnm3PeHjaoLLMie7kPLQw==}

  stream-browserify@3.0.0:
    resolution: {integrity: sha512-H73RAHsVBapbim0tU2JwwOiXUj+fikfiaoYAKHF3VJfA0pe2BCzkhAHBlLG6REzE+2WNZcxOXjK7lkso+9euLA==}

  string-argv@0.3.2:
    resolution: {integrity: sha512-aqD2Q0144Z+/RqG52NeHEkZauTAUWJO8c6yTftGJKO3Tja5tUgIfmIl6kExvhtxSDP7fXB6DvzkfMpCd/F3G+Q==}
    engines: {node: '>=0.6.19'}

  string-natural-compare@3.0.1:
    resolution: {integrity: sha512-n3sPwynL1nwKi3WJ6AIsClwBMa0zTi54fn2oLU6ndfTSIO05xaznjSf15PcBZU6FNWbmN5Q6cxT4V5hGvB4taw==}

  string-width@4.2.3:
    resolution: {integrity: sha512-wKyQRQpjJ0sIp62ErSZdGsjMJWsap5oRNihHhu6G7JVO/9jIB6UyevL+tXuOqrng8j/cxKTWyWUwvSTriiZz/g==}
    engines: {node: '>=8'}

  string-width@5.1.2:
    resolution: {integrity: sha512-HnLOCR3vjcY8beoNLtcjZ5/nxn2afmME6lhrDrebokqMap+XbeW8n9TXpPDOqdGK5qcI3oT0GKTW6wC7EMiVqA==}
    engines: {node: '>=12'}

  string.prototype.matchall@4.0.12:
    resolution: {integrity: sha512-6CC9uyBL+/48dYizRf7H7VAYCMCNTBeM78x/VTUe9bFEaxBepPJDa1Ow99LqI/1yF7kuy7Q3cQsYMrcjGUcskA==}
    engines: {node: '>= 0.4'}

  string.prototype.trim@1.2.10:
    resolution: {integrity: sha512-Rs66F0P/1kedk5lyYyH9uBzuiI/kNRmwJAR9quK6VOtIpZ2G+hMZd+HQbbv25MgCA6gEffoMZYxlTod4WcdrKA==}
    engines: {node: '>= 0.4'}

  string.prototype.trimend@1.0.9:
    resolution: {integrity: sha512-G7Ok5C6E/j4SGfyLCloXTrngQIQU3PWtXGst3yM7Bea9FRURf1S42ZHlZZtsNque2FN2PoUhfZXYLNWwEr4dLQ==}
    engines: {node: '>= 0.4'}

  string.prototype.trimstart@1.0.8:
    resolution: {integrity: sha512-UXSH262CSZY1tfu3G3Secr6uGLCFVPMhIqHjlgCUtCCcgihYc/xKs9djMTMUOb2j1mVSeU8EU6NWc/iQKU6Gfg==}
    engines: {node: '>= 0.4'}

  string_decoder@1.1.1:
    resolution: {integrity: sha512-n/ShnvDi6FHbbVfviro+WojiFzv+s8MPMHBczVePfUpDJLwoLT0ht1l4YwBCbi8pJAveEEdnkHyPyTP/mzRfwg==}

  string_decoder@1.3.0:
    resolution: {integrity: sha512-hkRX8U1WjJFd8LsDJ2yQ/wWWxaopEsABU1XfkM8A+j0+85JAGppt16cr1Whg6KIbb4okU6Mql6BOj+uup/wKeA==}

  strip-ansi@6.0.1:
    resolution: {integrity: sha512-Y38VPSHcqkFrCpFnQ9vuSXmquuv5oXOKpGeT6aGrr3o3Gc9AlVa6JBfUSOCnbxGGZF+/0ooI7KrPuUSztUdU5A==}
    engines: {node: '>=8'}

  strip-ansi@7.1.0:
    resolution: {integrity: sha512-iq6eVVI64nQQTRYq2KtEg2d2uU7LElhTJwsH4YzIHZshxlgZms/wIc4VoDQTlG/IvVIrBKG06CrZnp0qv7hkcQ==}
    engines: {node: '>=12'}

  strip-bom@3.0.0:
    resolution: {integrity: sha512-vavAMRXOgBVNF6nyEEmL3DBK19iRpDcoIwW+swQ+CbGiu7lju6t+JklA1MHweoWtadgt4ISVUsXLyDq34ddcwA==}
    engines: {node: '>=4'}

  strip-final-newline@3.0.0:
    resolution: {integrity: sha512-dOESqjYr96iWYylGObzd39EuNTa5VJxyvVAEm5Jnh7KGo75V43Hk1odPQkNDyXNmUR6k+gEiDVXnjB8HJ3crXw==}
    engines: {node: '>=12'}

  strip-json-comments@3.1.1:
    resolution: {integrity: sha512-6fPc+R4ihwqP6N/aIv2f1gMH8lOVtWQHoqC4yK6oSDVVocumAsfCqjkXnqiYMhmMwS/mEHLp7Vehlt3ql6lEig==}
    engines: {node: '>=8'}

  strip-literal@3.0.0:
    resolution: {integrity: sha512-TcccoMhJOM3OebGhSBEmp3UZ2SfDMZUEBdRA/9ynfLi8yYajyWX3JiXArcJt4Umh4vISpspkQIY8ZZoCqjbviA==}

  style-loader@3.3.2:
    resolution: {integrity: sha512-RHs/vcrKdQK8wZliteNK4NKzxvLBzpuHMqYmUVWeKa6MkaIQ97ZTOS0b+zapZhy6GcrgWnvWYCMHRirC3FsUmw==}
    engines: {node: '>= 12.13.0'}
    peerDependencies:
      webpack: ^5.0.0

  superjson@2.2.1:
    resolution: {integrity: sha512-8iGv75BYOa0xRJHK5vRLEjE2H/i4lulTjzpUXic3Eg8akftYjkmQDa8JARQ42rlczXyFR3IeRoeFCc7RxHsYZA==}
    engines: {node: '>=16'}

  supports-color@5.5.0:
    resolution: {integrity: sha512-QjVjwdXIt408MIiAqCX4oUKsgU2EqAGzs2Ppkm4aQYbjm+ZEWEcW4SfFNTr4uMNZma0ey4f5lgLrkB0aX0QMow==}
    engines: {node: '>=4'}

  supports-color@7.2.0:
    resolution: {integrity: sha512-qpCAvRl9stuOHveKsn7HncJRvv501qIacKzQlO/+Lwxc9+0q2wLyv4Dfvt80/DPn2pqOBsJdDiogXGR9+OvwRw==}
    engines: {node: '>=8'}

  supports-color@8.1.1:
    resolution: {integrity: sha512-MpUEN2OodtUzxvKQl72cUF7RQ5EiHsGvSsVG0ia9c5RbWGL2CI4C7EpPS8UTBIplnlzZiNuV56w+FuNxy3ty2Q==}
    engines: {node: '>=10'}

  supports-preserve-symlinks-flag@1.0.0:
    resolution: {integrity: sha512-ot0WnXS9fgdkgIcePe6RHNk1WA8+muPa6cSjeR3V8K27q9BB1rTE3R1p7Hv0z1ZyAc8s6Vvv8DIyWf681MAt0w==}
    engines: {node: '>= 0.4'}

  svgo@1.3.2:
    resolution: {integrity: sha512-yhy/sQYxR5BkC98CY7o31VGsg014AKLEPxdfhora76l36hD9Rdy5NZA/Ocn6yayNPgSamYdtX2rFJdcv07AYVw==}
    engines: {node: '>=4.0.0'}
    deprecated: This SVGO version is no longer supported. Upgrade to v2.x.x.
    hasBin: true

  swc-loader@0.2.3:
    resolution: {integrity: sha512-D1p6XXURfSPleZZA/Lipb3A8pZ17fP4NObZvFCDjK/OKljroqDpPmsBdTraWhVBqUNpcWBQY1imWdoPScRlQ7A==}
    peerDependencies:
      '@swc/core': ^1.2.147
      webpack: '>=2'

  symbol-tree@3.2.4:
    resolution: {integrity: sha512-9QNk5KwDF+Bvz+PyObkmSYjI5ksVUYtjW7AU22r2NKcfLJcXp96hkDWU3+XndOsUb+AQ9QhfzfCT2O+CNWT5Tw==}

  synckit@0.8.8:
    resolution: {integrity: sha512-HwOKAP7Wc5aRGYdKH+dw0PRRpbO841v2DENBtjnR5HFWoiNByAl7vrx3p0G/rCyYXQsrxqtX48TImFtPcIHSpQ==}
    engines: {node: ^14.18.0 || >=16.0.0}

  synckit@0.9.2:
    resolution: {integrity: sha512-vrozgXDQwYO72vHjUb/HnFbQx1exDjoKzqx23aXEg2a9VIg2TSFZ8FmeZpTjUCFMYw7mpX4BE2SFu8wI7asYsw==}
    engines: {node: ^14.18.0 || >=16.0.0}

  tapable@2.2.1:
    resolution: {integrity: sha512-GNzQvQTOIP6RyTfE2Qxb8ZVlNmw0n88vp1szwWRimP02mnTsx3Wtn5qRdqY9w2XduFNUgvOwhNnQsjwCp+kqaQ==}
    engines: {node: '>=6'}

  tar-stream@2.2.0:
    resolution: {integrity: sha512-ujeqbceABgwMZxEJnk2HDY2DlnUZ+9oEcb1KzTVfYHio0UE6dG71n60d8D2I4qNvleWrrXpmjpt7vZeF1LnMZQ==}
    engines: {node: '>=6'}

  terser-webpack-plugin@5.3.14:
    resolution: {integrity: sha512-vkZjpUjb6OMS7dhV+tILUW6BhpDR7P2L/aQSAv+Uwk+m8KATX9EccViHTJR2qDtACKPIYndLGCyl3FMo+r2LMw==}
    engines: {node: '>= 10.13.0'}
    peerDependencies:
      '@swc/core': '*'
      esbuild: '*'
      uglify-js: '*'
      webpack: ^5.1.0
    peerDependenciesMeta:
      '@swc/core':
        optional: true
      esbuild:
        optional: true
      uglify-js:
        optional: true

  terser@5.37.0:
    resolution: {integrity: sha512-B8wRRkmre4ERucLM/uXx4MOV5cbnOlVAqUst+1+iLKPI0dOgFO28f84ptoQt9HEI537PMzfYa/d+GEPKTRXmYA==}
    engines: {node: '>=10'}
    hasBin: true

  text-table@0.2.0:
    resolution: {integrity: sha512-N+8UisAXDGk8PFXP4HAzVR9nbfmVJ3zYLAWiTIoqC5v5isinhr+r5uaO8+7r3BMfuNIufIsA7RdpVgacC2cSpw==}

  through@2.3.8:
    resolution: {integrity: sha512-w89qg7PI8wAdvX60bMDP+bFoD5Dvhm9oLheFp5O4a2QF0cSBGsBX4qZmadPMvVqlLJBBci+WqGGOAPvcDeNSVg==}

  tinybench@2.9.0:
    resolution: {integrity: sha512-0+DUvqWMValLmha6lr4kD8iAMK1HzV0/aKnCtWb9v9641TnP/MFb7Pc2bxoxQjTXAErryXVgUOfv2YqNllqGeg==}

  tinyexec@0.3.2:
    resolution: {integrity: sha512-KQQR9yN7R5+OSwaK0XQoj22pwHoTlgYqmUscPYoknOoWCWfj/5/ABTMRi69FrKU5ffPVh5QcFikpWJI/P1ocHA==}

  tinyglobby@0.2.14:
    resolution: {integrity: sha512-tX5e7OM1HnYr2+a2C/4V0htOcSQcoSTH9KgJnVvNm5zm/cyEWKJ7j7YutsH9CxMdtOkkLFy2AHrMci9IM8IPZQ==}
    engines: {node: '>=12.0.0'}

  tinypool@1.1.1:
    resolution: {integrity: sha512-Zba82s87IFq9A9XmjiX5uZA/ARWDrB03OHlq+Vw1fSdt0I+4/Kutwy8BP4Y/y/aORMo61FQ0vIb5j44vSo5Pkg==}
    engines: {node: ^18.0.0 || >=20.0.0}

  tinyrainbow@2.0.0:
    resolution: {integrity: sha512-op4nsTR47R6p0vMUUoYl/a+ljLFVtlfaXkLQmqfLR1qHma1h/ysYk4hEXZ880bf2CYgTskvTa/e196Vd5dDQXw==}
    engines: {node: '>=14.0.0'}

  tinyspy@4.0.3:
    resolution: {integrity: sha512-t2T/WLB2WRgZ9EpE4jgPJ9w+i66UZfDc8wHh0xrwiRNN+UwH98GIJkTeZqX9rg0i0ptwzqW+uYeIF0T4F8LR7A==}
    engines: {node: '>=14.0.0'}

  tldts-core@5.7.112:
    resolution: {integrity: sha512-mutrEUgG2sp0e/MIAnv9TbSLR0IPbvmAImpzqul5O/HJ2XM1/I1sajchQ/fbj0fPdA31IiuWde8EUhfwyldY1Q==}

  tldts-core@6.1.86:
    resolution: {integrity: sha512-Je6p7pkk+KMzMv2XXKmAE3McmolOQFdxkKw0R8EYNr7sELW46JqnNeTX8ybPiQgvg1ymCoF8LXs5fzFaZvJPTA==}

  tldts@5.7.112:
    resolution: {integrity: sha512-6VSJ/C0uBtc2PQlLsp4IT8MIk2UUh6qVeXB1HZtK+0HiXlAPzNcfF3p2WM9RqCO/2X1PIa4danlBLPoC2/Tc7A==}
    hasBin: true

  tldts@6.1.86:
    resolution: {integrity: sha512-WMi/OQ2axVTf/ykqCQgXiIct+mSQDFdH2fkwhPwgEwvJ1kSzZRiinb0zF2Xb8u4+OqPChmyI6MEu4EezNJz+FQ==}
    hasBin: true

  to-regex-range@5.0.1:
    resolution: {integrity: sha512-65P7iz6X5yEr1cwcgvQxbbIw7Uk3gOy5dIdtZ4rDveLqhrdJP+Li/Hx6tyK0NEb+2GCyneCMJiGqrADCSNk8sQ==}
    engines: {node: '>=8.0'}

  totalist@3.0.1:
    resolution: {integrity: sha512-sf4i37nQ2LBx4m3wB74y+ubopq6W/dIzXg0FDGjsYnZHVa1Da8FH853wlL2gtUhg+xJXjfk3kUZS3BRoQeoQBQ==}
    engines: {node: '>=6'}

  tough-cookie@5.1.2:
    resolution: {integrity: sha512-FVDYdxtnj0G6Qm/DhNPSb8Ju59ULcup3tuJxkFb5K8Bv2pUXILbf0xZWU8PX8Ov19OXljbUyveOFwRMwkXzO+A==}
    engines: {node: '>=16'}

  tr46@0.0.3:
    resolution: {integrity: sha512-N3WMsuqV66lT30CrXNbEjx4GEwlow3v6rr4mCcv6prnfwhS01rkgyFdjPNBYd9br7LpXV1+Emh01fHnq2Gdgrw==}

  tr46@5.1.0:
    resolution: {integrity: sha512-IUWnUK7ADYR5Sl1fZlO1INDUhVhatWl7BtJWsIhwJ0UAK7ilzzIa8uIqOO/aYVWHZPJkKbEL+362wrzoeRF7bw==}
    engines: {node: '>=18'}

  ts-api-utils@1.4.3:
    resolution: {integrity: sha512-i3eMG77UTMD0hZhgRS562pv83RC6ukSAC2GMNWc+9dieh/+jDM5u5YG+NHX6VNDRHQcHwmsTHctP9LhbC3WxVw==}
    engines: {node: '>=16'}
    peerDependencies:
      typescript: '>=4.2.0'

  ts-node@10.9.1:
    resolution: {integrity: sha512-NtVysVPkxxrwFGUUxGYhfux8k78pQB3JqYBXlLRZgdGUqTO5wU/UyHop5p70iEbGhB7q5KmiZiU0Y3KlJrScEw==}
    hasBin: true
    peerDependencies:
      '@swc/core': '>=1.2.50'
      '@swc/wasm': '>=1.2.50'
      '@types/node': '*'
      typescript: '>=2.7'
    peerDependenciesMeta:
      '@swc/core':
        optional: true
      '@swc/wasm':
        optional: true

  tsconfck@3.1.5:
    resolution: {integrity: sha512-CLDfGgUp7XPswWnezWwsCRxNmgQjhYq3VXHM0/XIRxhVrKw0M1if9agzryh1QS3nxjCROvV+xWxoJO1YctzzWg==}
    engines: {node: ^18 || >=20}
    hasBin: true
    peerDependencies:
      typescript: ^5.0.0
    peerDependenciesMeta:
      typescript:
        optional: true

  tsconfig-paths@3.15.0:
    resolution: {integrity: sha512-2Ac2RgzDe/cn48GvOe3M+o82pEFewD3UPbyoUHHdKasHwJKjds4fLXWf/Ux5kATBKN20oaFGu+jbElp1pos0mg==}

  tslib@2.8.1:
    resolution: {integrity: sha512-oJFu94HQb+KVduSUQL7wnpmqnfmLsOA/nAh6b6EH0wCEoK0/mPeXU6c3wKDV83MkOuHPRHtSXKKU99IBazS/2w==}

  tsx@4.19.2:
    resolution: {integrity: sha512-pOUl6Vo2LUq/bSa8S5q7b91cgNSjctn9ugq/+Mvow99qW6x/UZYwzxy/3NmqoT66eHYfCVvFvACC58UBPFf28g==}
    engines: {node: '>=18.0.0'}
    hasBin: true

  type-check@0.4.0:
    resolution: {integrity: sha512-XleUoc9uwGXqjWwXaUTZAmzMcFZ5858QA2vvx1Ur5xIcixXIP+8LnFDgRplU30us6teqdlskFfu+ae4K79Ooew==}
    engines: {node: '>= 0.8.0'}

  type-detect@4.0.8:
    resolution: {integrity: sha512-0fr/mIH1dlO+x7TlcMy+bIDqKPsw/70tVyeHW787goQjhmqaZe10uwLujubK9q9Lg6Fiho1KUKDYz0Z7k7g5/g==}
    engines: {node: '>=4'}

  type-detect@4.1.0:
    resolution: {integrity: sha512-Acylog8/luQ8L7il+geoSxhEkazvkslg7PSNKOX59mbB9cOveP5aq9h74Y7YU8yDpJwetzQQrfIwtf4Wp4LKcw==}
    engines: {node: '>=4'}

  type-fest@0.20.2:
    resolution: {integrity: sha512-Ne+eE4r0/iWnpAxD852z3A+N0Bt5RN//NjJwRd2VFHEmrywxf5vsZlh4R6lixl6B+wz/8d+maTSAkN1FIkI3LQ==}
    engines: {node: '>=10'}

  type-fest@0.21.3:
    resolution: {integrity: sha512-t0rzBq87m3fVcduHDUFhKmyyX+9eo6WQjZvf51Ea/M0Q7+T374Jp1aUiyUl0GKxp8M/OETVHSDvmkyPgvX+X2w==}
    engines: {node: '>=10'}

  type-fest@1.4.0:
    resolution: {integrity: sha512-yGSza74xk0UG8k+pLh5oeoYirvIiWo5t0/o3zHHAO2tRDiZcxWP7fywNlXhqb6/r6sWvwi+RsyQMWhVLe4BVuA==}
    engines: {node: '>=10'}

  typed-array-buffer@1.0.3:
    resolution: {integrity: sha512-nAYYwfY3qnzX30IkA6AQZjVbtK6duGontcQm1WSG1MD94YLqK0515GNApXkoxKOWMusVssAHWLh9SeaoefYFGw==}
    engines: {node: '>= 0.4'}

  typed-array-byte-length@1.0.3:
    resolution: {integrity: sha512-BaXgOuIxz8n8pIq3e7Atg/7s+DpiYrxn4vdot3w9KbnBhcRQq6o3xemQdIfynqSeXeDrF32x+WvfzmOjPiY9lg==}
    engines: {node: '>= 0.4'}

  typed-array-byte-offset@1.0.4:
    resolution: {integrity: sha512-bTlAFB/FBYMcuX81gbL4OcpH5PmlFHqlCCpAl8AlEzMz5k53oNDvN8p1PNOWLEmI2x4orp3raOFB51tv9X+MFQ==}
    engines: {node: '>= 0.4'}

  typed-array-length@1.0.7:
    resolution: {integrity: sha512-3KS2b+kL7fsuk/eJZ7EQdnEmQoaho/r6KUef7hxvltNA5DR8NAUM+8wJMbJyZ4G9/7i3v5zPBIMN5aybAh2/Jg==}
    engines: {node: '>= 0.4'}

  typescript@5.6.3:
    resolution: {integrity: sha512-hjcS1mhfuyi4WW8IWtjP7brDrG2cuDZukyrYrSauoXGNgx0S7zceP07adYkJycEr56BOUTNPzbInooiN3fn1qw==}
    engines: {node: '>=14.17'}
    hasBin: true

  ua-parser-js@1.0.36:
    resolution: {integrity: sha512-znuyCIXzl8ciS3+y3fHJI/2OhQIXbXw9MWC/o3qwyR+RGppjZHrM27CGFSKCJXi2Kctiz537iOu2KnXs1lMQhw==}

  unbox-primitive@1.1.0:
    resolution: {integrity: sha512-nWJ91DjeOkej/TA8pXQ3myruKpKEYgqvpw9lz4OPHj/NWFNluYrjbz9j01CJ8yKQd2g4jFoOkINCTW2I5LEEyw==}
    engines: {node: '>= 0.4'}

  undici-types@5.26.5:
    resolution: {integrity: sha512-JlCMO+ehdEIKqlFxk6IfVoAUVmgz7cU7zD/h9XZ0qzeosSHmUJVOzSQvvYSYWXkFXC+IfLKSIffhv0sVZup6pA==}

  undici-types@6.21.0:
    resolution: {integrity: sha512-iwDZqg0QAGrg9Rav5H4n0M64c3mkR59cJ6wQp+7C4nI0gsmExaedaYLNO44eT4AtBBwjbTiGPMlt2Md0T9H9JQ==}

  unicorn-magic@0.3.0:
    resolution: {integrity: sha512-+QBBXBCvifc56fsbuxZQ6Sic3wqqc3WWaqxs58gvJrcOuN83HGTCwz3oS5phzU9LthRNE9VrJCFCLUgHeeFnfA==}
    engines: {node: '>=18'}

  uniq@1.0.1:
    resolution: {integrity: sha512-Gw+zz50YNKPDKXs+9d+aKAjVwpjNwqzvNpLigIruT4HA9lMZNdMqs9x07kKHB/L9WRzqp4+DlTU5s4wG2esdoA==}

  universalify@2.0.1:
    resolution: {integrity: sha512-gptHNQghINnc/vTGIk0SOFGFNXw7JVrlRUtConJRlvaw6DuX0wO5Jeko9sWrMBhh+PsYAZ7oXAiOnf/UKogyiw==}
    engines: {node: '>= 10.0.0'}

  unquote@1.1.1:
    resolution: {integrity: sha512-vRCqFv6UhXpWxZPyGDh/F3ZpNv8/qo7w6iufLpQg9aKnQ71qM4B5KiI7Mia9COcjEhrO9LueHpMYjYzsWH3OIg==}

  unzipper@0.12.3:
    resolution: {integrity: sha512-PZ8hTS+AqcGxsaQntl3IRBw65QrBI6lxzqDEL7IAo/XCEqRTKGfOX56Vea5TH9SZczRVxuzk1re04z/YjuYCJA==}

  update-browserslist-db@1.1.3:
    resolution: {integrity: sha512-UxhIZQ+QInVdunkDAaiazvvT/+fXL5Osr0JZlJulepYu6Jd7qJtDZjlur0emRlT71EN3ScPoE7gvsuIKKNavKw==}
    hasBin: true
    peerDependencies:
      browserslist: '>= 4.21.0'

  uri-js@4.4.1:
    resolution: {integrity: sha512-7rKUyy33Q1yc98pQ1DAmLtwX109F7TIfWlW1Ydo8Wl1ii1SeHieeh0HHfPeL2fMXK6z0s8ecKs9frCuLJvndBg==}

  urijs@1.19.11:
    resolution: {integrity: sha512-HXgFDgDommxn5/bIv0cnQZsPhHDA90NPHD6+c/v21U5+Sx5hoP8+dP9IZXBU1gIfvdRfhG8cel9QNPeionfcCQ==}

  use-isomorphic-layout-effect@1.2.0:
    resolution: {integrity: sha512-q6ayo8DWoPZT0VdG4u3D3uxcgONP3Mevx2i2b0434cwWBoL+aelL1DzkXI6w3PhTZzUeR2kaVlZn70iCiseP6w==}
    peerDependencies:
      '@types/react': '*'
      react: ^16.8.0 || ^17.0.0 || ^18.0.0 || ^19.0.0
    peerDependenciesMeta:
      '@types/react':
        optional: true

  use-sync-external-store@1.5.0:
    resolution: {integrity: sha512-Rb46I4cGGVBmjamjphe8L/UnvJD+uPPtTkNvX5mZgqdbavhI4EbgIWJiIHXJ8bc/i9EQGPRh4DwEURJ552Do0A==}
    peerDependencies:
      react: ^16.8.0 || ^17.0.0 || ^18.0.0 || ^19.0.0

  util-deprecate@1.0.2:
    resolution: {integrity: sha512-EPD5q1uXyFxJpCrLnCc1nHnq3gOa6DZBocAIiI2TaSCA7VCJ1UJDMagCzIkXNsUYfD1daK//LTEQ8xiIbrHtcw==}

  util.promisify@1.0.1:
    resolution: {integrity: sha512-g9JpC/3He3bm38zsLupWryXHoEcS22YHthuPQSJdMy6KNrzIRzWqcsHzD/WUnqe45whVou4VIsPew37DoXWNrA==}

  util@0.12.5:
    resolution: {integrity: sha512-kZf/K6hEIrWHI6XqOFUiiMa+79wE/D8Q+NCNAWclkyg3b4d2k7s0QGepNjiABc+aR3N1PAyHL7p6UcLY6LmrnA==}

  utila@0.4.0:
    resolution: {integrity: sha512-Z0DbgELS9/L/75wZbro8xAnT50pBVFQZ+hUEueGDU5FN51YSCYM+jdxsfCiHjwNP/4LCDD0i/graKpeBnOXKRA==}

  v8-compile-cache-lib@3.0.1:
    resolution: {integrity: sha512-wa7YjyUGfNZngI/vtK0UHAN+lgDCxBPCylVXGp0zu59Fz5aiGtNXaq3DhIov063MorB+VfufLh3JlF2KdTK3xg==}

  vite-node@3.2.4:
    resolution: {integrity: sha512-EbKSKh+bh1E1IFxeO0pg1n4dvoOTt0UDiXMd/qn++r98+jPO1xtJilvXldeuQ8giIB5IkpjCgMleHMNEsGH6pg==}
    engines: {node: ^18.0.0 || ^20.0.0 || >=22.0.0}
    hasBin: true

  vite-tsconfig-paths@5.1.4:
    resolution: {integrity: sha512-cYj0LRuLV2c2sMqhqhGpaO3LretdtMn/BVX4cPLanIZuwwrkVl+lK84E/miEXkCHWXuq65rhNN4rXsBcOB3S4w==}
    peerDependencies:
      vite: '*'
    peerDependenciesMeta:
      vite:
        optional: true

  vite@5.4.18:
    resolution: {integrity: sha512-1oDcnEp3lVyHCuQ2YFelM4Alm2o91xNoMncRm1U7S+JdYfYOvbiGZ3/CxGttrOu2M/KcGz7cRC2DoNUA6urmMA==}
    engines: {node: ^18.0.0 || >=20.0.0}
    hasBin: true
    peerDependencies:
      '@types/node': ^18.0.0 || >=20.0.0
      less: '*'
      lightningcss: ^1.21.0
      sass: '*'
      sass-embedded: '*'
      stylus: '*'
      sugarss: '*'
      terser: ^5.4.0
    peerDependenciesMeta:
      '@types/node':
        optional: true
      less:
        optional: true
      lightningcss:
        optional: true
      sass:
        optional: true
      sass-embedded:
        optional: true
      stylus:
        optional: true
      sugarss:
        optional: true
      terser:
        optional: true

  vitest@3.2.4:
    resolution: {integrity: sha512-LUCP5ev3GURDysTWiP47wRRUpLKMOfPh+yKTx3kVIEiu5KOMeqzpnYNsKyOoVrULivR8tLcks4+lga33Whn90A==}
    engines: {node: ^18.0.0 || ^20.0.0 || >=22.0.0}
    hasBin: true
    peerDependencies:
      '@edge-runtime/vm': '*'
      '@types/debug': ^4.1.12
      '@types/node': ^18.0.0 || ^20.0.0 || >=22.0.0
      '@vitest/browser': 3.2.4
      '@vitest/ui': 3.2.4
      happy-dom: '*'
      jsdom: '*'
    peerDependenciesMeta:
      '@edge-runtime/vm':
        optional: true
      '@types/debug':
        optional: true
      '@types/node':
        optional: true
      '@vitest/browser':
        optional: true
      '@vitest/ui':
        optional: true
      happy-dom:
        optional: true
      jsdom:
        optional: true

  vm-browserify@1.1.2:
    resolution: {integrity: sha512-2ham8XPWTONajOR0ohOKOHXkm3+gaBmGut3SRuu75xLd/RRaY6vqgh8NBYYk7+RW3u5AtzPQZG8F10LHkl0lAQ==}

  w3c-xmlserializer@5.0.0:
    resolution: {integrity: sha512-o8qghlI8NZHU1lLPrpi2+Uq7abh4GGPpYANlalzWxyWteJOCsr/P+oPBA49TOLu5FTZO4d3F9MnWJfiMo4BkmA==}
    engines: {node: '>=18'}

  wait-for-expect@3.0.2:
    resolution: {integrity: sha512-cfS1+DZxuav1aBYbaO/kE06EOS8yRw7qOFoD3XtjTkYvCvh3zUvNST8DXK/nPaeqIzIv3P3kL3lRJn8iwOiSag==}

  warning@4.0.3:
    resolution: {integrity: sha512-rpJyN222KWIvHJ/F53XSZv0Zl/accqHR8et1kpaMTD/fLCRxtV8iX8czMzY7sVZupTI3zcUTg8eycS2kNF9l6w==}

  watchpack@2.4.2:
    resolution: {integrity: sha512-TnbFSbcOCcDgjZ4piURLCbJ3nJhznVh9kw6F6iokjiFPl8ONxe9A6nMDVXDiNbrSfLILs6vB07F7wLBrwPYzJw==}
    engines: {node: '>=10.13.0'}

  web-streams-polyfill@3.3.3:
    resolution: {integrity: sha512-d2JWLCivmZYTSIoge9MsgFCZrt571BikcWGYkjC1khllbTeDlGqZ2D8vD8E/lJa8WGWbb7Plm8/XJYV7IJHZZw==}
    engines: {node: '>= 8'}

  web-streams-polyfill@4.0.0-beta.3:
    resolution: {integrity: sha512-QW95TCTaHmsYfHDybGMwO5IJIM93I/6vTRk+daHTWFPhwh+C8Cg7j7XyKrwrj8Ib6vYXe0ocYNrmzY4xAAN6ug==}
    engines: {node: '>= 14'}

  webextension-polyfill@0.12.0:
    resolution: {integrity: sha512-97TBmpoWJEE+3nFBQ4VocyCdLKfw54rFaJ6EVQYLBCXqCIpLSZkwGgASpv4oPt9gdKCJ80RJlcmNzNn008Ag6Q==}

  webidl-conversions@3.0.1:
    resolution: {integrity: sha512-2JAn3z8AR6rjK8Sm8orRC0h/bcl/DqL7tRPdGZ4I1CjdF+EaMLmYxBHyXuKL849eucPFhvBoxMsflfOb8kxaeQ==}

  webidl-conversions@7.0.0:
    resolution: {integrity: sha512-VwddBukDzu71offAQR975unBIGqfKZpM+8ZX6ySk8nYhVoo5CYaZyzt3YBvYtRtO+aoGlqxPg/B87NGVZ/fu6g==}
    engines: {node: '>=12'}

  webpack-bundle-analyzer@4.10.2:
    resolution: {integrity: sha512-vJptkMm9pk5si4Bv922ZbKLV8UTT4zib4FPgXMhgzUny0bfDDkLXAVQs3ly3fS4/TN9ROFtb0NFrm04UXFE/Vw==}
    engines: {node: '>= 10.13.0'}
    hasBin: true

  webpack-merge@5.10.0:
    resolution: {integrity: sha512-+4zXKdx7UnO+1jaN4l2lHVD+mFvnlZQP/6ljaJVb4SZiwIKeUnrT5l0gkT8z+n4hKpC+jpOv6O9R+gLtag7pSA==}
    engines: {node: '>=10.0.0'}

  webpack-sources@3.2.3:
    resolution: {integrity: sha512-/DyMEOrDgLKKIG0fmvtz+4dUX/3Ghozwgm6iPp8KRhvn+eQf9+Q7GWxVNMk3+uCPWfdXYC4ExGBckIXdFEfH1w==}
    engines: {node: '>=10.13.0'}

  webpack@5.97.1:
    resolution: {integrity: sha512-EksG6gFY3L1eFMROS/7Wzgrii5mBAFe4rIr3r2BTfo7bcc+DWwFZ4OJ/miOuHJO/A85HwyI4eQ0F6IKXesO7Fg==}
    engines: {node: '>=10.13.0'}
    hasBin: true
    peerDependencies:
      webpack-cli: '*'
    peerDependenciesMeta:
      webpack-cli:
        optional: true

  whatwg-encoding@3.1.1:
    resolution: {integrity: sha512-6qN4hJdMwfYBtE3YBTTHhoeuUrDBPZmbQaxWAqSALV/MeEnR5z1xd8UKud2RAkFoPkmB+hli1TZSnyi84xz1vQ==}
    engines: {node: '>=18'}

  whatwg-mimetype@4.0.0:
    resolution: {integrity: sha512-QaKxh0eNIi2mE9p2vEdzfagOKHCcj1pJ56EEHGQOVxp8r9/iszLUUV7v89x9O1p/T+NlTM5W7jW6+cz4Fq1YVg==}
    engines: {node: '>=18'}

  whatwg-url@14.2.0:
    resolution: {integrity: sha512-De72GdQZzNTUBBChsXueQUnPKDkg/5A5zp7pFDuQAj5UFoENpiACU0wlCvzpAGnTkj++ihpKwKyYewn/XNUbKw==}
    engines: {node: '>=18'}

  whatwg-url@5.0.0:
    resolution: {integrity: sha512-saE57nupxk6v3HY35+jzBwYa0rKSy0XR8JSxZPwgLr7ys0IBzhGviA1/TUGJLmSVqs8pb9AnvICXEuOHLprYTw==}

  which-boxed-primitive@1.1.1:
    resolution: {integrity: sha512-TbX3mj8n0odCBFVlY8AxkqcHASw3L60jIuF8jFP78az3C2YhmGvqbHBpAjTRH2/xqYunrJ9g1jSyjCjpoWzIAA==}
    engines: {node: '>= 0.4'}

  which-builtin-type@1.2.1:
    resolution: {integrity: sha512-6iBczoX+kDQ7a3+YJBnh3T+KZRxM/iYNPXicqk66/Qfm1b93iu+yOImkg0zHbj5LNOcNv1TEADiZ0xa34B4q6Q==}
    engines: {node: '>= 0.4'}

  which-collection@1.0.2:
    resolution: {integrity: sha512-K4jVyjnBdgvc86Y6BkaLZEN933SwYOuBFkdmBu9ZfkcAbdVbpITnDmjvZ/aQjRXQrv5EPkTnD1s39GiiqbngCw==}
    engines: {node: '>= 0.4'}

  which-typed-array@1.1.19:
    resolution: {integrity: sha512-rEvr90Bck4WZt9HHFC4DJMsjvu7x+r6bImz0/BrbWb7A2djJ8hnZMrWnHo9F8ssv0OMErasDhftrfROTyqSDrw==}
    engines: {node: '>= 0.4'}

  which@2.0.2:
    resolution: {integrity: sha512-BLI3Tl1TW3Pvl70l3yq3Y64i+awpwXqsGBYWkkqMtnbXgrMD+yj7rhW0kuEDxzJaYXGjEW5ogapKNMEKNMjibA==}
    engines: {node: '>= 8'}
    hasBin: true

  why-is-node-running@2.3.0:
    resolution: {integrity: sha512-hUrmaWBdVDcxvYqnyh09zunKzROWjbZTiNy8dBEjkS7ehEDQibXJ7XvlmtbwuTclUiIyN+CyXQD4Vmko8fNm8w==}
    engines: {node: '>=8'}
    hasBin: true

  wildcard@2.0.1:
    resolution: {integrity: sha512-CC1bOL87PIWSBhDcTrdeLo6eGT7mCFtrg0uIJtqJUFyK+eJnzl8A1niH56uu7KMa5XFrtiV+AQuHO3n7DsHnLQ==}

  word-wrap@1.2.5:
    resolution: {integrity: sha512-BN22B5eaMMI9UMtjrGd5g5eCYPpCPDUy0FJXbYsaT5zYxjFOckS53SQDE3pWkVoWpHXVb3BrYcEN4Twa55B5cA==}
    engines: {node: '>=0.10.0'}

  wrap-ansi@6.2.0:
    resolution: {integrity: sha512-r6lPcBGxZXlIcymEu7InxDMhdW0KDxpLgoFLcguasxCaJ/SOIZwINatK9KY/tf+ZrlywOKU0UDj3ATXUBfxJXA==}
    engines: {node: '>=8'}

  wrap-ansi@7.0.0:
    resolution: {integrity: sha512-YVGIj2kamLSTxw6NsZjoBxfSwsn0ycdesmc4p+Q21c5zPuZ1pl+NfxVdxPtdHvmNVOQ6XSYG4AUtyt/Fi7D16Q==}
    engines: {node: '>=10'}

  wrap-ansi@8.1.0:
    resolution: {integrity: sha512-si7QWI6zUMq56bESFvagtmzMdGOtoxfR+Sez11Mobfc7tm+VkUckk9bW2UeffTGVUbOksxmSw0AA2gs8g71NCQ==}
    engines: {node: '>=12'}

  wrappy@1.0.2:
    resolution: {integrity: sha512-l4Sp/DRseor9wL6EvV2+TuQn63dMkPjZ/sp9XkghTEbV9KlPS1xUsZ3u7/IQO4wxtcFB4bgpQPRcR3QCvezPcQ==}

  ws@7.5.10:
    resolution: {integrity: sha512-+dbF1tHwZpXcbOJdVOkzLDxZP1ailvSxM6ZweXTegylPny803bFhA+vqBYw4s31NSAk4S2Qz+AKXK9a4wkdjcQ==}
    engines: {node: '>=8.3.0'}
    peerDependencies:
      bufferutil: ^4.0.1
      utf-8-validate: ^5.0.2
    peerDependenciesMeta:
      bufferutil:
        optional: true
      utf-8-validate:
        optional: true

  ws@8.18.1:
    resolution: {integrity: sha512-RKW2aJZMXeMxVpnZ6bck+RswznaxmzdULiBr6KY7XkTnW8uvt0iT9H5DkHUChXrc+uurzwa0rVI16n/Xzjdz1w==}
    engines: {node: '>=10.0.0'}
    peerDependencies:
      bufferutil: ^4.0.1
      utf-8-validate: '>=5.0.2'
    peerDependenciesMeta:
      bufferutil:
        optional: true
      utf-8-validate:
        optional: true

  xml-name-validator@5.0.0:
    resolution: {integrity: sha512-EvGK8EJ3DhaHfbRlETOWAS5pO9MZITeauHKJyb8wyajUfQUenkIg2MvLDTZ4T/TgIcm3HU0TFBgWWboAZ30UHg==}
    engines: {node: '>=18'}

  xmlbuilder@15.1.1:
    resolution: {integrity: sha512-yMqGBqtXyeN1e3TGYvgNgDVZ3j84W4cwkOXQswghol6APgZWaff9lnbvN7MHYJOiXsvGPXtjTYJEiC9J2wv9Eg==}
    engines: {node: '>=8.0'}

  xmlchars@2.2.0:
    resolution: {integrity: sha512-JZnDKK8B0RCDw84FNdDAIpZK+JuJw+s7Lz8nksI7SIuU3UXJJslUthsi+uWBUYOwPFwW7W7PRLRfUKpxjtjFCw==}

  xmldoc@1.3.0:
    resolution: {integrity: sha512-y7IRWW6PvEnYQZNZFMRLNJw+p3pezM4nKYPfr15g4OOW9i8VpeydycFuipE2297OvZnh3jSb2pxOt9QpkZUVng==}

  xregexp@3.1.0:
    resolution: {integrity: sha512-4Y1x6DyB8xRoxosooa6PlGWqmmSKatbzhrftZ7Purmm4B8R4qIEJG1A2hZsdz5DhmIqS0msC0I7KEq93GphEVg==}

  xregexp@5.1.2:
    resolution: {integrity: sha512-6hGgEMCGhqCTFEJbqmWrNIPqfpdirdGWkqshu7fFZddmTSfgv5Sn9D2SaKloR79s5VUiUlpwzg3CM3G6D3VIlw==}

  xstate@5.19.0:
    resolution: {integrity: sha512-Juh1MjeRaVWr1IRxXYvQMMRFMrei6vq6+AfP6Zk9D9YV0ZuvubN0aM6s2ITwUrq+uWtP1NTO8kOZmsM/IqeOiQ==}

  yallist@2.1.2:
    resolution: {integrity: sha512-ncTzHV7NvsQZkYe1DW7cbDLm0YpzHmZF5r/iyP3ZnQtMiJ+pjzisCiMNI+Sj+xQF5pXhSHxSB3uDbsBTzY/c2A==}

  yaml@2.7.1:
    resolution: {integrity: sha512-10ULxpnOCQXxJvBgxsn9ptjq6uviG/htZKk9veJGhlqn3w/DxQ631zFF+nlQXLwmImeS5amR2dl2U8sg6U9jsQ==}
    engines: {node: '>= 14'}
    hasBin: true

  yazl@2.5.1:
    resolution: {integrity: sha512-phENi2PLiHnHb6QBVot+dJnaAZ0xosj7p3fWl+znIjBDlnMI2PsZCJZ306BPTFOaHf5qdDEI8x5qFrSOBN5vrw==}

  yn@3.1.1:
    resolution: {integrity: sha512-Ux4ygGWsu2c7isFWe8Yu1YluJmqVhxqK2cLXNQA5AcC3QfbGNpM7fu0Y8b/z16pXLnFxZYvWhd3fhBY9DLmC6Q==}
    engines: {node: '>=6'}

  yocto-queue@0.1.0:
    resolution: {integrity: sha512-rVksvsnNCdJ/ohGc6xgPwyN8eheCxsiLM8mxuE/t/mOVqJewPuO1miLpTHQiRgTKCLexL4MeAFVagts7HmNZ2Q==}
    engines: {node: '>=10'}

  zip-stream@2.1.3:
    resolution: {integrity: sha512-EkXc2JGcKhO5N5aZ7TmuNo45budRaFGHOmz24wtJR7znbNqDPmdZtUauKX6et8KAVseAMBOyWJqEpXcHTBsh7Q==}
    engines: {node: '>= 6'}

  zip-webpack-plugin@4.0.3:
    resolution: {integrity: sha512-F9JmhbFwmTqCNi2evY5j7cnyRz6NCAc8Scgzjiw2ZDBjrvVZ56WhKm8VGGVe+4o3B6BJ+J6WViMQ4xSDI2JpVQ==}
    peerDependencies:
      webpack: ^4.0.0 || ^5.0.0
      webpack-sources: '*'

  zod-validation-error@3.4.0:
    resolution: {integrity: sha512-ZOPR9SVY6Pb2qqO5XHt+MkkTRxGXb4EVtnjc9JpXUOtUB1T9Ru7mZOT361AN3MsetVe7R0a1KZshJDZdgp9miQ==}
    engines: {node: '>=18.0.0'}
    peerDependencies:
      zod: ^3.18.0

  zod@3.24.4:
    resolution: {integrity: sha512-OdqJE9UDRPwWsrHjLN2F8bPxvwJBK22EHLWtanu0LSYr5YqzsaaW3RMgmjwr8Rypg5k+meEJdSPXJZXE/yqOMg==}

snapshots:

  '@adguard/agtree@3.2.3':
    dependencies:
      '@adguard/css-tokenizer': 1.2.0
      camelcase-keys: 7.0.2
      clone-deep: 4.0.1
      is-ip: 3.1.0
      json5: 2.2.3
      sprintf-js: 1.1.3
      tldts: 5.7.112
      xregexp: 5.1.2
      zod: 3.24.4

  '@adguard/assistant@4.3.75': {}

  '@adguard/css-tokenizer@1.2.0': {}

  '@adguard/diff-builder@1.1.2':
    dependencies:
      commander: 11.1.0
      crypto-js: 4.2.0

<<<<<<< HEAD
  '@adguard/dnr-rulesets@3.2.20251017190034':
=======
  '@adguard/dnr-rulesets@3.2.20251020090038':
>>>>>>> 784249c8
    dependencies:
      '@adguard/agtree': 3.2.3
      '@adguard/logger': 2.0.0
      '@adguard/re2-wasm': 1.2.0
      '@adguard/tsurlfilter': 3.4.6(@adguard/re2-wasm@1.2.0)
      axios: 1.12.2
      chokidar: 4.0.3
      commander: 12.1.0
      fast-glob: 3.3.3
      fs-extra: 11.3.0
      zod: 3.24.4
    transitivePeerDependencies:
      - debug

  '@adguard/eslint-plugin-logger-context@1.0.1': {}

  '@adguard/extended-css@2.1.1': {}

  '@adguard/filters-downloader@2.4.2':
    dependencies:
      '@adguard/diff-builder': 1.1.2
      axios: 1.6.2
      crypto-js: 4.2.0
    transitivePeerDependencies:
      - debug

  '@adguard/logger@2.0.0': {}

  '@adguard/re2-wasm@1.2.0': {}

  '@adguard/scriptlets@2.2.10':
    dependencies:
      '@adguard/agtree': 3.2.3
      '@types/trusted-types': 2.0.7
      js-yaml: 3.14.1

  '@adguard/text-encoding@0.8.3': {}

  '@adguard/translate@1.0.2': {}

  '@adguard/tsurlfilter@3.4.6(@adguard/re2-wasm@1.2.0)':
    dependencies:
      '@adguard/agtree': 3.2.3
      '@adguard/css-tokenizer': 1.2.0
      '@adguard/logger': 2.0.0
      '@adguard/re2-wasm': 1.2.0
      '@adguard/scriptlets': 2.2.10
      cidr-tools: 6.4.2
      commander: 12.1.0
      is-cidr: 4.0.2
      is-ip: 3.1.0
      lru-cache: 11.0.2
      punycode: 2.3.1
      tldts: 5.7.112
      zod: 3.24.4
      zod-validation-error: 3.4.0(zod@3.24.4)

  '@adguard/tswebextension@3.2.13(@adguard/re2-wasm@1.2.0)':
    dependencies:
      '@adguard/agtree': 3.2.3
      '@adguard/assistant': 4.3.75
      '@adguard/extended-css': 2.1.1
      '@adguard/logger': 2.0.0
      '@adguard/scriptlets': 2.2.10
      '@adguard/text-encoding': 0.8.3
      '@adguard/tsurlfilter': 3.4.6(@adguard/re2-wasm@1.2.0)
      bowser: 2.11.0
      chrome-types: 0.1.375
      commander: 12.1.0
      fs-extra: 11.3.0
      idb: 8.0.2
      lodash-es: 4.17.21
      lru-cache: 11.0.2
      nanoid: 5.1.5
      superjson: 2.2.1
      tldts: 5.7.112
      tslib: 2.8.1
      webextension-polyfill: 0.12.0
      zod: 3.24.4
    transitivePeerDependencies:
      - '@adguard/re2-wasm'

  '@asamuzakjp/css-color@3.1.1':
    dependencies:
      '@csstools/css-calc': 2.1.2(@csstools/css-parser-algorithms@3.0.4(@csstools/css-tokenizer@3.0.3))(@csstools/css-tokenizer@3.0.3)
      '@csstools/css-color-parser': 3.0.8(@csstools/css-parser-algorithms@3.0.4(@csstools/css-tokenizer@3.0.3))(@csstools/css-tokenizer@3.0.3)
      '@csstools/css-parser-algorithms': 3.0.4(@csstools/css-tokenizer@3.0.3)
      '@csstools/css-tokenizer': 3.0.3
      lru-cache: 10.4.3

  '@babel/code-frame@7.26.2':
    dependencies:
      '@babel/helper-validator-identifier': 7.25.9
      js-tokens: 4.0.0
      picocolors: 1.1.1

  '@babel/helper-validator-identifier@7.25.9': {}

  '@babel/runtime-corejs3@7.28.3':
    dependencies:
      core-js-pure: 3.45.1

  '@babel/runtime@7.27.0':
    dependencies:
      regenerator-runtime: 0.14.1

  '@cspotcode/source-map-support@0.8.1':
    dependencies:
      '@jridgewell/trace-mapping': 0.3.9

  '@csstools/cascade-layer-name-parser@2.0.4(@csstools/css-parser-algorithms@3.0.4(@csstools/css-tokenizer@3.0.3))(@csstools/css-tokenizer@3.0.3)':
    dependencies:
      '@csstools/css-parser-algorithms': 3.0.4(@csstools/css-tokenizer@3.0.3)
      '@csstools/css-tokenizer': 3.0.3

  '@csstools/color-helpers@5.0.2': {}

  '@csstools/css-calc@2.1.2(@csstools/css-parser-algorithms@3.0.4(@csstools/css-tokenizer@3.0.3))(@csstools/css-tokenizer@3.0.3)':
    dependencies:
      '@csstools/css-parser-algorithms': 3.0.4(@csstools/css-tokenizer@3.0.3)
      '@csstools/css-tokenizer': 3.0.3

  '@csstools/css-color-parser@3.0.8(@csstools/css-parser-algorithms@3.0.4(@csstools/css-tokenizer@3.0.3))(@csstools/css-tokenizer@3.0.3)':
    dependencies:
      '@csstools/color-helpers': 5.0.2
      '@csstools/css-calc': 2.1.2(@csstools/css-parser-algorithms@3.0.4(@csstools/css-tokenizer@3.0.3))(@csstools/css-tokenizer@3.0.3)
      '@csstools/css-parser-algorithms': 3.0.4(@csstools/css-tokenizer@3.0.3)
      '@csstools/css-tokenizer': 3.0.3

  '@csstools/css-parser-algorithms@3.0.4(@csstools/css-tokenizer@3.0.3)':
    dependencies:
      '@csstools/css-tokenizer': 3.0.3

  '@csstools/css-tokenizer@3.0.3': {}

  '@csstools/media-query-list-parser@4.0.2(@csstools/css-parser-algorithms@3.0.4(@csstools/css-tokenizer@3.0.3))(@csstools/css-tokenizer@3.0.3)':
    dependencies:
      '@csstools/css-parser-algorithms': 3.0.4(@csstools/css-tokenizer@3.0.3)
      '@csstools/css-tokenizer': 3.0.3

  '@csstools/postcss-cascade-layers@5.0.1(postcss@8.4.49)':
    dependencies:
      '@csstools/selector-specificity': 5.0.0(postcss-selector-parser@7.1.0)
      postcss: 8.4.49
      postcss-selector-parser: 7.1.0

  '@csstools/postcss-color-function@4.0.8(postcss@8.4.49)':
    dependencies:
      '@csstools/css-color-parser': 3.0.8(@csstools/css-parser-algorithms@3.0.4(@csstools/css-tokenizer@3.0.3))(@csstools/css-tokenizer@3.0.3)
      '@csstools/css-parser-algorithms': 3.0.4(@csstools/css-tokenizer@3.0.3)
      '@csstools/css-tokenizer': 3.0.3
      '@csstools/postcss-progressive-custom-properties': 4.0.0(postcss@8.4.49)
      '@csstools/utilities': 2.0.0(postcss@8.4.49)
      postcss: 8.4.49

  '@csstools/postcss-color-mix-function@3.0.8(postcss@8.4.49)':
    dependencies:
      '@csstools/css-color-parser': 3.0.8(@csstools/css-parser-algorithms@3.0.4(@csstools/css-tokenizer@3.0.3))(@csstools/css-tokenizer@3.0.3)
      '@csstools/css-parser-algorithms': 3.0.4(@csstools/css-tokenizer@3.0.3)
      '@csstools/css-tokenizer': 3.0.3
      '@csstools/postcss-progressive-custom-properties': 4.0.0(postcss@8.4.49)
      '@csstools/utilities': 2.0.0(postcss@8.4.49)
      postcss: 8.4.49

  '@csstools/postcss-content-alt-text@2.0.4(postcss@8.4.49)':
    dependencies:
      '@csstools/css-parser-algorithms': 3.0.4(@csstools/css-tokenizer@3.0.3)
      '@csstools/css-tokenizer': 3.0.3
      '@csstools/postcss-progressive-custom-properties': 4.0.0(postcss@8.4.49)
      '@csstools/utilities': 2.0.0(postcss@8.4.49)
      postcss: 8.4.49

  '@csstools/postcss-exponential-functions@2.0.7(postcss@8.4.49)':
    dependencies:
      '@csstools/css-calc': 2.1.2(@csstools/css-parser-algorithms@3.0.4(@csstools/css-tokenizer@3.0.3))(@csstools/css-tokenizer@3.0.3)
      '@csstools/css-parser-algorithms': 3.0.4(@csstools/css-tokenizer@3.0.3)
      '@csstools/css-tokenizer': 3.0.3
      postcss: 8.4.49

  '@csstools/postcss-font-format-keywords@4.0.0(postcss@8.4.49)':
    dependencies:
      '@csstools/utilities': 2.0.0(postcss@8.4.49)
      postcss: 8.4.49
      postcss-value-parser: 4.2.0

  '@csstools/postcss-gamut-mapping@2.0.8(postcss@8.4.49)':
    dependencies:
      '@csstools/css-color-parser': 3.0.8(@csstools/css-parser-algorithms@3.0.4(@csstools/css-tokenizer@3.0.3))(@csstools/css-tokenizer@3.0.3)
      '@csstools/css-parser-algorithms': 3.0.4(@csstools/css-tokenizer@3.0.3)
      '@csstools/css-tokenizer': 3.0.3
      postcss: 8.4.49

  '@csstools/postcss-gradients-interpolation-method@5.0.8(postcss@8.4.49)':
    dependencies:
      '@csstools/css-color-parser': 3.0.8(@csstools/css-parser-algorithms@3.0.4(@csstools/css-tokenizer@3.0.3))(@csstools/css-tokenizer@3.0.3)
      '@csstools/css-parser-algorithms': 3.0.4(@csstools/css-tokenizer@3.0.3)
      '@csstools/css-tokenizer': 3.0.3
      '@csstools/postcss-progressive-custom-properties': 4.0.0(postcss@8.4.49)
      '@csstools/utilities': 2.0.0(postcss@8.4.49)
      postcss: 8.4.49

  '@csstools/postcss-hwb-function@4.0.8(postcss@8.4.49)':
    dependencies:
      '@csstools/css-color-parser': 3.0.8(@csstools/css-parser-algorithms@3.0.4(@csstools/css-tokenizer@3.0.3))(@csstools/css-tokenizer@3.0.3)
      '@csstools/css-parser-algorithms': 3.0.4(@csstools/css-tokenizer@3.0.3)
      '@csstools/css-tokenizer': 3.0.3
      '@csstools/postcss-progressive-custom-properties': 4.0.0(postcss@8.4.49)
      '@csstools/utilities': 2.0.0(postcss@8.4.49)
      postcss: 8.4.49

  '@csstools/postcss-ic-unit@4.0.0(postcss@8.4.49)':
    dependencies:
      '@csstools/postcss-progressive-custom-properties': 4.0.0(postcss@8.4.49)
      '@csstools/utilities': 2.0.0(postcss@8.4.49)
      postcss: 8.4.49
      postcss-value-parser: 4.2.0

  '@csstools/postcss-initial@2.0.1(postcss@8.4.49)':
    dependencies:
      postcss: 8.4.49

  '@csstools/postcss-is-pseudo-class@5.0.1(postcss@8.4.49)':
    dependencies:
      '@csstools/selector-specificity': 5.0.0(postcss-selector-parser@7.1.0)
      postcss: 8.4.49
      postcss-selector-parser: 7.1.0

  '@csstools/postcss-light-dark-function@2.0.7(postcss@8.4.49)':
    dependencies:
      '@csstools/css-parser-algorithms': 3.0.4(@csstools/css-tokenizer@3.0.3)
      '@csstools/css-tokenizer': 3.0.3
      '@csstools/postcss-progressive-custom-properties': 4.0.0(postcss@8.4.49)
      '@csstools/utilities': 2.0.0(postcss@8.4.49)
      postcss: 8.4.49

  '@csstools/postcss-logical-float-and-clear@3.0.0(postcss@8.4.49)':
    dependencies:
      postcss: 8.4.49

  '@csstools/postcss-logical-overflow@2.0.0(postcss@8.4.49)':
    dependencies:
      postcss: 8.4.49

  '@csstools/postcss-logical-overscroll-behavior@2.0.0(postcss@8.4.49)':
    dependencies:
      postcss: 8.4.49

  '@csstools/postcss-logical-resize@3.0.0(postcss@8.4.49)':
    dependencies:
      postcss: 8.4.49
      postcss-value-parser: 4.2.0

  '@csstools/postcss-logical-viewport-units@3.0.3(postcss@8.4.49)':
    dependencies:
      '@csstools/css-tokenizer': 3.0.3
      '@csstools/utilities': 2.0.0(postcss@8.4.49)
      postcss: 8.4.49

  '@csstools/postcss-media-minmax@2.0.7(postcss@8.4.49)':
    dependencies:
      '@csstools/css-calc': 2.1.2(@csstools/css-parser-algorithms@3.0.4(@csstools/css-tokenizer@3.0.3))(@csstools/css-tokenizer@3.0.3)
      '@csstools/css-parser-algorithms': 3.0.4(@csstools/css-tokenizer@3.0.3)
      '@csstools/css-tokenizer': 3.0.3
      '@csstools/media-query-list-parser': 4.0.2(@csstools/css-parser-algorithms@3.0.4(@csstools/css-tokenizer@3.0.3))(@csstools/css-tokenizer@3.0.3)
      postcss: 8.4.49

  '@csstools/postcss-media-queries-aspect-ratio-number-values@3.0.4(postcss@8.4.49)':
    dependencies:
      '@csstools/css-parser-algorithms': 3.0.4(@csstools/css-tokenizer@3.0.3)
      '@csstools/css-tokenizer': 3.0.3
      '@csstools/media-query-list-parser': 4.0.2(@csstools/css-parser-algorithms@3.0.4(@csstools/css-tokenizer@3.0.3))(@csstools/css-tokenizer@3.0.3)
      postcss: 8.4.49

  '@csstools/postcss-nested-calc@4.0.0(postcss@8.4.49)':
    dependencies:
      '@csstools/utilities': 2.0.0(postcss@8.4.49)
      postcss: 8.4.49
      postcss-value-parser: 4.2.0

  '@csstools/postcss-normalize-display-values@4.0.0(postcss@8.4.49)':
    dependencies:
      postcss: 8.4.49
      postcss-value-parser: 4.2.0

  '@csstools/postcss-oklab-function@4.0.8(postcss@8.4.49)':
    dependencies:
      '@csstools/css-color-parser': 3.0.8(@csstools/css-parser-algorithms@3.0.4(@csstools/css-tokenizer@3.0.3))(@csstools/css-tokenizer@3.0.3)
      '@csstools/css-parser-algorithms': 3.0.4(@csstools/css-tokenizer@3.0.3)
      '@csstools/css-tokenizer': 3.0.3
      '@csstools/postcss-progressive-custom-properties': 4.0.0(postcss@8.4.49)
      '@csstools/utilities': 2.0.0(postcss@8.4.49)
      postcss: 8.4.49

  '@csstools/postcss-progressive-custom-properties@4.0.0(postcss@8.4.49)':
    dependencies:
      postcss: 8.4.49
      postcss-value-parser: 4.2.0

  '@csstools/postcss-random-function@1.0.3(postcss@8.4.49)':
    dependencies:
      '@csstools/css-calc': 2.1.2(@csstools/css-parser-algorithms@3.0.4(@csstools/css-tokenizer@3.0.3))(@csstools/css-tokenizer@3.0.3)
      '@csstools/css-parser-algorithms': 3.0.4(@csstools/css-tokenizer@3.0.3)
      '@csstools/css-tokenizer': 3.0.3
      postcss: 8.4.49

  '@csstools/postcss-relative-color-syntax@3.0.8(postcss@8.4.49)':
    dependencies:
      '@csstools/css-color-parser': 3.0.8(@csstools/css-parser-algorithms@3.0.4(@csstools/css-tokenizer@3.0.3))(@csstools/css-tokenizer@3.0.3)
      '@csstools/css-parser-algorithms': 3.0.4(@csstools/css-tokenizer@3.0.3)
      '@csstools/css-tokenizer': 3.0.3
      '@csstools/postcss-progressive-custom-properties': 4.0.0(postcss@8.4.49)
      '@csstools/utilities': 2.0.0(postcss@8.4.49)
      postcss: 8.4.49

  '@csstools/postcss-scope-pseudo-class@4.0.1(postcss@8.4.49)':
    dependencies:
      postcss: 8.4.49
      postcss-selector-parser: 7.1.0

  '@csstools/postcss-sign-functions@1.1.2(postcss@8.4.49)':
    dependencies:
      '@csstools/css-calc': 2.1.2(@csstools/css-parser-algorithms@3.0.4(@csstools/css-tokenizer@3.0.3))(@csstools/css-tokenizer@3.0.3)
      '@csstools/css-parser-algorithms': 3.0.4(@csstools/css-tokenizer@3.0.3)
      '@csstools/css-tokenizer': 3.0.3
      postcss: 8.4.49

  '@csstools/postcss-stepped-value-functions@4.0.7(postcss@8.4.49)':
    dependencies:
      '@csstools/css-calc': 2.1.2(@csstools/css-parser-algorithms@3.0.4(@csstools/css-tokenizer@3.0.3))(@csstools/css-tokenizer@3.0.3)
      '@csstools/css-parser-algorithms': 3.0.4(@csstools/css-tokenizer@3.0.3)
      '@csstools/css-tokenizer': 3.0.3
      postcss: 8.4.49

  '@csstools/postcss-text-decoration-shorthand@4.0.2(postcss@8.4.49)':
    dependencies:
      '@csstools/color-helpers': 5.0.2
      postcss: 8.4.49
      postcss-value-parser: 4.2.0

  '@csstools/postcss-trigonometric-functions@4.0.7(postcss@8.4.49)':
    dependencies:
      '@csstools/css-calc': 2.1.2(@csstools/css-parser-algorithms@3.0.4(@csstools/css-tokenizer@3.0.3))(@csstools/css-tokenizer@3.0.3)
      '@csstools/css-parser-algorithms': 3.0.4(@csstools/css-tokenizer@3.0.3)
      '@csstools/css-tokenizer': 3.0.3
      postcss: 8.4.49

  '@csstools/postcss-unset-value@4.0.0(postcss@8.4.49)':
    dependencies:
      postcss: 8.4.49

  '@csstools/selector-resolve-nested@3.0.0(postcss-selector-parser@7.1.0)':
    dependencies:
      postcss-selector-parser: 7.1.0

  '@csstools/selector-specificity@5.0.0(postcss-selector-parser@7.1.0)':
    dependencies:
      postcss-selector-parser: 7.1.0

  '@csstools/utilities@2.0.0(postcss@8.4.49)':
    dependencies:
      postcss: 8.4.49

  '@date-fns/utc@2.1.0': {}

  '@discoveryjs/json-ext@0.5.7': {}

  '@es-joy/jsdoccomment@0.48.0':
    dependencies:
      comment-parser: 1.4.1
      esquery: 1.6.0
      jsdoc-type-pratt-parser: 4.1.0

  '@esbuild/aix-ppc64@0.21.5':
    optional: true

  '@esbuild/aix-ppc64@0.23.1':
    optional: true

  '@esbuild/android-arm64@0.21.5':
    optional: true

  '@esbuild/android-arm64@0.23.1':
    optional: true

  '@esbuild/android-arm@0.21.5':
    optional: true

  '@esbuild/android-arm@0.23.1':
    optional: true

  '@esbuild/android-x64@0.21.5':
    optional: true

  '@esbuild/android-x64@0.23.1':
    optional: true

  '@esbuild/darwin-arm64@0.21.5':
    optional: true

  '@esbuild/darwin-arm64@0.23.1':
    optional: true

  '@esbuild/darwin-x64@0.21.5':
    optional: true

  '@esbuild/darwin-x64@0.23.1':
    optional: true

  '@esbuild/freebsd-arm64@0.21.5':
    optional: true

  '@esbuild/freebsd-arm64@0.23.1':
    optional: true

  '@esbuild/freebsd-x64@0.21.5':
    optional: true

  '@esbuild/freebsd-x64@0.23.1':
    optional: true

  '@esbuild/linux-arm64@0.21.5':
    optional: true

  '@esbuild/linux-arm64@0.23.1':
    optional: true

  '@esbuild/linux-arm@0.21.5':
    optional: true

  '@esbuild/linux-arm@0.23.1':
    optional: true

  '@esbuild/linux-ia32@0.21.5':
    optional: true

  '@esbuild/linux-ia32@0.23.1':
    optional: true

  '@esbuild/linux-loong64@0.21.5':
    optional: true

  '@esbuild/linux-loong64@0.23.1':
    optional: true

  '@esbuild/linux-mips64el@0.21.5':
    optional: true

  '@esbuild/linux-mips64el@0.23.1':
    optional: true

  '@esbuild/linux-ppc64@0.21.5':
    optional: true

  '@esbuild/linux-ppc64@0.23.1':
    optional: true

  '@esbuild/linux-riscv64@0.21.5':
    optional: true

  '@esbuild/linux-riscv64@0.23.1':
    optional: true

  '@esbuild/linux-s390x@0.21.5':
    optional: true

  '@esbuild/linux-s390x@0.23.1':
    optional: true

  '@esbuild/linux-x64@0.21.5':
    optional: true

  '@esbuild/linux-x64@0.23.1':
    optional: true

  '@esbuild/netbsd-x64@0.21.5':
    optional: true

  '@esbuild/netbsd-x64@0.23.1':
    optional: true

  '@esbuild/openbsd-arm64@0.23.1':
    optional: true

  '@esbuild/openbsd-x64@0.21.5':
    optional: true

  '@esbuild/openbsd-x64@0.23.1':
    optional: true

  '@esbuild/sunos-x64@0.21.5':
    optional: true

  '@esbuild/sunos-x64@0.23.1':
    optional: true

  '@esbuild/win32-arm64@0.21.5':
    optional: true

  '@esbuild/win32-arm64@0.23.1':
    optional: true

  '@esbuild/win32-ia32@0.21.5':
    optional: true

  '@esbuild/win32-ia32@0.23.1':
    optional: true

  '@esbuild/win32-x64@0.21.5':
    optional: true

  '@esbuild/win32-x64@0.23.1':
    optional: true

  '@eslint-community/eslint-utils@4.6.0(eslint@8.57.1)':
    dependencies:
      eslint: 8.57.1
      eslint-visitor-keys: 3.4.3

  '@eslint-community/regexpp@4.12.1': {}

  '@eslint/eslintrc@2.1.4':
    dependencies:
      ajv: 6.12.6
      debug: 4.4.0
      espree: 9.6.1
      globals: 13.24.0
      ignore: 5.3.2
      import-fresh: 3.3.1
      js-yaml: 4.1.0
      minimatch: 3.1.2
      strip-json-comments: 3.1.1
    transitivePeerDependencies:
      - supports-color

  '@eslint/js@8.57.1': {}

  '@humanwhocodes/config-array@0.13.0':
    dependencies:
      '@humanwhocodes/object-schema': 2.0.3
      debug: 4.4.0
      minimatch: 3.1.2
    transitivePeerDependencies:
      - supports-color

  '@humanwhocodes/module-importer@1.0.1': {}

  '@humanwhocodes/object-schema@2.0.3': {}

  '@isaacs/cliui@8.0.2':
    dependencies:
      string-width: 5.1.2
      string-width-cjs: string-width@4.2.3
      strip-ansi: 7.1.0
      strip-ansi-cjs: strip-ansi@6.0.1
      wrap-ansi: 8.1.0
      wrap-ansi-cjs: wrap-ansi@7.0.0

  '@jridgewell/gen-mapping@0.3.8':
    dependencies:
      '@jridgewell/set-array': 1.2.1
      '@jridgewell/sourcemap-codec': 1.5.0
      '@jridgewell/trace-mapping': 0.3.25

  '@jridgewell/resolve-uri@3.1.2': {}

  '@jridgewell/set-array@1.2.1': {}

  '@jridgewell/source-map@0.3.6':
    dependencies:
      '@jridgewell/gen-mapping': 0.3.8
      '@jridgewell/trace-mapping': 0.3.25

  '@jridgewell/sourcemap-codec@1.5.0': {}

  '@jridgewell/trace-mapping@0.3.25':
    dependencies:
      '@jridgewell/resolve-uri': 3.1.2
      '@jridgewell/sourcemap-codec': 1.5.0

  '@jridgewell/trace-mapping@0.3.9':
    dependencies:
      '@jridgewell/resolve-uri': 3.1.2
      '@jridgewell/sourcemap-codec': 1.5.0

  '@nodelib/fs.scandir@2.1.5':
    dependencies:
      '@nodelib/fs.stat': 2.0.5
      run-parallel: 1.2.0

  '@nodelib/fs.stat@2.0.5': {}

  '@nodelib/fs.walk@1.2.8':
    dependencies:
      '@nodelib/fs.scandir': 2.1.5
      fastq: 1.19.1

  '@pkgjs/parseargs@0.11.0':
    optional: true

  '@pkgr/core@0.1.2': {}

  '@polka/url@1.0.0-next.29': {}

  '@remix-run/router@1.21.0': {}

  '@rollup/rollup-android-arm-eabi@4.40.0':
    optional: true

  '@rollup/rollup-android-arm64@4.40.0':
    optional: true

  '@rollup/rollup-darwin-arm64@4.40.0':
    optional: true

  '@rollup/rollup-darwin-x64@4.40.0':
    optional: true

  '@rollup/rollup-freebsd-arm64@4.40.0':
    optional: true

  '@rollup/rollup-freebsd-x64@4.40.0':
    optional: true

  '@rollup/rollup-linux-arm-gnueabihf@4.40.0':
    optional: true

  '@rollup/rollup-linux-arm-musleabihf@4.40.0':
    optional: true

  '@rollup/rollup-linux-arm64-gnu@4.40.0':
    optional: true

  '@rollup/rollup-linux-arm64-musl@4.40.0':
    optional: true

  '@rollup/rollup-linux-loongarch64-gnu@4.40.0':
    optional: true

  '@rollup/rollup-linux-powerpc64le-gnu@4.40.0':
    optional: true

  '@rollup/rollup-linux-riscv64-gnu@4.40.0':
    optional: true

  '@rollup/rollup-linux-riscv64-musl@4.40.0':
    optional: true

  '@rollup/rollup-linux-s390x-gnu@4.40.0':
    optional: true

  '@rollup/rollup-linux-x64-gnu@4.40.0':
    optional: true

  '@rollup/rollup-linux-x64-musl@4.40.0':
    optional: true

  '@rollup/rollup-win32-arm64-msvc@4.40.0':
    optional: true

  '@rollup/rollup-win32-ia32-msvc@4.40.0':
    optional: true

  '@rollup/rollup-win32-x64-msvc@4.40.0':
    optional: true

  '@sindresorhus/merge-streams@2.3.0': {}

  '@sinonjs/commons@1.8.6':
    dependencies:
      type-detect: 4.0.8

  '@sinonjs/commons@3.0.1':
    dependencies:
      type-detect: 4.0.8

  '@sinonjs/fake-timers@13.0.5':
    dependencies:
      '@sinonjs/commons': 3.0.1

  '@sinonjs/formatio@3.2.2':
    dependencies:
      '@sinonjs/commons': 1.8.6
      '@sinonjs/samsam': 3.3.3

  '@sinonjs/samsam@3.3.3':
    dependencies:
      '@sinonjs/commons': 1.8.6
      array-from: 2.1.1
      lodash: 4.17.21

  '@sinonjs/samsam@8.0.2':
    dependencies:
      '@sinonjs/commons': 3.0.1
      lodash.get: 4.4.2
      type-detect: 4.1.0

  '@sinonjs/text-encoding@0.7.3': {}

  '@swc/core-darwin-arm64@1.11.21':
    optional: true

  '@swc/core-darwin-x64@1.11.21':
    optional: true

  '@swc/core-linux-arm-gnueabihf@1.11.21':
    optional: true

  '@swc/core-linux-arm64-gnu@1.11.21':
    optional: true

  '@swc/core-linux-arm64-musl@1.11.21':
    optional: true

  '@swc/core-linux-x64-gnu@1.11.21':
    optional: true

  '@swc/core-linux-x64-musl@1.11.21':
    optional: true

  '@swc/core-win32-arm64-msvc@1.11.21':
    optional: true

  '@swc/core-win32-ia32-msvc@1.11.21':
    optional: true

  '@swc/core-win32-x64-msvc@1.11.21':
    optional: true

  '@swc/core@1.11.21':
    dependencies:
      '@swc/counter': 0.1.3
      '@swc/types': 0.1.25
    optionalDependencies:
      '@swc/core-darwin-arm64': 1.11.21
      '@swc/core-darwin-x64': 1.11.21
      '@swc/core-linux-arm-gnueabihf': 1.11.21
      '@swc/core-linux-arm64-gnu': 1.11.21
      '@swc/core-linux-arm64-musl': 1.11.21
      '@swc/core-linux-x64-gnu': 1.11.21
      '@swc/core-linux-x64-musl': 1.11.21
      '@swc/core-win32-arm64-msvc': 1.11.21
      '@swc/core-win32-ia32-msvc': 1.11.21
      '@swc/core-win32-x64-msvc': 1.11.21

  '@swc/counter@0.1.3': {}

  '@swc/types@0.1.25':
    dependencies:
      '@swc/counter': 0.1.3

  '@tsconfig/node10@1.0.11': {}

  '@tsconfig/node12@1.0.11': {}

  '@tsconfig/node14@1.0.3': {}

  '@tsconfig/node16@1.0.4': {}

  '@types/chai@5.2.2':
    dependencies:
      '@types/deep-eql': 4.0.2

  '@types/chrome@0.0.268':
    dependencies:
      '@types/filesystem': 0.0.36
      '@types/har-format': 1.2.16

  '@types/crypto-js@4.1.1': {}

  '@types/css.escape@1.5.0': {}

  '@types/deep-eql@4.0.2': {}

  '@types/eslint-scope@3.7.7':
    dependencies:
      '@types/eslint': 9.6.1
      '@types/estree': 1.0.7

  '@types/eslint@9.6.1':
    dependencies:
      '@types/estree': 1.0.7
      '@types/json-schema': 7.0.15

  '@types/estree@1.0.7': {}

  '@types/filesystem@0.0.36':
    dependencies:
      '@types/filewriter': 0.0.33

  '@types/filewriter@0.0.33': {}

  '@types/fs-extra@11.0.4':
    dependencies:
      '@types/jsonfile': 6.1.4
      '@types/node': 22.14.1

  '@types/glob@7.2.0':
    dependencies:
      '@types/minimatch': 5.1.2
      '@types/node': 22.14.1

  '@types/har-format@1.2.16': {}

  '@types/html-minifier-terser@6.1.0': {}

  '@types/json-schema@7.0.15': {}

  '@types/json5@0.0.29': {}

  '@types/jsonfile@6.1.4':
    dependencies:
      '@types/node': 22.14.1

  '@types/lodash-es@4.17.11':
    dependencies:
      '@types/lodash': 4.17.16

  '@types/lodash@4.17.16': {}

  '@types/minimatch@5.1.2': {}

  '@types/node-fetch@2.6.12':
    dependencies:
      '@types/node': 18.19.86
      form-data: 4.0.0

  '@types/node-forge@1.3.11':
    dependencies:
      '@types/node': 22.14.1

  '@types/node@18.19.86':
    dependencies:
      undici-types: 5.26.5

  '@types/node@22.14.1':
    dependencies:
      undici-types: 6.21.0

  '@types/prop-types@15.7.14': {}

  '@types/punycode@2.1.4': {}

  '@types/q@1.5.8': {}

  '@types/react-dom@17.0.25':
    dependencies:
      '@types/react': 17.0.83

  '@types/react-modal@3.16.3':
    dependencies:
      '@types/react': 17.0.83

  '@types/react@17.0.83':
    dependencies:
      '@types/prop-types': 15.7.14
      '@types/scheduler': 0.16.8
      csstype: 3.1.3

  '@types/resize-observer-browser@0.1.11': {}

  '@types/scheduler@0.16.8': {}

  '@types/semver@7.7.1': {}

  '@types/sinon-chrome@2.2.15':
    dependencies:
      '@types/chrome': 0.0.268
      '@types/sinon': 17.0.3

  '@types/sinon@17.0.3':
    dependencies:
      '@types/sinonjs__fake-timers': 8.1.5

  '@types/sinonjs__fake-timers@8.1.5': {}

  '@types/source-list-map@0.1.6': {}

  '@types/tapable@1.0.12': {}

  '@types/trusted-types@2.0.7': {}

  '@types/ua-parser-js@0.7.37': {}

  '@types/uglify-js@3.17.5':
    dependencies:
      source-map: 0.6.1

  '@types/unzipper@0.10.10':
    dependencies:
      '@types/node': 22.14.1

  '@types/webextension-polyfill@0.12.1': {}

  '@types/webpack-sources@3.2.3':
    dependencies:
      '@types/node': 22.14.1
      '@types/source-list-map': 0.1.6
      source-map: 0.7.4

  '@types/webpack@4.41.40':
    dependencies:
      '@types/node': 22.14.1
      '@types/tapable': 1.0.12
      '@types/uglify-js': 3.17.5
      '@types/webpack-sources': 3.2.3
      anymatch: 3.1.3
      source-map: 0.6.1

  '@types/zip-webpack-plugin@3.0.6':
    dependencies:
      '@types/webpack': 4.41.40

  '@typescript-eslint/eslint-plugin@7.18.0(@typescript-eslint/parser@7.18.0(eslint@8.57.1)(typescript@5.6.3))(eslint@8.57.1)(typescript@5.6.3)':
    dependencies:
      '@eslint-community/regexpp': 4.12.1
      '@typescript-eslint/parser': 7.18.0(eslint@8.57.1)(typescript@5.6.3)
      '@typescript-eslint/scope-manager': 7.18.0
      '@typescript-eslint/type-utils': 7.18.0(eslint@8.57.1)(typescript@5.6.3)
      '@typescript-eslint/utils': 7.18.0(eslint@8.57.1)(typescript@5.6.3)
      '@typescript-eslint/visitor-keys': 7.18.0
      eslint: 8.57.1
      graphemer: 1.4.0
      ignore: 5.3.2
      natural-compare: 1.4.0
      ts-api-utils: 1.4.3(typescript@5.6.3)
    optionalDependencies:
      typescript: 5.6.3
    transitivePeerDependencies:
      - supports-color

  '@typescript-eslint/parser@7.18.0(eslint@8.57.1)(typescript@5.6.3)':
    dependencies:
      '@typescript-eslint/scope-manager': 7.18.0
      '@typescript-eslint/types': 7.18.0
      '@typescript-eslint/typescript-estree': 7.18.0(typescript@5.6.3)
      '@typescript-eslint/visitor-keys': 7.18.0
      debug: 4.4.0
      eslint: 8.57.1
    optionalDependencies:
      typescript: 5.6.3
    transitivePeerDependencies:
      - supports-color

  '@typescript-eslint/scope-manager@7.18.0':
    dependencies:
      '@typescript-eslint/types': 7.18.0
      '@typescript-eslint/visitor-keys': 7.18.0

  '@typescript-eslint/type-utils@7.18.0(eslint@8.57.1)(typescript@5.6.3)':
    dependencies:
      '@typescript-eslint/typescript-estree': 7.18.0(typescript@5.6.3)
      '@typescript-eslint/utils': 7.18.0(eslint@8.57.1)(typescript@5.6.3)
      debug: 4.4.0
      eslint: 8.57.1
      ts-api-utils: 1.4.3(typescript@5.6.3)
    optionalDependencies:
      typescript: 5.6.3
    transitivePeerDependencies:
      - supports-color

  '@typescript-eslint/types@7.18.0': {}

  '@typescript-eslint/typescript-estree@7.18.0(typescript@5.6.3)':
    dependencies:
      '@typescript-eslint/types': 7.18.0
      '@typescript-eslint/visitor-keys': 7.18.0
      debug: 4.4.0
      globby: 11.1.0
      is-glob: 4.0.3
      minimatch: 9.0.5
      semver: 7.7.2
      ts-api-utils: 1.4.3(typescript@5.6.3)
    optionalDependencies:
      typescript: 5.6.3
    transitivePeerDependencies:
      - supports-color

  '@typescript-eslint/utils@7.18.0(eslint@8.57.1)(typescript@5.6.3)':
    dependencies:
      '@eslint-community/eslint-utils': 4.6.0(eslint@8.57.1)
      '@typescript-eslint/scope-manager': 7.18.0
      '@typescript-eslint/types': 7.18.0
      '@typescript-eslint/typescript-estree': 7.18.0(typescript@5.6.3)
      eslint: 8.57.1
    transitivePeerDependencies:
      - supports-color
      - typescript

  '@typescript-eslint/visitor-keys@7.18.0':
    dependencies:
      '@typescript-eslint/types': 7.18.0
      eslint-visitor-keys: 3.4.3

  '@ungap/structured-clone@1.3.0': {}

  '@vitest/expect@3.2.4':
    dependencies:
      '@types/chai': 5.2.2
      '@vitest/spy': 3.2.4
      '@vitest/utils': 3.2.4
      chai: 5.2.0
      tinyrainbow: 2.0.0

  '@vitest/mocker@3.2.4(vite@5.4.18(@types/node@22.14.1)(terser@5.37.0))':
    dependencies:
      '@vitest/spy': 3.2.4
      estree-walker: 3.0.3
      magic-string: 0.30.17
    optionalDependencies:
      vite: 5.4.18(@types/node@22.14.1)(terser@5.37.0)

  '@vitest/pretty-format@3.2.4':
    dependencies:
      tinyrainbow: 2.0.0

  '@vitest/runner@3.2.4':
    dependencies:
      '@vitest/utils': 3.2.4
      pathe: 2.0.3
      strip-literal: 3.0.0

  '@vitest/snapshot@3.2.4':
    dependencies:
      '@vitest/pretty-format': 3.2.4
      magic-string: 0.30.17
      pathe: 2.0.3

  '@vitest/spy@3.2.4':
    dependencies:
      tinyspy: 4.0.3

  '@vitest/utils@3.2.4':
    dependencies:
      '@vitest/pretty-format': 3.2.4
      loupe: 3.2.0
      tinyrainbow: 2.0.0

  '@webassemblyjs/ast@1.14.1':
    dependencies:
      '@webassemblyjs/helper-numbers': 1.13.2
      '@webassemblyjs/helper-wasm-bytecode': 1.13.2

  '@webassemblyjs/floating-point-hex-parser@1.13.2': {}

  '@webassemblyjs/helper-api-error@1.13.2': {}

  '@webassemblyjs/helper-buffer@1.14.1': {}

  '@webassemblyjs/helper-numbers@1.13.2':
    dependencies:
      '@webassemblyjs/floating-point-hex-parser': 1.13.2
      '@webassemblyjs/helper-api-error': 1.13.2
      '@xtuc/long': 4.2.2

  '@webassemblyjs/helper-wasm-bytecode@1.13.2': {}

  '@webassemblyjs/helper-wasm-section@1.14.1':
    dependencies:
      '@webassemblyjs/ast': 1.14.1
      '@webassemblyjs/helper-buffer': 1.14.1
      '@webassemblyjs/helper-wasm-bytecode': 1.13.2
      '@webassemblyjs/wasm-gen': 1.14.1

  '@webassemblyjs/ieee754@1.13.2':
    dependencies:
      '@xtuc/ieee754': 1.2.0

  '@webassemblyjs/leb128@1.13.2':
    dependencies:
      '@xtuc/long': 4.2.2

  '@webassemblyjs/utf8@1.13.2': {}

  '@webassemblyjs/wasm-edit@1.14.1':
    dependencies:
      '@webassemblyjs/ast': 1.14.1
      '@webassemblyjs/helper-buffer': 1.14.1
      '@webassemblyjs/helper-wasm-bytecode': 1.13.2
      '@webassemblyjs/helper-wasm-section': 1.14.1
      '@webassemblyjs/wasm-gen': 1.14.1
      '@webassemblyjs/wasm-opt': 1.14.1
      '@webassemblyjs/wasm-parser': 1.14.1
      '@webassemblyjs/wast-printer': 1.14.1

  '@webassemblyjs/wasm-gen@1.14.1':
    dependencies:
      '@webassemblyjs/ast': 1.14.1
      '@webassemblyjs/helper-wasm-bytecode': 1.13.2
      '@webassemblyjs/ieee754': 1.13.2
      '@webassemblyjs/leb128': 1.13.2
      '@webassemblyjs/utf8': 1.13.2

  '@webassemblyjs/wasm-opt@1.14.1':
    dependencies:
      '@webassemblyjs/ast': 1.14.1
      '@webassemblyjs/helper-buffer': 1.14.1
      '@webassemblyjs/wasm-gen': 1.14.1
      '@webassemblyjs/wasm-parser': 1.14.1

  '@webassemblyjs/wasm-parser@1.14.1':
    dependencies:
      '@webassemblyjs/ast': 1.14.1
      '@webassemblyjs/helper-api-error': 1.13.2
      '@webassemblyjs/helper-wasm-bytecode': 1.13.2
      '@webassemblyjs/ieee754': 1.13.2
      '@webassemblyjs/leb128': 1.13.2
      '@webassemblyjs/utf8': 1.13.2

  '@webassemblyjs/wast-printer@1.14.1':
    dependencies:
      '@webassemblyjs/ast': 1.14.1
      '@xtuc/long': 4.2.2

  '@xstate/react@4.1.3(@types/react@17.0.83)(react@17.0.2)(xstate@5.19.0)':
    dependencies:
      react: 17.0.2
      use-isomorphic-layout-effect: 1.2.0(@types/react@17.0.83)(react@17.0.2)
      use-sync-external-store: 1.5.0(react@17.0.2)
    optionalDependencies:
      xstate: 5.19.0
    transitivePeerDependencies:
      - '@types/react'

  '@xtuc/ieee754@1.2.0': {}

  '@xtuc/long@4.2.2': {}

  abab@2.0.6: {}

  abbrev@1.1.1: {}

  abort-controller@3.0.0:
    dependencies:
      event-target-shim: 5.0.1

  ace-builds@1.17.0: {}

  acorn-jsx@5.3.2(acorn@8.14.1):
    dependencies:
      acorn: 8.14.1

  acorn-walk@8.3.4:
    dependencies:
      acorn: 8.14.1

  acorn@8.14.1: {}

  agent-base@7.1.3: {}

  agentkeepalive@4.6.0:
    dependencies:
      humanize-ms: 1.2.1

  aggregate-error@3.1.0:
    dependencies:
      clean-stack: 2.2.0
      indent-string: 4.0.0

  ajv-formats@2.1.1(ajv@8.17.1):
    optionalDependencies:
      ajv: 8.17.1

  ajv-keywords@3.5.2(ajv@6.12.6):
    dependencies:
      ajv: 6.12.6

  ajv-keywords@5.1.0(ajv@8.17.1):
    dependencies:
      ajv: 8.17.1
      fast-deep-equal: 3.1.3

  ajv@6.12.6:
    dependencies:
      fast-deep-equal: 3.1.3
      fast-json-stable-stringify: 2.1.0
      json-schema-traverse: 0.4.1
      uri-js: 4.4.1

  ajv@8.17.1:
    dependencies:
      fast-deep-equal: 3.1.3
      fast-uri: 3.0.6
      json-schema-traverse: 1.0.0
      require-from-string: 2.0.2

  ansi-escapes@4.3.2:
    dependencies:
      type-fest: 0.21.3

  ansi-regex@5.0.1: {}

  ansi-regex@6.1.0: {}

  ansi-styles@3.2.1:
    dependencies:
      color-convert: 1.9.3

  ansi-styles@4.3.0:
    dependencies:
      color-convert: 2.0.1

  ansi-styles@6.2.1: {}

  anymatch@3.1.3:
    dependencies:
      normalize-path: 3.0.0
      picomatch: 2.3.1

  archiver-utils@2.1.0:
    dependencies:
      glob: 7.2.3
      graceful-fs: 4.2.11
      lazystream: 1.0.1
      lodash.defaults: 4.2.0
      lodash.difference: 4.5.0
      lodash.flatten: 4.4.0
      lodash.isplainobject: 4.0.6
      lodash.union: 4.6.0
      normalize-path: 3.0.0
      readable-stream: 2.3.8

  archiver@3.1.1:
    dependencies:
      archiver-utils: 2.1.0
      async: 2.6.4
      buffer-crc32: 0.2.13
      glob: 7.2.3
      readable-stream: 3.6.2
      tar-stream: 2.2.0
      zip-stream: 2.1.3

  are-docs-informative@0.0.2: {}

  arg@4.1.3: {}

  argparse@1.0.10:
    dependencies:
      sprintf-js: 1.0.3

  argparse@2.0.1: {}

  aria-query@5.3.2: {}

  array-buffer-byte-length@1.0.2:
    dependencies:
      call-bound: 1.0.4
      is-array-buffer: 3.0.5

  array-from@2.1.1: {}

  array-includes@3.1.8:
    dependencies:
      call-bind: 1.0.8
      define-properties: 1.2.1
      es-abstract: 1.23.9
      es-object-atoms: 1.1.1
      get-intrinsic: 1.3.0
      is-string: 1.1.1

  array-union@1.0.2:
    dependencies:
      array-uniq: 1.0.3

  array-union@2.1.0: {}

  array-uniq@1.0.3: {}

  array.prototype.flat@1.3.3:
    dependencies:
      call-bind: 1.0.8
      define-properties: 1.2.1
      es-abstract: 1.23.9
      es-shim-unscopables: 1.1.0

  array.prototype.flatmap@1.3.3:
    dependencies:
      call-bind: 1.0.8
      define-properties: 1.2.1
      es-abstract: 1.23.9
      es-shim-unscopables: 1.1.0

  array.prototype.reduce@1.0.8:
    dependencies:
      call-bind: 1.0.8
      call-bound: 1.0.4
      define-properties: 1.2.1
      es-abstract: 1.23.9
      es-array-method-boxes-properly: 1.0.0
      es-errors: 1.3.0
      es-object-atoms: 1.1.1
      is-string: 1.1.1

  array.prototype.tosorted@1.1.4:
    dependencies:
      call-bind: 1.0.8
      define-properties: 1.2.1
      es-abstract: 1.23.9
      es-errors: 1.3.0
      es-shim-unscopables: 1.1.0

  arraybuffer.prototype.slice@1.0.4:
    dependencies:
      array-buffer-byte-length: 1.0.2
      call-bind: 1.0.8
      define-properties: 1.2.1
      es-abstract: 1.23.9
      es-errors: 1.3.0
      get-intrinsic: 1.3.0
      is-array-buffer: 3.0.5

  asn1.js@4.10.1:
    dependencies:
      bn.js: 4.12.1
      inherits: 2.0.4
      minimalistic-assert: 1.0.1

  asn1@0.2.6:
    dependencies:
      safer-buffer: 2.1.2

  assert@2.0.0:
    dependencies:
      es6-object-assign: 1.1.0
      is-nan: 1.3.2
      object-is: 1.1.6
      util: 0.12.5

  assertion-error@2.0.1: {}

  ast-types-flow@0.0.7: {}

  astral-regex@2.0.0: {}

  async-function@1.0.0: {}

  async@2.6.4:
    dependencies:
      lodash: 4.17.21

  asynckit@0.4.0: {}

  autoprefixer@10.4.21(postcss@8.4.49):
    dependencies:
      browserslist: 4.24.4
      caniuse-lite: 1.0.30001748
      fraction.js: 4.3.7
      normalize-range: 0.1.2
      picocolors: 1.1.1
      postcss: 8.4.49
      postcss-value-parser: 4.2.0

  available-typed-arrays@1.0.7:
    dependencies:
      possible-typed-array-names: 1.1.0

  axe-core@4.10.3: {}

  axios@1.12.2:
    dependencies:
      follow-redirects: 1.15.9
      form-data: 4.0.4
      proxy-from-env: 1.1.0
    transitivePeerDependencies:
      - debug

  axios@1.6.2:
    dependencies:
      follow-redirects: 1.15.9
      form-data: 4.0.0
      proxy-from-env: 1.1.0
    transitivePeerDependencies:
      - debug

  axobject-query@3.2.4: {}

  balanced-match@1.0.2: {}

  base-64@0.1.0: {}

  base64-js@1.5.1: {}

  big.js@5.2.2: {}

  bl@4.1.0:
    dependencies:
      buffer: 5.7.1
      inherits: 2.0.4
      readable-stream: 3.6.2

  bluebird@3.7.2: {}

  bn.js@4.12.1: {}

  bn.js@5.2.1: {}

  boolbase@1.0.0: {}

  bowser@2.11.0: {}

  brace-expansion@1.1.11:
    dependencies:
      balanced-match: 1.0.2
      concat-map: 0.0.1

  brace-expansion@2.0.1:
    dependencies:
      balanced-match: 1.0.2

  braces@3.0.3:
    dependencies:
      fill-range: 7.1.1

  brorand@1.1.0: {}

  browserify-aes@1.2.0:
    dependencies:
      buffer-xor: 1.0.3
      cipher-base: 1.0.6
      create-hash: 1.2.0
      evp_bytestokey: 1.0.3
      inherits: 2.0.4
      safe-buffer: 5.2.1

  browserify-cipher@1.0.1:
    dependencies:
      browserify-aes: 1.2.0
      browserify-des: 1.0.2
      evp_bytestokey: 1.0.3

  browserify-des@1.0.2:
    dependencies:
      cipher-base: 1.0.6
      des.js: 1.1.0
      inherits: 2.0.4
      safe-buffer: 5.2.1

  browserify-rsa@4.1.1:
    dependencies:
      bn.js: 5.2.1
      randombytes: 2.1.0
      safe-buffer: 5.2.1

  browserify-sign@4.2.3:
    dependencies:
      bn.js: 5.2.1
      browserify-rsa: 4.1.1
      create-hash: 1.2.0
      create-hmac: 1.1.7
      elliptic: 6.6.1
      hash-base: 3.0.5
      inherits: 2.0.4
      parse-asn1: 5.1.7
      readable-stream: 2.3.8
      safe-buffer: 5.2.1

  browserslist@4.24.4:
    dependencies:
      caniuse-lite: 1.0.30001748
      electron-to-chromium: 1.5.136
      node-releases: 2.0.19
      update-browserslist-db: 1.1.3(browserslist@4.24.4)

  buffer-crc32@0.2.13: {}

  buffer-from@1.1.2: {}

  buffer-xor@1.0.3: {}

  buffer@5.7.1:
    dependencies:
      base64-js: 1.5.1
      ieee754: 1.2.1

  buffer@6.0.3:
    dependencies:
      base64-js: 1.5.1
      ieee754: 1.2.1

  c3@0.4.15:
    dependencies:
      d3: 3.5.17

  cac@6.7.14: {}

  call-bind-apply-helpers@1.0.2:
    dependencies:
      es-errors: 1.3.0
      function-bind: 1.1.2

  call-bind@1.0.8:
    dependencies:
      call-bind-apply-helpers: 1.0.2
      es-define-property: 1.0.1
      get-intrinsic: 1.3.0
      set-function-length: 1.2.2

  call-bound@1.0.4:
    dependencies:
      call-bind-apply-helpers: 1.0.2
      get-intrinsic: 1.3.0

  callsites@3.1.0: {}

  camel-case@4.1.2:
    dependencies:
      pascal-case: 3.1.2
      tslib: 2.8.1

  camelcase-keys@7.0.2:
    dependencies:
      camelcase: 6.3.0
      map-obj: 4.3.0
      quick-lru: 5.1.1
      type-fest: 1.4.0

  camelcase@6.3.0: {}

  caniuse-lite@1.0.30001748: {}

  chai@5.2.0:
    dependencies:
      assertion-error: 2.0.1
      check-error: 2.1.1
      deep-eql: 5.0.2
      loupe: 3.1.3
      pathval: 2.0.0

  chalk@2.4.2:
    dependencies:
      ansi-styles: 3.2.1
      escape-string-regexp: 1.0.5
      supports-color: 5.5.0

  chalk@4.1.2:
    dependencies:
      ansi-styles: 4.3.0
      supports-color: 7.2.0

  chalk@5.2.0: {}

  charenc@0.0.2: {}

  check-error@2.1.1: {}

  chokidar@4.0.3:
    dependencies:
      readdirp: 4.1.2

  chrome-trace-event@1.0.4: {}

  chrome-types@0.1.375: {}

  cidr-regex@3.1.1:
    dependencies:
      ip-regex: 4.3.0

  cidr-regex@4.0.3:
    dependencies:
      ip-regex: 5.0.0

  cidr-tools@6.4.2:
    dependencies:
      cidr-regex: 4.0.3
      ip-bigint: 7.3.0
      ip-regex: 5.0.0
      string-natural-compare: 3.0.1

  cipher-base@1.0.6:
    dependencies:
      inherits: 2.0.4
      safe-buffer: 5.2.1

  classnames@2.3.2: {}

  clean-css@5.3.3:
    dependencies:
      source-map: 0.6.1

  clean-stack@2.2.0: {}

  clean-webpack-plugin@4.0.0(webpack@5.97.1(@swc/core@1.11.21)):
    dependencies:
      del: 4.1.1
      webpack: 5.97.1(@swc/core@1.11.21)

  cli-cursor@3.1.0:
    dependencies:
      restore-cursor: 3.1.0

  cli-truncate@2.1.0:
    dependencies:
      slice-ansi: 3.0.0
      string-width: 4.2.3

  cli-truncate@3.1.0:
    dependencies:
      slice-ansi: 5.0.0
      string-width: 5.1.2

  clone-deep@4.0.1:
    dependencies:
      is-plain-object: 2.0.4
      kind-of: 6.0.3
      shallow-clone: 3.0.1

  coa@2.0.2:
    dependencies:
      '@types/q': 1.5.8
      chalk: 2.4.2
      q: 1.5.1

  color-convert@1.9.3:
    dependencies:
      color-name: 1.1.3

  color-convert@2.0.1:
    dependencies:
      color-name: 1.1.4

  color-name@1.1.3: {}

  color-name@1.1.4: {}

  colorette@2.0.20: {}

  combined-stream@1.0.8:
    dependencies:
      delayed-stream: 1.0.0

  commander@10.0.1: {}

  commander@11.1.0: {}

  commander@12.1.0: {}

  commander@2.20.3: {}

  commander@7.2.0: {}

  commander@8.3.0: {}

  comment-parser@1.4.1: {}

  compress-commons@2.1.1:
    dependencies:
      buffer-crc32: 0.2.13
      crc32-stream: 3.0.1
      normalize-path: 3.0.0
      readable-stream: 2.3.8

  concat-map@0.0.1: {}

  config-chain@1.1.13:
    dependencies:
      ini: 1.3.8
      proto-list: 1.2.4

  confusing-browser-globals@1.0.11: {}

  copy-anything@3.0.5:
    dependencies:
      is-what: 4.1.16

  copy-webpack-plugin@12.0.2(webpack@5.97.1(@swc/core@1.11.21)):
    dependencies:
      fast-glob: 3.3.3
      glob-parent: 6.0.2
      globby: 14.1.0
      normalize-path: 3.0.0
      schema-utils: 4.3.0
      serialize-javascript: 6.0.2
      webpack: 5.97.1(@swc/core@1.11.21)

  core-js-pure@3.45.1: {}

  core-js@3.40.0: {}

  core-util-is@1.0.3: {}

  cosmiconfig@9.0.0(typescript@5.6.3):
    dependencies:
      env-paths: 2.2.1
      import-fresh: 3.3.1
      js-yaml: 4.1.0
      parse-json: 5.2.0
    optionalDependencies:
      typescript: 5.6.3

  crc32-stream@3.0.1:
    dependencies:
      crc: 3.8.0
      readable-stream: 3.6.2

  crc@3.8.0:
    dependencies:
      buffer: 5.7.1

  create-ecdh@4.0.4:
    dependencies:
      bn.js: 4.12.1
      elliptic: 6.6.1

  create-hash@1.2.0:
    dependencies:
      cipher-base: 1.0.6
      inherits: 2.0.4
      md5.js: 1.3.5
      ripemd160: 2.0.2
      sha.js: 2.4.11

  create-hmac@1.1.7:
    dependencies:
      cipher-base: 1.0.6
      create-hash: 1.2.0
      inherits: 2.0.4
      ripemd160: 2.0.2
      safe-buffer: 5.2.1
      sha.js: 2.4.11

  create-require@1.1.1: {}

  cross-env@7.0.3:
    dependencies:
      cross-spawn: 7.0.6

  cross-spawn@7.0.6:
    dependencies:
      path-key: 3.1.1
      shebang-command: 2.0.0
      which: 2.0.2

  crx@5.0.1:
    dependencies:
      archiver: 3.1.1
      commander: 2.20.3
      node-rsa: 1.1.1
      pbf: 3.3.0

  crypt@0.0.2: {}

  crypto-browserify@3.12.0:
    dependencies:
      browserify-cipher: 1.0.1
      browserify-sign: 4.2.3
      create-ecdh: 4.0.4
      create-hash: 1.2.0
      create-hmac: 1.1.7
      diffie-hellman: 5.0.3
      inherits: 2.0.4
      pbkdf2: 3.1.2
      public-encrypt: 4.0.3
      randombytes: 2.1.0
      randomfill: 1.0.4

  crypto-js@4.2.0: {}

  css-blank-pseudo@7.0.1(postcss@8.4.49):
    dependencies:
      postcss: 8.4.49
      postcss-selector-parser: 7.1.0

  css-has-pseudo@7.0.2(postcss@8.4.49):
    dependencies:
      '@csstools/selector-specificity': 5.0.0(postcss-selector-parser@7.1.0)
      postcss: 8.4.49
      postcss-selector-parser: 7.1.0
      postcss-value-parser: 4.2.0

  css-loader@6.7.3(webpack@5.97.1(@swc/core@1.11.21)):
    dependencies:
      icss-utils: 5.1.0(postcss@8.4.49)
      postcss: 8.4.49
      postcss-modules-extract-imports: 3.1.0(postcss@8.4.49)
      postcss-modules-local-by-default: 4.2.0(postcss@8.4.49)
      postcss-modules-scope: 3.2.1(postcss@8.4.49)
      postcss-modules-values: 4.0.0(postcss@8.4.49)
      postcss-value-parser: 4.2.0
      semver: 7.7.2
      webpack: 5.97.1(@swc/core@1.11.21)

  css-prefers-color-scheme@10.0.0(postcss@8.4.49):
    dependencies:
      postcss: 8.4.49

  css-select-base-adapter@0.1.1: {}

  css-select@2.1.0:
    dependencies:
      boolbase: 1.0.0
      css-what: 3.4.2
      domutils: 1.7.0
      nth-check: 1.0.2

  css-select@4.3.0:
    dependencies:
      boolbase: 1.0.0
      css-what: 6.1.0
      domhandler: 4.3.1
      domutils: 2.8.0
      nth-check: 2.1.1

  css-tree@1.0.0-alpha.37:
    dependencies:
      mdn-data: 2.0.4
      source-map: 0.6.1

  css-tree@1.1.3:
    dependencies:
      mdn-data: 2.0.14
      source-map: 0.6.1

  css-what@3.4.2: {}

  css-what@6.1.0: {}

  css.escape@1.5.1: {}

  cssdb@8.2.4: {}

  cssesc@3.0.0: {}

  csso@4.2.0:
    dependencies:
      css-tree: 1.1.3

  cssstyle@4.3.0:
    dependencies:
      '@asamuzakjp/css-color': 3.1.1
      rrweb-cssom: 0.8.0

  csstype@3.1.3: {}

  d3@3.5.17: {}

  damerau-levenshtein@1.0.8: {}

  data-urls@5.0.0:
    dependencies:
      whatwg-mimetype: 4.0.0
      whatwg-url: 14.2.0

  data-view-buffer@1.0.2:
    dependencies:
      call-bound: 1.0.4
      es-errors: 1.3.0
      is-data-view: 1.0.2

  data-view-byte-length@1.0.2:
    dependencies:
      call-bound: 1.0.4
      es-errors: 1.3.0
      is-data-view: 1.0.2

  data-view-byte-offset@1.0.1:
    dependencies:
      call-bound: 1.0.4
      es-errors: 1.3.0
      is-data-view: 1.0.2

  date-fns@2.29.3: {}

  debounce@1.2.1: {}

  debug@3.2.7:
    dependencies:
      ms: 2.1.3

  debug@4.4.0:
    dependencies:
      ms: 2.1.3

  debug@4.4.1:
    dependencies:
      ms: 2.1.3

  decimal.js@10.5.0: {}

  deep-eql@5.0.2: {}

  deep-is@0.1.4: {}

  define-data-property@1.1.4:
    dependencies:
      es-define-property: 1.0.1
      es-errors: 1.3.0
      gopd: 1.2.0

  define-properties@1.2.1:
    dependencies:
      define-data-property: 1.1.4
      has-property-descriptors: 1.0.2
      object-keys: 1.1.1

  del@4.1.1:
    dependencies:
      '@types/glob': 7.2.0
      globby: 6.1.0
      is-path-cwd: 2.2.0
      is-path-in-cwd: 2.1.0
      p-map: 2.1.0
      pify: 4.0.1
      rimraf: 2.7.1

  delayed-stream@1.0.0: {}

  des.js@1.1.0:
    dependencies:
      inherits: 2.0.4
      minimalistic-assert: 1.0.1

  diff-match-patch@1.0.5: {}

  diff@3.5.0: {}

  diff@4.0.2: {}

  diff@7.0.0: {}

  diffie-hellman@5.0.3:
    dependencies:
      bn.js: 4.12.1
      miller-rabin: 4.0.1
      randombytes: 2.1.0

  digest-fetch@1.3.0:
    dependencies:
      base-64: 0.1.0
      md5: 2.3.0

  dir-glob@3.0.1:
    dependencies:
      path-type: 4.0.0

  doctrine@2.1.0:
    dependencies:
      esutils: 2.0.3

  doctrine@3.0.0:
    dependencies:
      esutils: 2.0.3

  dom-converter@0.2.0:
    dependencies:
      utila: 0.4.0

  dom-serializer@0.2.2:
    dependencies:
      domelementtype: 2.3.0
      entities: 2.2.0

  dom-serializer@1.4.1:
    dependencies:
      domelementtype: 2.3.0
      domhandler: 4.3.1
      entities: 2.2.0

  domelementtype@1.3.1: {}

  domelementtype@2.3.0: {}

  domhandler@4.3.1:
    dependencies:
      domelementtype: 2.3.0

  domutils@1.7.0:
    dependencies:
      dom-serializer: 0.2.2
      domelementtype: 1.3.1

  domutils@2.8.0:
    dependencies:
      dom-serializer: 1.4.1
      domelementtype: 2.3.0
      domhandler: 4.3.1

  dot-case@3.0.4:
    dependencies:
      no-case: 3.0.4
      tslib: 2.8.1

  dotenv@16.4.1: {}

  dunder-proto@1.0.1:
    dependencies:
      call-bind-apply-helpers: 1.0.2
      es-errors: 1.3.0
      gopd: 1.2.0

  duplexer2@0.1.4:
    dependencies:
      readable-stream: 2.3.8

  duplexer@0.1.2: {}

  eastasianwidth@0.2.0: {}

  editorconfig@0.15.3:
    dependencies:
      commander: 2.20.3
      lru-cache: 4.1.5
      semver: 5.7.2
      sigmund: 1.0.1

  electron-to-chromium@1.5.136: {}

  elliptic@6.6.1:
    dependencies:
      bn.js: 4.12.1
      brorand: 1.1.0
      hash.js: 1.1.7
      hmac-drbg: 1.0.1
      inherits: 2.0.4
      minimalistic-assert: 1.0.1
      minimalistic-crypto-utils: 1.0.1

  emoji-regex@8.0.0: {}

  emoji-regex@9.2.2: {}

  emojis-list@3.0.0: {}

  end-of-stream@1.4.4:
    dependencies:
      once: 1.4.0

  enhanced-resolve@5.18.1:
    dependencies:
      graceful-fs: 4.2.11
      tapable: 2.2.1

  entities@2.2.0: {}

  entities@4.5.0: {}

  env-paths@2.2.1: {}

  error-ex@1.3.2:
    dependencies:
      is-arrayish: 0.2.1

  es-abstract@1.23.9:
    dependencies:
      array-buffer-byte-length: 1.0.2
      arraybuffer.prototype.slice: 1.0.4
      available-typed-arrays: 1.0.7
      call-bind: 1.0.8
      call-bound: 1.0.4
      data-view-buffer: 1.0.2
      data-view-byte-length: 1.0.2
      data-view-byte-offset: 1.0.1
      es-define-property: 1.0.1
      es-errors: 1.3.0
      es-object-atoms: 1.1.1
      es-set-tostringtag: 2.1.0
      es-to-primitive: 1.3.0
      function.prototype.name: 1.1.8
      get-intrinsic: 1.3.0
      get-proto: 1.0.1
      get-symbol-description: 1.1.0
      globalthis: 1.0.4
      gopd: 1.2.0
      has-property-descriptors: 1.0.2
      has-proto: 1.2.0
      has-symbols: 1.1.0
      hasown: 2.0.2
      internal-slot: 1.1.0
      is-array-buffer: 3.0.5
      is-callable: 1.2.7
      is-data-view: 1.0.2
      is-regex: 1.2.1
      is-shared-array-buffer: 1.0.4
      is-string: 1.1.1
      is-typed-array: 1.1.15
      is-weakref: 1.1.1
      math-intrinsics: 1.1.0
      object-inspect: 1.13.4
      object-keys: 1.1.1
      object.assign: 4.1.7
      own-keys: 1.0.1
      regexp.prototype.flags: 1.5.4
      safe-array-concat: 1.1.3
      safe-push-apply: 1.0.0
      safe-regex-test: 1.1.0
      set-proto: 1.0.0
      string.prototype.trim: 1.2.10
      string.prototype.trimend: 1.0.9
      string.prototype.trimstart: 1.0.8
      typed-array-buffer: 1.0.3
      typed-array-byte-length: 1.0.3
      typed-array-byte-offset: 1.0.4
      typed-array-length: 1.0.7
      unbox-primitive: 1.1.0
      which-typed-array: 1.1.19

  es-array-method-boxes-properly@1.0.0: {}

  es-define-property@1.0.1: {}

  es-errors@1.3.0: {}

  es-module-lexer@1.6.0: {}

  es-module-lexer@1.7.0: {}

  es-object-atoms@1.1.1:
    dependencies:
      es-errors: 1.3.0

  es-set-tostringtag@2.1.0:
    dependencies:
      es-errors: 1.3.0
      get-intrinsic: 1.3.0
      has-tostringtag: 1.0.2
      hasown: 2.0.2

  es-shim-unscopables@1.1.0:
    dependencies:
      hasown: 2.0.2

  es-to-primitive@1.3.0:
    dependencies:
      is-callable: 1.2.7
      is-date-object: 1.1.0
      is-symbol: 1.1.1

  es6-object-assign@1.1.0: {}

  esbuild@0.21.5:
    optionalDependencies:
      '@esbuild/aix-ppc64': 0.21.5
      '@esbuild/android-arm': 0.21.5
      '@esbuild/android-arm64': 0.21.5
      '@esbuild/android-x64': 0.21.5
      '@esbuild/darwin-arm64': 0.21.5
      '@esbuild/darwin-x64': 0.21.5
      '@esbuild/freebsd-arm64': 0.21.5
      '@esbuild/freebsd-x64': 0.21.5
      '@esbuild/linux-arm': 0.21.5
      '@esbuild/linux-arm64': 0.21.5
      '@esbuild/linux-ia32': 0.21.5
      '@esbuild/linux-loong64': 0.21.5
      '@esbuild/linux-mips64el': 0.21.5
      '@esbuild/linux-ppc64': 0.21.5
      '@esbuild/linux-riscv64': 0.21.5
      '@esbuild/linux-s390x': 0.21.5
      '@esbuild/linux-x64': 0.21.5
      '@esbuild/netbsd-x64': 0.21.5
      '@esbuild/openbsd-x64': 0.21.5
      '@esbuild/sunos-x64': 0.21.5
      '@esbuild/win32-arm64': 0.21.5
      '@esbuild/win32-ia32': 0.21.5
      '@esbuild/win32-x64': 0.21.5

  esbuild@0.23.1:
    optionalDependencies:
      '@esbuild/aix-ppc64': 0.23.1
      '@esbuild/android-arm': 0.23.1
      '@esbuild/android-arm64': 0.23.1
      '@esbuild/android-x64': 0.23.1
      '@esbuild/darwin-arm64': 0.23.1
      '@esbuild/darwin-x64': 0.23.1
      '@esbuild/freebsd-arm64': 0.23.1
      '@esbuild/freebsd-x64': 0.23.1
      '@esbuild/linux-arm': 0.23.1
      '@esbuild/linux-arm64': 0.23.1
      '@esbuild/linux-ia32': 0.23.1
      '@esbuild/linux-loong64': 0.23.1
      '@esbuild/linux-mips64el': 0.23.1
      '@esbuild/linux-ppc64': 0.23.1
      '@esbuild/linux-riscv64': 0.23.1
      '@esbuild/linux-s390x': 0.23.1
      '@esbuild/linux-x64': 0.23.1
      '@esbuild/netbsd-x64': 0.23.1
      '@esbuild/openbsd-arm64': 0.23.1
      '@esbuild/openbsd-x64': 0.23.1
      '@esbuild/sunos-x64': 0.23.1
      '@esbuild/win32-arm64': 0.23.1
      '@esbuild/win32-ia32': 0.23.1
      '@esbuild/win32-x64': 0.23.1

  escalade@3.2.0: {}

  escape-string-regexp@1.0.5: {}

  escape-string-regexp@4.0.0: {}

  eslint-config-airbnb-base@15.0.0(eslint-plugin-import@2.27.5)(eslint@8.57.1):
    dependencies:
      confusing-browser-globals: 1.0.11
      eslint: 8.57.1
      eslint-plugin-import: 2.27.5(@typescript-eslint/parser@7.18.0(eslint@8.57.1)(typescript@5.6.3))(eslint-import-resolver-typescript@3.5.5)(eslint@8.57.1)
      object.assign: 4.1.7
      object.entries: 1.1.9
      semver: 6.3.1

  eslint-config-airbnb-typescript@18.0.0(@typescript-eslint/eslint-plugin@7.18.0(@typescript-eslint/parser@7.18.0(eslint@8.57.1)(typescript@5.6.3))(eslint@8.57.1)(typescript@5.6.3))(@typescript-eslint/parser@7.18.0(eslint@8.57.1)(typescript@5.6.3))(eslint-plugin-import@2.27.5)(eslint@8.57.1):
    dependencies:
      '@typescript-eslint/eslint-plugin': 7.18.0(@typescript-eslint/parser@7.18.0(eslint@8.57.1)(typescript@5.6.3))(eslint@8.57.1)(typescript@5.6.3)
      '@typescript-eslint/parser': 7.18.0(eslint@8.57.1)(typescript@5.6.3)
      eslint: 8.57.1
      eslint-config-airbnb-base: 15.0.0(eslint-plugin-import@2.27.5)(eslint@8.57.1)
    transitivePeerDependencies:
      - eslint-plugin-import

  eslint-config-airbnb@19.0.4(eslint-plugin-import@2.27.5)(eslint-plugin-jsx-a11y@6.7.1(eslint@8.57.1))(eslint-plugin-react-hooks@4.6.0(eslint@8.57.1))(eslint-plugin-react@7.32.2(eslint@8.57.1))(eslint@8.57.1):
    dependencies:
      eslint: 8.57.1
      eslint-config-airbnb-base: 15.0.0(eslint-plugin-import@2.27.5)(eslint@8.57.1)
      eslint-plugin-import: 2.27.5(@typescript-eslint/parser@7.18.0(eslint@8.57.1)(typescript@5.6.3))(eslint-import-resolver-typescript@3.5.5)(eslint@8.57.1)
      eslint-plugin-jsx-a11y: 6.7.1(eslint@8.57.1)
      eslint-plugin-react: 7.32.2(eslint@8.57.1)
      eslint-plugin-react-hooks: 4.6.0(eslint@8.57.1)
      object.assign: 4.1.7
      object.entries: 1.1.9

  eslint-import-resolver-node@0.3.9:
    dependencies:
      debug: 3.2.7
      is-core-module: 2.16.1
      resolve: 1.22.10
    transitivePeerDependencies:
      - supports-color

  eslint-import-resolver-typescript@3.5.5(@typescript-eslint/parser@7.18.0(eslint@8.57.1)(typescript@5.6.3))(eslint-plugin-import@2.27.5)(eslint@8.57.1):
    dependencies:
      debug: 4.4.0
      enhanced-resolve: 5.18.1
      eslint: 8.57.1
      eslint-module-utils: 2.12.0(@typescript-eslint/parser@7.18.0(eslint@8.57.1)(typescript@5.6.3))(eslint-import-resolver-node@0.3.9)(eslint-import-resolver-typescript@3.5.5)(eslint@8.57.1)
      eslint-plugin-import: 2.27.5(@typescript-eslint/parser@7.18.0(eslint@8.57.1)(typescript@5.6.3))(eslint-import-resolver-typescript@3.5.5)(eslint@8.57.1)
      get-tsconfig: 4.10.0
      globby: 13.2.2
      is-core-module: 2.16.1
      is-glob: 4.0.3
      synckit: 0.8.8
    transitivePeerDependencies:
      - '@typescript-eslint/parser'
      - eslint-import-resolver-node
      - eslint-import-resolver-webpack
      - supports-color

  eslint-module-utils@2.12.0(@typescript-eslint/parser@7.18.0(eslint@8.57.1)(typescript@5.6.3))(eslint-import-resolver-node@0.3.9)(eslint-import-resolver-typescript@3.5.5)(eslint@8.57.1):
    dependencies:
      debug: 3.2.7
    optionalDependencies:
      '@typescript-eslint/parser': 7.18.0(eslint@8.57.1)(typescript@5.6.3)
      eslint: 8.57.1
      eslint-import-resolver-node: 0.3.9
      eslint-import-resolver-typescript: 3.5.5(@typescript-eslint/parser@7.18.0(eslint@8.57.1)(typescript@5.6.3))(eslint-plugin-import@2.27.5)(eslint@8.57.1)
    transitivePeerDependencies:
      - supports-color

  eslint-plugin-import-newlines@1.3.1(eslint@8.57.1):
    dependencies:
      eslint: 8.57.1

  eslint-plugin-import@2.27.5(@typescript-eslint/parser@7.18.0(eslint@8.57.1)(typescript@5.6.3))(eslint-import-resolver-typescript@3.5.5)(eslint@8.57.1):
    dependencies:
      array-includes: 3.1.8
      array.prototype.flat: 1.3.3
      array.prototype.flatmap: 1.3.3
      debug: 3.2.7
      doctrine: 2.1.0
      eslint: 8.57.1
      eslint-import-resolver-node: 0.3.9
      eslint-module-utils: 2.12.0(@typescript-eslint/parser@7.18.0(eslint@8.57.1)(typescript@5.6.3))(eslint-import-resolver-node@0.3.9)(eslint-import-resolver-typescript@3.5.5)(eslint@8.57.1)
      has: 1.0.4
      is-core-module: 2.16.1
      is-glob: 4.0.3
      minimatch: 3.1.2
      object.values: 1.2.1
      resolve: 1.22.10
      semver: 6.3.1
      tsconfig-paths: 3.15.0
    optionalDependencies:
      '@typescript-eslint/parser': 7.18.0(eslint@8.57.1)(typescript@5.6.3)
    transitivePeerDependencies:
      - eslint-import-resolver-typescript
      - eslint-import-resolver-webpack
      - supports-color

  eslint-plugin-jsdoc@50.3.0(eslint@8.57.1):
    dependencies:
      '@es-joy/jsdoccomment': 0.48.0
      are-docs-informative: 0.0.2
      comment-parser: 1.4.1
      debug: 4.4.0
      escape-string-regexp: 4.0.0
      eslint: 8.57.1
      espree: 10.3.0
      esquery: 1.6.0
      parse-imports: 2.2.1
      semver: 7.7.2
      spdx-expression-parse: 4.0.0
      synckit: 0.9.2
    transitivePeerDependencies:
      - supports-color

  eslint-plugin-jsx-a11y@6.7.1(eslint@8.57.1):
    dependencies:
      '@babel/runtime': 7.27.0
      aria-query: 5.3.2
      array-includes: 3.1.8
      array.prototype.flatmap: 1.3.3
      ast-types-flow: 0.0.7
      axe-core: 4.10.3
      axobject-query: 3.2.4
      damerau-levenshtein: 1.0.8
      emoji-regex: 9.2.2
      eslint: 8.57.1
      has: 1.0.4
      jsx-ast-utils: 3.3.5
      language-tags: 1.0.5
      minimatch: 3.1.2
      object.entries: 1.1.9
      object.fromentries: 2.0.8
      semver: 6.3.1

  eslint-plugin-react-hooks@4.6.0(eslint@8.57.1):
    dependencies:
      eslint: 8.57.1

  eslint-plugin-react@7.32.2(eslint@8.57.1):
    dependencies:
      array-includes: 3.1.8
      array.prototype.flatmap: 1.3.3
      array.prototype.tosorted: 1.1.4
      doctrine: 2.1.0
      eslint: 8.57.1
      estraverse: 5.3.0
      jsx-ast-utils: 3.3.5
      minimatch: 3.1.2
      object.entries: 1.1.9
      object.fromentries: 2.0.8
      object.hasown: 1.1.4
      object.values: 1.2.1
      prop-types: 15.8.1
      resolve: 2.0.0-next.5
      semver: 6.3.1
      string.prototype.matchall: 4.0.12

  eslint-scope@5.1.1:
    dependencies:
      esrecurse: 4.3.0
      estraverse: 4.3.0

  eslint-scope@7.2.2:
    dependencies:
      esrecurse: 4.3.0
      estraverse: 5.3.0

  eslint-visitor-keys@3.4.3: {}

  eslint-visitor-keys@4.2.0: {}

  eslint@8.57.1:
    dependencies:
      '@eslint-community/eslint-utils': 4.6.0(eslint@8.57.1)
      '@eslint-community/regexpp': 4.12.1
      '@eslint/eslintrc': 2.1.4
      '@eslint/js': 8.57.1
      '@humanwhocodes/config-array': 0.13.0
      '@humanwhocodes/module-importer': 1.0.1
      '@nodelib/fs.walk': 1.2.8
      '@ungap/structured-clone': 1.3.0
      ajv: 6.12.6
      chalk: 4.1.2
      cross-spawn: 7.0.6
      debug: 4.4.0
      doctrine: 3.0.0
      escape-string-regexp: 4.0.0
      eslint-scope: 7.2.2
      eslint-visitor-keys: 3.4.3
      espree: 9.6.1
      esquery: 1.6.0
      esutils: 2.0.3
      fast-deep-equal: 3.1.3
      file-entry-cache: 6.0.1
      find-up: 5.0.0
      glob-parent: 6.0.2
      globals: 13.24.0
      graphemer: 1.4.0
      ignore: 5.3.2
      imurmurhash: 0.1.4
      is-glob: 4.0.3
      is-path-inside: 3.0.3
      js-yaml: 4.1.0
      json-stable-stringify-without-jsonify: 1.0.1
      levn: 0.4.1
      lodash.merge: 4.6.2
      minimatch: 3.1.2
      natural-compare: 1.4.0
      optionator: 0.9.4
      strip-ansi: 6.0.1
      text-table: 0.2.0
    transitivePeerDependencies:
      - supports-color

  espree@10.3.0:
    dependencies:
      acorn: 8.14.1
      acorn-jsx: 5.3.2(acorn@8.14.1)
      eslint-visitor-keys: 4.2.0

  espree@9.6.1:
    dependencies:
      acorn: 8.14.1
      acorn-jsx: 5.3.2(acorn@8.14.1)
      eslint-visitor-keys: 3.4.3

  esprima@4.0.1: {}

  esquery@1.6.0:
    dependencies:
      estraverse: 5.3.0

  esrecurse@4.3.0:
    dependencies:
      estraverse: 5.3.0

  estraverse@4.3.0: {}

  estraverse@5.3.0: {}

  estree-walker@3.0.3:
    dependencies:
      '@types/estree': 1.0.7

  esutils@2.0.3: {}

  event-target-shim@5.0.1: {}

  events@3.3.0: {}

  evp_bytestokey@1.0.3:
    dependencies:
      md5.js: 1.3.5
      safe-buffer: 5.2.1

  execa@7.2.0:
    dependencies:
      cross-spawn: 7.0.6
      get-stream: 6.0.1
      human-signals: 4.3.1
      is-stream: 3.0.0
      merge-stream: 2.0.0
      npm-run-path: 5.3.0
      onetime: 6.0.0
      signal-exit: 3.0.7
      strip-final-newline: 3.0.0

  exenv@1.2.2: {}

  expect-type@1.2.1: {}

  fake-indexeddb@6.0.0: {}

  fast-deep-equal@3.1.3: {}

  fast-glob@3.3.3:
    dependencies:
      '@nodelib/fs.stat': 2.0.5
      '@nodelib/fs.walk': 1.2.8
      glob-parent: 5.1.2
      merge2: 1.4.1
      micromatch: 4.0.8

  fast-json-stable-stringify@2.1.0: {}

  fast-levenshtein@2.0.6: {}

  fast-uri@3.0.6: {}

  fastq@1.19.1:
    dependencies:
      reusify: 1.1.0

  fdir@6.4.6(picomatch@4.0.3):
    optionalDependencies:
      picomatch: 4.0.3

  file-entry-cache@6.0.1:
    dependencies:
      flat-cache: 3.2.0

  fill-range@7.1.1:
    dependencies:
      to-regex-range: 5.0.1

  find-up@5.0.0:
    dependencies:
      locate-path: 6.0.0
      path-exists: 4.0.0

  flat-cache@3.2.0:
    dependencies:
      flatted: 3.3.3
      keyv: 4.5.4
      rimraf: 3.0.2

  flat@5.0.2: {}

  flatted@3.3.3: {}

  flatten@1.0.3: {}

  follow-redirects@1.15.9: {}

  for-each@0.3.5:
    dependencies:
      is-callable: 1.2.7

  foreground-child@3.3.1:
    dependencies:
      cross-spawn: 7.0.6
      signal-exit: 4.1.0

  form-data-encoder@1.7.2: {}

  form-data@4.0.0:
    dependencies:
      asynckit: 0.4.0
      combined-stream: 1.0.8
      mime-types: 2.1.35

  form-data@4.0.4:
    dependencies:
      asynckit: 0.4.0
      combined-stream: 1.0.8
      es-set-tostringtag: 2.1.0
      hasown: 2.0.2
      mime-types: 2.1.35

  formdata-node@4.4.1:
    dependencies:
      node-domexception: 1.0.0
      web-streams-polyfill: 4.0.0-beta.3

  fraction.js@4.3.7: {}

  fs-constants@1.0.0: {}

  fs-extra@10.1.0:
    dependencies:
      graceful-fs: 4.2.11
      jsonfile: 6.1.0
      universalify: 2.0.1

  fs-extra@11.3.0:
    dependencies:
      graceful-fs: 4.2.11
      jsonfile: 6.1.0
      universalify: 2.0.1

  fs.realpath@1.0.0: {}

  fsevents@2.3.2:
    optional: true

  fsevents@2.3.3:
    optional: true

  function-bind@1.1.2: {}

  function.prototype.name@1.1.8:
    dependencies:
      call-bind: 1.0.8
      call-bound: 1.0.4
      define-properties: 1.2.1
      functions-have-names: 1.2.3
      hasown: 2.0.2
      is-callable: 1.2.7

  functions-have-names@1.2.3: {}

  get-intrinsic@1.3.0:
    dependencies:
      call-bind-apply-helpers: 1.0.2
      es-define-property: 1.0.1
      es-errors: 1.3.0
      es-object-atoms: 1.1.1
      function-bind: 1.1.2
      get-proto: 1.0.1
      gopd: 1.2.0
      has-symbols: 1.1.0
      hasown: 2.0.2
      math-intrinsics: 1.1.0

  get-proto@1.0.1:
    dependencies:
      dunder-proto: 1.0.1
      es-object-atoms: 1.1.1

  get-stream@6.0.1: {}

  get-symbol-description@1.1.0:
    dependencies:
      call-bound: 1.0.4
      es-errors: 1.3.0
      get-intrinsic: 1.3.0

  get-tsconfig@4.10.0:
    dependencies:
      resolve-pkg-maps: 1.0.0

  glob-parent@5.1.2:
    dependencies:
      is-glob: 4.0.3

  glob-parent@6.0.2:
    dependencies:
      is-glob: 4.0.3

  glob-to-regexp@0.4.1: {}

  glob@10.4.5:
    dependencies:
      foreground-child: 3.3.1
      jackspeak: 3.4.3
      minimatch: 9.0.5
      minipass: 7.1.2
      package-json-from-dist: 1.0.1
      path-scurry: 1.11.1

  glob@7.2.3:
    dependencies:
      fs.realpath: 1.0.0
      inflight: 1.0.6
      inherits: 2.0.4
      minimatch: 3.1.2
      once: 1.4.0
      path-is-absolute: 1.0.1

  glob@8.1.0:
    dependencies:
      fs.realpath: 1.0.0
      inflight: 1.0.6
      inherits: 2.0.4
      minimatch: 5.1.6
      once: 1.4.0

  globals@13.24.0:
    dependencies:
      type-fest: 0.20.2

  globalthis@1.0.4:
    dependencies:
      define-properties: 1.2.1
      gopd: 1.2.0

  globby@11.1.0:
    dependencies:
      array-union: 2.1.0
      dir-glob: 3.0.1
      fast-glob: 3.3.3
      ignore: 5.3.2
      merge2: 1.4.1
      slash: 3.0.0

  globby@13.2.2:
    dependencies:
      dir-glob: 3.0.1
      fast-glob: 3.3.3
      ignore: 5.3.2
      merge2: 1.4.1
      slash: 4.0.0

  globby@14.1.0:
    dependencies:
      '@sindresorhus/merge-streams': 2.3.0
      fast-glob: 3.3.3
      ignore: 7.0.3
      path-type: 6.0.0
      slash: 5.1.0
      unicorn-magic: 0.3.0

  globby@6.1.0:
    dependencies:
      array-union: 1.0.2
      glob: 7.2.3
      object-assign: 4.1.1
      pify: 2.3.0
      pinkie-promise: 2.0.1

  globrex@0.1.2: {}

  gopd@1.2.0: {}

  graceful-fs@4.2.11: {}

  graphemer@1.4.0: {}

  gzip-size@6.0.0:
    dependencies:
      duplexer: 0.1.2

  has-bigints@1.1.0: {}

  has-flag@3.0.0: {}

  has-flag@4.0.0: {}

  has-property-descriptors@1.0.2:
    dependencies:
      es-define-property: 1.0.1

  has-proto@1.2.0:
    dependencies:
      dunder-proto: 1.0.1

  has-symbols@1.1.0: {}

  has-tostringtag@1.0.2:
    dependencies:
      has-symbols: 1.1.0

  has@1.0.4: {}

  hash-base@3.0.5:
    dependencies:
      inherits: 2.0.4
      safe-buffer: 5.2.1

  hash-base@3.1.0:
    dependencies:
      inherits: 2.0.4
      readable-stream: 3.6.2
      safe-buffer: 5.2.1

  hash.js@1.1.7:
    dependencies:
      inherits: 2.0.4
      minimalistic-assert: 1.0.1

  hasown@2.0.2:
    dependencies:
      function-bind: 1.1.2

  he@1.2.0: {}

  hmac-drbg@1.0.1:
    dependencies:
      hash.js: 1.1.7
      minimalistic-assert: 1.0.1
      minimalistic-crypto-utils: 1.0.1

  html-encoding-sniffer@4.0.0:
    dependencies:
      whatwg-encoding: 3.1.1

  html-escaper@2.0.2: {}

  html-minifier-terser@6.1.0:
    dependencies:
      camel-case: 4.1.2
      clean-css: 5.3.3
      commander: 8.3.0
      he: 1.2.0
      param-case: 3.0.4
      relateurl: 0.2.7
      terser: 5.37.0

  html-webpack-plugin@5.6.3(webpack@5.97.1(@swc/core@1.11.21)):
    dependencies:
      '@types/html-minifier-terser': 6.1.0
      html-minifier-terser: 6.1.0
      lodash: 4.17.21
      pretty-error: 4.0.0
      tapable: 2.2.1
    optionalDependencies:
      webpack: 5.97.1(@swc/core@1.11.21)

  htmlparser2@6.1.0:
    dependencies:
      domelementtype: 2.3.0
      domhandler: 4.3.1
      domutils: 2.8.0
      entities: 2.2.0

  http-proxy-agent@7.0.2:
    dependencies:
      agent-base: 7.1.3
      debug: 4.4.0
    transitivePeerDependencies:
      - supports-color

  https-proxy-agent@7.0.6:
    dependencies:
      agent-base: 7.1.3
      debug: 4.4.0
    transitivePeerDependencies:
      - supports-color

  human-signals@4.3.1: {}

  humanize-ms@1.2.1:
    dependencies:
      ms: 2.1.3

  husky@7.0.4: {}

  iconv-lite@0.6.3:
    dependencies:
      safer-buffer: 2.1.2

  icss-utils@5.1.0(postcss@8.4.49):
    dependencies:
      postcss: 8.4.49

  idb@8.0.2: {}

  ieee754@1.2.1: {}

  ignore@5.3.2: {}

  ignore@7.0.3: {}

  import-fresh@3.3.1:
    dependencies:
      parent-module: 1.0.1
      resolve-from: 4.0.0

  imurmurhash@0.1.4: {}

  indent-string@4.0.0: {}

  indexes-of@1.0.1: {}

  inflight@1.0.6:
    dependencies:
      once: 1.4.0
      wrappy: 1.0.2

  inherits@2.0.4: {}

  ini@1.3.8: {}

  internal-slot@1.1.0:
    dependencies:
      es-errors: 1.3.0
      hasown: 2.0.2
      side-channel: 1.1.0

  ip-bigint@7.3.0: {}

  ip-regex@4.3.0: {}

  ip-regex@5.0.0: {}

  is-arguments@1.2.0:
    dependencies:
      call-bound: 1.0.4
      has-tostringtag: 1.0.2

  is-array-buffer@3.0.5:
    dependencies:
      call-bind: 1.0.8
      call-bound: 1.0.4
      get-intrinsic: 1.3.0

  is-arrayish@0.2.1: {}

  is-async-function@2.1.1:
    dependencies:
      async-function: 1.0.0
      call-bound: 1.0.4
      get-proto: 1.0.1
      has-tostringtag: 1.0.2
      safe-regex-test: 1.1.0

  is-bigint@1.1.0:
    dependencies:
      has-bigints: 1.1.0

  is-boolean-object@1.2.2:
    dependencies:
      call-bound: 1.0.4
      has-tostringtag: 1.0.2

  is-buffer@1.1.6: {}

  is-callable@1.2.7: {}

  is-cidr@4.0.2:
    dependencies:
      cidr-regex: 3.1.1

  is-core-module@2.16.1:
    dependencies:
      hasown: 2.0.2

  is-data-view@1.0.2:
    dependencies:
      call-bound: 1.0.4
      get-intrinsic: 1.3.0
      is-typed-array: 1.1.15

  is-date-object@1.1.0:
    dependencies:
      call-bound: 1.0.4
      has-tostringtag: 1.0.2

  is-extglob@2.1.1: {}

  is-finalizationregistry@1.1.1:
    dependencies:
      call-bound: 1.0.4

  is-fullwidth-code-point@3.0.0: {}

  is-fullwidth-code-point@4.0.0: {}

  is-generator-function@1.1.0:
    dependencies:
      call-bound: 1.0.4
      get-proto: 1.0.1
      has-tostringtag: 1.0.2
      safe-regex-test: 1.1.0

  is-glob@4.0.3:
    dependencies:
      is-extglob: 2.1.1

  is-ip@3.1.0:
    dependencies:
      ip-regex: 4.3.0

  is-map@2.0.3: {}

  is-nan@1.3.2:
    dependencies:
      call-bind: 1.0.8
      define-properties: 1.2.1

  is-number-object@1.1.1:
    dependencies:
      call-bound: 1.0.4
      has-tostringtag: 1.0.2

  is-number@7.0.0: {}

  is-path-cwd@2.2.0: {}

  is-path-in-cwd@2.1.0:
    dependencies:
      is-path-inside: 2.1.0

  is-path-inside@2.1.0:
    dependencies:
      path-is-inside: 1.0.2

  is-path-inside@3.0.3: {}

  is-plain-object@2.0.4:
    dependencies:
      isobject: 3.0.1

  is-potential-custom-element-name@1.0.1: {}

  is-regex@1.2.1:
    dependencies:
      call-bound: 1.0.4
      gopd: 1.2.0
      has-tostringtag: 1.0.2
      hasown: 2.0.2

  is-set@2.0.3: {}

  is-shared-array-buffer@1.0.4:
    dependencies:
      call-bound: 1.0.4

  is-stream@3.0.0: {}

  is-string@1.1.1:
    dependencies:
      call-bound: 1.0.4
      has-tostringtag: 1.0.2

  is-symbol@1.1.1:
    dependencies:
      call-bound: 1.0.4
      has-symbols: 1.1.0
      safe-regex-test: 1.1.0

  is-typed-array@1.1.15:
    dependencies:
      which-typed-array: 1.1.19

  is-weakmap@2.0.2: {}

  is-weakref@1.1.1:
    dependencies:
      call-bound: 1.0.4

  is-weakset@2.0.4:
    dependencies:
      call-bound: 1.0.4
      get-intrinsic: 1.3.0

  is-what@4.1.16: {}

  isarray@0.0.1: {}

  isarray@1.0.0: {}

  isarray@2.0.5: {}

  isexe@2.0.0: {}

  isobject@3.0.1: {}

  jackspeak@3.4.3:
    dependencies:
      '@isaacs/cliui': 8.0.2
    optionalDependencies:
      '@pkgjs/parseargs': 0.11.0

  jest-worker@27.5.1:
    dependencies:
      '@types/node': 22.14.1
      merge-stream: 2.0.0
      supports-color: 8.1.1

  jiti@1.21.7: {}

  js-beautify@1.14.7:
    dependencies:
      config-chain: 1.1.13
      editorconfig: 0.15.3
      glob: 8.1.0
      nopt: 6.0.0

  js-tokens@4.0.0: {}

  js-tokens@9.0.1: {}

  js-yaml@3.14.1:
    dependencies:
      argparse: 1.0.10
      esprima: 4.0.1

  js-yaml@4.1.0:
    dependencies:
      argparse: 2.0.1

  jsdoc-type-pratt-parser@4.1.0: {}

  jsdom@25.0.1:
    dependencies:
      cssstyle: 4.3.0
      data-urls: 5.0.0
      decimal.js: 10.5.0
      form-data: 4.0.0
      html-encoding-sniffer: 4.0.0
      http-proxy-agent: 7.0.2
      https-proxy-agent: 7.0.6
      is-potential-custom-element-name: 1.0.1
      nwsapi: 2.2.20
      parse5: 7.2.1
      rrweb-cssom: 0.7.1
      saxes: 6.0.0
      symbol-tree: 3.2.4
      tough-cookie: 5.1.2
      w3c-xmlserializer: 5.0.0
      webidl-conversions: 7.0.0
      whatwg-encoding: 3.1.1
      whatwg-mimetype: 4.0.0
      whatwg-url: 14.2.0
      ws: 8.18.1
      xml-name-validator: 5.0.0
    transitivePeerDependencies:
      - bufferutil
      - supports-color
      - utf-8-validate

  json-buffer@3.0.1: {}

  json-parse-even-better-errors@2.3.1: {}

  json-schema-traverse@0.4.1: {}

  json-schema-traverse@1.0.0: {}

  json-stable-stringify-without-jsonify@1.0.1: {}

  json5@1.0.2:
    dependencies:
      minimist: 1.2.8

  json5@2.2.3: {}

  jsonfile@6.1.0:
    dependencies:
      universalify: 2.0.1
    optionalDependencies:
      graceful-fs: 4.2.11

  jsx-ast-utils@3.3.5:
    dependencies:
      array-includes: 3.1.8
      array.prototype.flat: 1.3.3
      object.assign: 4.1.7
      object.values: 1.2.1

  junit-report-builder@5.1.1:
    dependencies:
      lodash: 4.17.21
      make-dir: 3.1.0
      xmlbuilder: 15.1.1

  just-extend@4.2.1: {}

  just-extend@6.2.0: {}

  keyv@4.5.4:
    dependencies:
      json-buffer: 3.0.1

  kind-of@6.0.3: {}

  language-subtag-registry@0.3.23: {}

  language-tags@1.0.5:
    dependencies:
      language-subtag-registry: 0.3.23

  lazystream@1.0.1:
    dependencies:
      readable-stream: 2.3.8

  levn@0.4.1:
    dependencies:
      prelude-ls: 1.2.1
      type-check: 0.4.0

  lilconfig@2.1.0: {}

  lines-and-columns@1.2.4: {}

  lint-staged@13.2.1:
    dependencies:
      chalk: 5.2.0
      cli-truncate: 3.1.0
      commander: 10.0.1
      debug: 4.4.0
      execa: 7.2.0
      lilconfig: 2.1.0
      listr2: 5.0.8
      micromatch: 4.0.8
      normalize-path: 3.0.0
      object-inspect: 1.13.4
      pidtree: 0.6.0
      string-argv: 0.3.2
      yaml: 2.7.1
    transitivePeerDependencies:
      - enquirer
      - supports-color

  listr2@5.0.8:
    dependencies:
      cli-truncate: 2.1.0
      colorette: 2.0.20
      log-update: 4.0.0
      p-map: 4.0.0
      rfdc: 1.4.1
      rxjs: 7.8.2
      through: 2.3.8
      wrap-ansi: 7.0.0

  loader-runner@4.3.0: {}

  loader-utils@1.4.2:
    dependencies:
      big.js: 5.2.2
      emojis-list: 3.0.0
      json5: 1.0.2

  locate-path@6.0.0:
    dependencies:
      p-locate: 5.0.0

  lodash-es@4.17.21: {}

  lodash.defaults@4.2.0: {}

  lodash.difference@4.5.0: {}

  lodash.flatten@4.4.0: {}

  lodash.get@4.4.2: {}

  lodash.isequal@4.5.0: {}

  lodash.isplainobject@4.0.6: {}

  lodash.merge@4.6.2: {}

  lodash.union@4.6.0: {}

  lodash@4.17.21: {}

  log-update@4.0.0:
    dependencies:
      ansi-escapes: 4.3.2
      cli-cursor: 3.1.0
      slice-ansi: 4.0.0
      wrap-ansi: 6.2.0

  lolex@4.2.0: {}

  lolex@5.1.2:
    dependencies:
      '@sinonjs/commons': 1.8.6

  loose-envify@1.4.0:
    dependencies:
      js-tokens: 4.0.0

  loupe@3.1.3: {}

  loupe@3.2.0: {}

  lower-case@2.0.2:
    dependencies:
      tslib: 2.8.1

  lru-cache@10.4.3: {}

  lru-cache@11.0.2: {}

  lru-cache@4.1.5:
    dependencies:
      pseudomap: 1.0.2
      yallist: 2.1.2

  magic-string@0.30.17:
    dependencies:
      '@jridgewell/sourcemap-codec': 1.5.0

  make-dir@3.1.0:
    dependencies:
      semver: 6.3.1

  make-error@1.3.6: {}

  map-obj@4.3.0: {}

  math-intrinsics@1.1.0: {}

  md5.js@1.3.5:
    dependencies:
      hash-base: 3.1.0
      inherits: 2.0.4
      safe-buffer: 5.2.1

  md5@2.3.0:
    dependencies:
      charenc: 0.0.2
      crypt: 0.0.2
      is-buffer: 1.1.6

  mdn-data@2.0.14: {}

  mdn-data@2.0.4: {}

  memoize-one@5.2.1: {}

  merge-stream@2.0.0: {}

  merge2@1.4.1: {}

  micromatch@4.0.8:
    dependencies:
      braces: 3.0.3
      picomatch: 2.3.1

  miller-rabin@4.0.1:
    dependencies:
      bn.js: 4.12.1
      brorand: 1.1.0

  mime-db@1.52.0: {}

  mime-types@2.1.35:
    dependencies:
      mime-db: 1.52.0

  mimic-fn@2.1.0: {}

  mimic-fn@4.0.0: {}

  minimalistic-assert@1.0.1: {}

  minimalistic-crypto-utils@1.0.1: {}

  minimatch@3.1.2:
    dependencies:
      brace-expansion: 1.1.11

  minimatch@5.1.6:
    dependencies:
      brace-expansion: 2.0.1

  minimatch@9.0.5:
    dependencies:
      brace-expansion: 2.0.1

  minimist@1.2.8: {}

  minipass@7.1.2: {}

  mkdirp@0.5.6:
    dependencies:
      minimist: 1.2.8

  mobx-react-lite@3.4.3(mobx@6.9.0)(react-dom@17.0.2(react@17.0.2))(react@17.0.2):
    dependencies:
      mobx: 6.9.0
      react: 17.0.2
    optionalDependencies:
      react-dom: 17.0.2(react@17.0.2)

  mobx-react@7.6.0(mobx@6.9.0)(react-dom@17.0.2(react@17.0.2))(react@17.0.2):
    dependencies:
      mobx: 6.9.0
      mobx-react-lite: 3.4.3(mobx@6.9.0)(react-dom@17.0.2(react@17.0.2))(react@17.0.2)
      react: 17.0.2
    optionalDependencies:
      react-dom: 17.0.2(react@17.0.2)

  mobx@6.9.0: {}

  mrmime@2.0.1: {}

  ms@2.1.3: {}

  nanobar@0.4.2: {}

  nanoid@3.3.11: {}

  nanoid@3.3.6: {}

  nanoid@5.1.5: {}

  natural-compare@1.4.0: {}

  neo-async@2.6.2: {}

  nise@1.5.3:
    dependencies:
      '@sinonjs/formatio': 3.2.2
      '@sinonjs/text-encoding': 0.7.3
      just-extend: 4.2.1
      lolex: 5.1.2
      path-to-regexp: 1.9.0

  nise@6.1.1:
    dependencies:
      '@sinonjs/commons': 3.0.1
      '@sinonjs/fake-timers': 13.0.5
      '@sinonjs/text-encoding': 0.7.3
      just-extend: 6.2.0
      path-to-regexp: 8.2.0

  no-case@3.0.4:
    dependencies:
      lower-case: 2.0.2
      tslib: 2.8.1

  node-domexception@1.0.0: {}

  node-fetch@2.7.0:
    dependencies:
      whatwg-url: 5.0.0

  node-forge@1.3.1: {}

  node-int64@0.4.0: {}

  node-releases@2.0.19: {}

  node-rsa@1.1.1:
    dependencies:
      asn1: 0.2.6

  nopt@6.0.0:
    dependencies:
      abbrev: 1.1.1

  normalize-path@3.0.0: {}

  normalize-range@0.1.2: {}

  npm-run-path@5.3.0:
    dependencies:
      path-key: 4.0.0

  nth-check@1.0.2:
    dependencies:
      boolbase: 1.0.0

  nth-check@2.1.1:
    dependencies:
      boolbase: 1.0.0

  nwsapi@2.2.20: {}

  object-assign@4.1.1: {}

  object-inspect@1.13.4: {}

  object-is@1.1.6:
    dependencies:
      call-bind: 1.0.8
      define-properties: 1.2.1

  object-keys@1.1.1: {}

  object.assign@4.1.7:
    dependencies:
      call-bind: 1.0.8
      call-bound: 1.0.4
      define-properties: 1.2.1
      es-object-atoms: 1.1.1
      has-symbols: 1.1.0
      object-keys: 1.1.1

  object.entries@1.1.9:
    dependencies:
      call-bind: 1.0.8
      call-bound: 1.0.4
      define-properties: 1.2.1
      es-object-atoms: 1.1.1

  object.fromentries@2.0.8:
    dependencies:
      call-bind: 1.0.8
      define-properties: 1.2.1
      es-abstract: 1.23.9
      es-object-atoms: 1.1.1

  object.getownpropertydescriptors@2.1.8:
    dependencies:
      array.prototype.reduce: 1.0.8
      call-bind: 1.0.8
      define-properties: 1.2.1
      es-abstract: 1.23.9
      es-object-atoms: 1.1.1
      gopd: 1.2.0
      safe-array-concat: 1.1.3

  object.hasown@1.1.4:
    dependencies:
      define-properties: 1.2.1
      es-abstract: 1.23.9
      es-object-atoms: 1.1.1

  object.values@1.2.1:
    dependencies:
      call-bind: 1.0.8
      call-bound: 1.0.4
      define-properties: 1.2.1
      es-object-atoms: 1.1.1

  once@1.4.0:
    dependencies:
      wrappy: 1.0.2

  onetime@5.1.2:
    dependencies:
      mimic-fn: 2.1.0

  onetime@6.0.0:
    dependencies:
      mimic-fn: 4.0.0

  openai@4.26.0:
    dependencies:
      '@types/node': 18.19.86
      '@types/node-fetch': 2.6.12
      abort-controller: 3.0.0
      agentkeepalive: 4.6.0
      digest-fetch: 1.3.0
      form-data-encoder: 1.7.2
      formdata-node: 4.4.1
      node-fetch: 2.7.0
      web-streams-polyfill: 3.3.3
    transitivePeerDependencies:
      - encoding

  opener@1.5.2: {}

  optionator@0.9.4:
    dependencies:
      deep-is: 0.1.4
      fast-levenshtein: 2.0.6
      levn: 0.4.1
      prelude-ls: 1.2.1
      type-check: 0.4.0
      word-wrap: 1.2.5

  own-keys@1.0.1:
    dependencies:
      get-intrinsic: 1.3.0
      object-keys: 1.1.1
      safe-push-apply: 1.0.0

  p-limit@3.1.0:
    dependencies:
      yocto-queue: 0.1.0

  p-locate@5.0.0:
    dependencies:
      p-limit: 3.1.0

  p-map@2.1.0: {}

  p-map@4.0.0:
    dependencies:
      aggregate-error: 3.1.0

  package-json-from-dist@1.0.1: {}

  param-case@3.0.4:
    dependencies:
      dot-case: 3.0.4
      tslib: 2.8.1

  parent-module@1.0.1:
    dependencies:
      callsites: 3.1.0

  parse-asn1@5.1.7:
    dependencies:
      asn1.js: 4.10.1
      browserify-aes: 1.2.0
      evp_bytestokey: 1.0.3
      hash-base: 3.0.5
      pbkdf2: 3.1.2
      safe-buffer: 5.2.1

  parse-imports@2.2.1:
    dependencies:
      es-module-lexer: 1.6.0
      slashes: 3.0.12

  parse-json@5.2.0:
    dependencies:
      '@babel/code-frame': 7.26.2
      error-ex: 1.3.2
      json-parse-even-better-errors: 2.3.1
      lines-and-columns: 1.2.4

  parse5@7.2.1:
    dependencies:
      entities: 4.5.0

  pascal-case@3.1.2:
    dependencies:
      no-case: 3.0.4
      tslib: 2.8.1

  path-exists@4.0.0: {}

  path-is-absolute@1.0.1: {}

  path-is-inside@1.0.2: {}

  path-key@3.1.1: {}

  path-key@4.0.0: {}

  path-parse@1.0.7: {}

  path-scurry@1.11.1:
    dependencies:
      lru-cache: 10.4.3
      minipass: 7.1.2

  path-to-regexp@1.9.0:
    dependencies:
      isarray: 0.0.1

  path-to-regexp@8.2.0: {}

  path-type@4.0.0: {}

  path-type@6.0.0: {}

  pathe@2.0.3: {}

  pathval@2.0.0: {}

  pbf@3.3.0:
    dependencies:
      ieee754: 1.2.1
      resolve-protobuf-schema: 2.1.0

  pbkdf2@3.1.2:
    dependencies:
      create-hash: 1.2.0
      create-hmac: 1.1.7
      ripemd160: 2.0.2
      safe-buffer: 5.2.1
      sha.js: 2.4.11

  picocolors@0.2.1: {}

  picocolors@1.1.1: {}

  picomatch@2.3.1: {}

  picomatch@4.0.3: {}

  pidtree@0.6.0: {}

  pify@2.3.0: {}

  pify@4.0.1: {}

  pinkie-promise@2.0.1:
    dependencies:
      pinkie: 2.0.4

  pinkie@2.0.4: {}

  playwright-core@1.53.2: {}

  playwright@1.53.2:
    dependencies:
      playwright-core: 1.53.2
    optionalDependencies:
      fsevents: 2.3.2

  possible-typed-array-names@1.1.0: {}

  postcss-attribute-case-insensitive@7.0.1(postcss@8.4.49):
    dependencies:
      postcss: 8.4.49
      postcss-selector-parser: 7.1.0

  postcss-clamp@4.1.0(postcss@8.4.49):
    dependencies:
      postcss: 8.4.49
      postcss-value-parser: 4.2.0

  postcss-color-functional-notation@7.0.8(postcss@8.4.49):
    dependencies:
      '@csstools/css-color-parser': 3.0.8(@csstools/css-parser-algorithms@3.0.4(@csstools/css-tokenizer@3.0.3))(@csstools/css-tokenizer@3.0.3)
      '@csstools/css-parser-algorithms': 3.0.4(@csstools/css-tokenizer@3.0.3)
      '@csstools/css-tokenizer': 3.0.3
      '@csstools/postcss-progressive-custom-properties': 4.0.0(postcss@8.4.49)
      '@csstools/utilities': 2.0.0(postcss@8.4.49)
      postcss: 8.4.49

  postcss-color-hex-alpha@10.0.0(postcss@8.4.49):
    dependencies:
      '@csstools/utilities': 2.0.0(postcss@8.4.49)
      postcss: 8.4.49
      postcss-value-parser: 4.2.0

  postcss-color-rebeccapurple@10.0.0(postcss@8.4.49):
    dependencies:
      '@csstools/utilities': 2.0.0(postcss@8.4.49)
      postcss: 8.4.49
      postcss-value-parser: 4.2.0

  postcss-custom-media@11.0.5(postcss@8.4.49):
    dependencies:
      '@csstools/cascade-layer-name-parser': 2.0.4(@csstools/css-parser-algorithms@3.0.4(@csstools/css-tokenizer@3.0.3))(@csstools/css-tokenizer@3.0.3)
      '@csstools/css-parser-algorithms': 3.0.4(@csstools/css-tokenizer@3.0.3)
      '@csstools/css-tokenizer': 3.0.3
      '@csstools/media-query-list-parser': 4.0.2(@csstools/css-parser-algorithms@3.0.4(@csstools/css-tokenizer@3.0.3))(@csstools/css-tokenizer@3.0.3)
      postcss: 8.4.49

  postcss-custom-properties@14.0.4(postcss@8.4.49):
    dependencies:
      '@csstools/cascade-layer-name-parser': 2.0.4(@csstools/css-parser-algorithms@3.0.4(@csstools/css-tokenizer@3.0.3))(@csstools/css-tokenizer@3.0.3)
      '@csstools/css-parser-algorithms': 3.0.4(@csstools/css-tokenizer@3.0.3)
      '@csstools/css-tokenizer': 3.0.3
      '@csstools/utilities': 2.0.0(postcss@8.4.49)
      postcss: 8.4.49
      postcss-value-parser: 4.2.0

  postcss-custom-selectors@8.0.4(postcss@8.4.49):
    dependencies:
      '@csstools/cascade-layer-name-parser': 2.0.4(@csstools/css-parser-algorithms@3.0.4(@csstools/css-tokenizer@3.0.3))(@csstools/css-tokenizer@3.0.3)
      '@csstools/css-parser-algorithms': 3.0.4(@csstools/css-tokenizer@3.0.3)
      '@csstools/css-tokenizer': 3.0.3
      postcss: 8.4.49
      postcss-selector-parser: 7.1.0

  postcss-dir-pseudo-class@9.0.1(postcss@8.4.49):
    dependencies:
      postcss: 8.4.49
      postcss-selector-parser: 7.1.0

  postcss-double-position-gradients@6.0.0(postcss@8.4.49):
    dependencies:
      '@csstools/postcss-progressive-custom-properties': 4.0.0(postcss@8.4.49)
      '@csstools/utilities': 2.0.0(postcss@8.4.49)
      postcss: 8.4.49
      postcss-value-parser: 4.2.0

  postcss-focus-visible@10.0.1(postcss@8.4.49):
    dependencies:
      postcss: 8.4.49
      postcss-selector-parser: 7.1.0

  postcss-focus-within@9.0.1(postcss@8.4.49):
    dependencies:
      postcss: 8.4.49
      postcss-selector-parser: 7.1.0

  postcss-font-variant@5.0.0(postcss@8.4.49):
    dependencies:
      postcss: 8.4.49

  postcss-gap-properties@6.0.0(postcss@8.4.49):
    dependencies:
      postcss: 8.4.49

  postcss-image-set-function@7.0.0(postcss@8.4.49):
    dependencies:
      '@csstools/utilities': 2.0.0(postcss@8.4.49)
      postcss: 8.4.49
      postcss-value-parser: 4.2.0

  postcss-lab-function@7.0.8(postcss@8.4.49):
    dependencies:
      '@csstools/css-color-parser': 3.0.8(@csstools/css-parser-algorithms@3.0.4(@csstools/css-tokenizer@3.0.3))(@csstools/css-tokenizer@3.0.3)
      '@csstools/css-parser-algorithms': 3.0.4(@csstools/css-tokenizer@3.0.3)
      '@csstools/css-tokenizer': 3.0.3
      '@csstools/postcss-progressive-custom-properties': 4.0.0(postcss@8.4.49)
      '@csstools/utilities': 2.0.0(postcss@8.4.49)
      postcss: 8.4.49

  postcss-loader@8.1.1(postcss@8.4.49)(typescript@5.6.3)(webpack@5.97.1(@swc/core@1.11.21)):
    dependencies:
      cosmiconfig: 9.0.0(typescript@5.6.3)
      jiti: 1.21.7
      postcss: 8.4.49
      semver: 7.7.2
    optionalDependencies:
      webpack: 5.97.1(@swc/core@1.11.21)
    transitivePeerDependencies:
      - typescript

  postcss-logical@8.1.0(postcss@8.4.49):
    dependencies:
      postcss: 8.4.49
      postcss-value-parser: 4.2.0

  postcss-modules-extract-imports@3.1.0(postcss@8.4.49):
    dependencies:
      postcss: 8.4.49

  postcss-modules-local-by-default@4.2.0(postcss@8.4.49):
    dependencies:
      icss-utils: 5.1.0(postcss@8.4.49)
      postcss: 8.4.49
      postcss-selector-parser: 7.1.0
      postcss-value-parser: 4.2.0

  postcss-modules-scope@3.2.1(postcss@8.4.49):
    dependencies:
      postcss: 8.4.49
      postcss-selector-parser: 7.1.0

  postcss-modules-values@4.0.0(postcss@8.4.49):
    dependencies:
      icss-utils: 5.1.0(postcss@8.4.49)
      postcss: 8.4.49

  postcss-nested@7.0.2(postcss@8.4.49):
    dependencies:
      postcss: 8.4.49
      postcss-selector-parser: 7.1.0

  postcss-nesting@13.0.1(postcss@8.4.49):
    dependencies:
      '@csstools/selector-resolve-nested': 3.0.0(postcss-selector-parser@7.1.0)
      '@csstools/selector-specificity': 5.0.0(postcss-selector-parser@7.1.0)
      postcss: 8.4.49
      postcss-selector-parser: 7.1.0

  postcss-opacity-percentage@3.0.0(postcss@8.4.49):
    dependencies:
      postcss: 8.4.49

  postcss-overflow-shorthand@6.0.0(postcss@8.4.49):
    dependencies:
      postcss: 8.4.49
      postcss-value-parser: 4.2.0

  postcss-page-break@3.0.4(postcss@8.4.49):
    dependencies:
      postcss: 8.4.49

  postcss-place@10.0.0(postcss@8.4.49):
    dependencies:
      postcss: 8.4.49
      postcss-value-parser: 4.2.0

  postcss-preset-env@10.1.2(postcss@8.4.49):
    dependencies:
      '@csstools/postcss-cascade-layers': 5.0.1(postcss@8.4.49)
      '@csstools/postcss-color-function': 4.0.8(postcss@8.4.49)
      '@csstools/postcss-color-mix-function': 3.0.8(postcss@8.4.49)
      '@csstools/postcss-content-alt-text': 2.0.4(postcss@8.4.49)
      '@csstools/postcss-exponential-functions': 2.0.7(postcss@8.4.49)
      '@csstools/postcss-font-format-keywords': 4.0.0(postcss@8.4.49)
      '@csstools/postcss-gamut-mapping': 2.0.8(postcss@8.4.49)
      '@csstools/postcss-gradients-interpolation-method': 5.0.8(postcss@8.4.49)
      '@csstools/postcss-hwb-function': 4.0.8(postcss@8.4.49)
      '@csstools/postcss-ic-unit': 4.0.0(postcss@8.4.49)
      '@csstools/postcss-initial': 2.0.1(postcss@8.4.49)
      '@csstools/postcss-is-pseudo-class': 5.0.1(postcss@8.4.49)
      '@csstools/postcss-light-dark-function': 2.0.7(postcss@8.4.49)
      '@csstools/postcss-logical-float-and-clear': 3.0.0(postcss@8.4.49)
      '@csstools/postcss-logical-overflow': 2.0.0(postcss@8.4.49)
      '@csstools/postcss-logical-overscroll-behavior': 2.0.0(postcss@8.4.49)
      '@csstools/postcss-logical-resize': 3.0.0(postcss@8.4.49)
      '@csstools/postcss-logical-viewport-units': 3.0.3(postcss@8.4.49)
      '@csstools/postcss-media-minmax': 2.0.7(postcss@8.4.49)
      '@csstools/postcss-media-queries-aspect-ratio-number-values': 3.0.4(postcss@8.4.49)
      '@csstools/postcss-nested-calc': 4.0.0(postcss@8.4.49)
      '@csstools/postcss-normalize-display-values': 4.0.0(postcss@8.4.49)
      '@csstools/postcss-oklab-function': 4.0.8(postcss@8.4.49)
      '@csstools/postcss-progressive-custom-properties': 4.0.0(postcss@8.4.49)
      '@csstools/postcss-random-function': 1.0.3(postcss@8.4.49)
      '@csstools/postcss-relative-color-syntax': 3.0.8(postcss@8.4.49)
      '@csstools/postcss-scope-pseudo-class': 4.0.1(postcss@8.4.49)
      '@csstools/postcss-sign-functions': 1.1.2(postcss@8.4.49)
      '@csstools/postcss-stepped-value-functions': 4.0.7(postcss@8.4.49)
      '@csstools/postcss-text-decoration-shorthand': 4.0.2(postcss@8.4.49)
      '@csstools/postcss-trigonometric-functions': 4.0.7(postcss@8.4.49)
      '@csstools/postcss-unset-value': 4.0.0(postcss@8.4.49)
      autoprefixer: 10.4.21(postcss@8.4.49)
      browserslist: 4.24.4
      css-blank-pseudo: 7.0.1(postcss@8.4.49)
      css-has-pseudo: 7.0.2(postcss@8.4.49)
      css-prefers-color-scheme: 10.0.0(postcss@8.4.49)
      cssdb: 8.2.4
      postcss: 8.4.49
      postcss-attribute-case-insensitive: 7.0.1(postcss@8.4.49)
      postcss-clamp: 4.1.0(postcss@8.4.49)
      postcss-color-functional-notation: 7.0.8(postcss@8.4.49)
      postcss-color-hex-alpha: 10.0.0(postcss@8.4.49)
      postcss-color-rebeccapurple: 10.0.0(postcss@8.4.49)
      postcss-custom-media: 11.0.5(postcss@8.4.49)
      postcss-custom-properties: 14.0.4(postcss@8.4.49)
      postcss-custom-selectors: 8.0.4(postcss@8.4.49)
      postcss-dir-pseudo-class: 9.0.1(postcss@8.4.49)
      postcss-double-position-gradients: 6.0.0(postcss@8.4.49)
      postcss-focus-visible: 10.0.1(postcss@8.4.49)
      postcss-focus-within: 9.0.1(postcss@8.4.49)
      postcss-font-variant: 5.0.0(postcss@8.4.49)
      postcss-gap-properties: 6.0.0(postcss@8.4.49)
      postcss-image-set-function: 7.0.0(postcss@8.4.49)
      postcss-lab-function: 7.0.8(postcss@8.4.49)
      postcss-logical: 8.1.0(postcss@8.4.49)
      postcss-nesting: 13.0.1(postcss@8.4.49)
      postcss-opacity-percentage: 3.0.0(postcss@8.4.49)
      postcss-overflow-shorthand: 6.0.0(postcss@8.4.49)
      postcss-page-break: 3.0.4(postcss@8.4.49)
      postcss-place: 10.0.0(postcss@8.4.49)
      postcss-pseudo-class-any-link: 10.0.1(postcss@8.4.49)
      postcss-replace-overflow-wrap: 4.0.0(postcss@8.4.49)
      postcss-selector-not: 8.0.1(postcss@8.4.49)

  postcss-pseudo-class-any-link@10.0.1(postcss@8.4.49):
    dependencies:
      postcss: 8.4.49
      postcss-selector-parser: 7.1.0

  postcss-replace-overflow-wrap@4.0.0(postcss@8.4.49):
    dependencies:
      postcss: 8.4.49

  postcss-selector-not@8.0.1(postcss@8.4.49):
    dependencies:
      postcss: 8.4.49
      postcss-selector-parser: 7.1.0

  postcss-selector-parser@7.1.0:
    dependencies:
      cssesc: 3.0.0
      util-deprecate: 1.0.2

  postcss-svg@3.0.0:
    dependencies:
      postcss: 7.0.39
      postcss-values-parser: 2.0.1
      svgo: 1.3.2
      xmldoc: 1.3.0

  postcss-value-parser@4.2.0: {}

  postcss-values-parser@2.0.1:
    dependencies:
      flatten: 1.0.3
      indexes-of: 1.0.1
      uniq: 1.0.1

  postcss@7.0.39:
    dependencies:
      picocolors: 0.2.1
      source-map: 0.6.1

  postcss@8.4.49:
    dependencies:
      nanoid: 3.3.11
      picocolors: 1.1.1
      source-map-js: 1.2.1

  prelude-ls@1.2.1: {}

  preprocess-loader@0.3.0:
    dependencies:
      loader-utils: 1.4.2
      preprocess: 3.2.0

  preprocess@3.2.0:
    dependencies:
      xregexp: 3.1.0

  pretty-error@4.0.0:
    dependencies:
      lodash: 4.17.21
      renderkid: 3.0.0

  process-nextick-args@2.0.1: {}

  prop-types@15.8.1:
    dependencies:
      loose-envify: 1.4.0
      object-assign: 4.1.1
      react-is: 16.13.1

  proto-list@1.2.4: {}

  protocol-buffers-schema@3.6.0: {}

  proxy-from-env@1.1.0: {}

  pseudomap@1.0.2: {}

  public-encrypt@4.0.3:
    dependencies:
      bn.js: 4.12.1
      browserify-rsa: 4.1.1
      create-hash: 1.2.0
      parse-asn1: 5.1.7
      randombytes: 2.1.0
      safe-buffer: 5.2.1

  punycode@2.3.1: {}

  q@1.5.1: {}

  queue-microtask@1.2.3: {}

  quick-lru@5.1.1: {}

  randombytes@2.1.0:
    dependencies:
      safe-buffer: 5.2.1

  randomfill@1.0.4:
    dependencies:
      randombytes: 2.1.0
      safe-buffer: 5.2.1

  react-ace@10.1.0(react-dom@17.0.2(react@17.0.2))(react@17.0.2):
    dependencies:
      ace-builds: 1.17.0
      diff-match-patch: 1.0.5
      lodash.get: 4.4.2
      lodash.isequal: 4.5.0
      prop-types: 15.8.1
      react: 17.0.2
      react-dom: 17.0.2(react@17.0.2)

  react-dom@17.0.2(react@17.0.2):
    dependencies:
      loose-envify: 1.4.0
      object-assign: 4.1.1
      react: 17.0.2
      scheduler: 0.20.2

  react-is@16.13.1: {}

  react-lifecycles-compat@3.0.4: {}

  react-modal@3.16.1(react-dom@17.0.2(react@17.0.2))(react@17.0.2):
    dependencies:
      exenv: 1.2.2
      prop-types: 15.8.1
      react: 17.0.2
      react-dom: 17.0.2(react@17.0.2)
      react-lifecycles-compat: 3.0.4
      warning: 4.0.3

  react-resize-detector@6.7.8(react-dom@17.0.2(react@17.0.2))(react@17.0.2):
    dependencies:
      '@types/resize-observer-browser': 0.1.11
      lodash: 4.17.21
      react: 17.0.2
      react-dom: 17.0.2(react@17.0.2)
      resize-observer-polyfill: 1.5.1

  react-router-dom@6.28.1(react-dom@17.0.2(react@17.0.2))(react@17.0.2):
    dependencies:
      '@remix-run/router': 1.21.0
      react: 17.0.2
      react-dom: 17.0.2(react@17.0.2)
      react-router: 6.28.1(react@17.0.2)

  react-router@6.28.1(react@17.0.2):
    dependencies:
      '@remix-run/router': 1.21.0
      react: 17.0.2

  react-virtualized-auto-sizer@1.0.14(react-dom@17.0.2(react@17.0.2))(react@17.0.2):
    dependencies:
      react: 17.0.2
      react-dom: 17.0.2(react@17.0.2)

  react-window@1.8.8(react-dom@17.0.2(react@17.0.2))(react@17.0.2):
    dependencies:
      '@babel/runtime': 7.27.0
      memoize-one: 5.2.1
      react: 17.0.2
      react-dom: 17.0.2(react@17.0.2)

  react@17.0.2:
    dependencies:
      loose-envify: 1.4.0
      object-assign: 4.1.1

  readable-stream@2.3.8:
    dependencies:
      core-util-is: 1.0.3
      inherits: 2.0.4
      isarray: 1.0.0
      process-nextick-args: 2.0.1
      safe-buffer: 5.1.2
      string_decoder: 1.1.1
      util-deprecate: 1.0.2

  readable-stream@3.6.2:
    dependencies:
      inherits: 2.0.4
      string_decoder: 1.3.0
      util-deprecate: 1.0.2

  readdirp@4.1.2: {}

  reflect.getprototypeof@1.0.10:
    dependencies:
      call-bind: 1.0.8
      define-properties: 1.2.1
      es-abstract: 1.23.9
      es-errors: 1.3.0
      es-object-atoms: 1.1.1
      get-intrinsic: 1.3.0
      get-proto: 1.0.1
      which-builtin-type: 1.2.1

  regenerator-runtime@0.14.1: {}

  regexp.prototype.flags@1.5.4:
    dependencies:
      call-bind: 1.0.8
      define-properties: 1.2.1
      es-errors: 1.3.0
      get-proto: 1.0.1
      gopd: 1.2.0
      set-function-name: 2.0.2

  relateurl@0.2.7: {}

  renderkid@3.0.0:
    dependencies:
      css-select: 4.3.0
      dom-converter: 0.2.0
      htmlparser2: 6.1.0
      lodash: 4.17.21
      strip-ansi: 6.0.1

  require-from-string@2.0.2: {}

  resize-observer-polyfill@1.5.1: {}

  resolve-from@4.0.0: {}

  resolve-pkg-maps@1.0.0: {}

  resolve-protobuf-schema@2.1.0:
    dependencies:
      protocol-buffers-schema: 3.6.0

  resolve@1.22.10:
    dependencies:
      is-core-module: 2.16.1
      path-parse: 1.0.7
      supports-preserve-symlinks-flag: 1.0.0

  resolve@2.0.0-next.5:
    dependencies:
      is-core-module: 2.16.1
      path-parse: 1.0.7
      supports-preserve-symlinks-flag: 1.0.0

  restore-cursor@3.1.0:
    dependencies:
      onetime: 5.1.2
      signal-exit: 3.0.7

  reusify@1.1.0: {}

  rfdc@1.4.1: {}

  rimraf@2.7.1:
    dependencies:
      glob: 7.2.3

  rimraf@3.0.2:
    dependencies:
      glob: 7.2.3

  rimraf@5.0.10:
    dependencies:
      glob: 10.4.5

  ripemd160@2.0.2:
    dependencies:
      hash-base: 3.1.0
      inherits: 2.0.4

  rollup@4.40.0:
    dependencies:
      '@types/estree': 1.0.7
    optionalDependencies:
      '@rollup/rollup-android-arm-eabi': 4.40.0
      '@rollup/rollup-android-arm64': 4.40.0
      '@rollup/rollup-darwin-arm64': 4.40.0
      '@rollup/rollup-darwin-x64': 4.40.0
      '@rollup/rollup-freebsd-arm64': 4.40.0
      '@rollup/rollup-freebsd-x64': 4.40.0
      '@rollup/rollup-linux-arm-gnueabihf': 4.40.0
      '@rollup/rollup-linux-arm-musleabihf': 4.40.0
      '@rollup/rollup-linux-arm64-gnu': 4.40.0
      '@rollup/rollup-linux-arm64-musl': 4.40.0
      '@rollup/rollup-linux-loongarch64-gnu': 4.40.0
      '@rollup/rollup-linux-powerpc64le-gnu': 4.40.0
      '@rollup/rollup-linux-riscv64-gnu': 4.40.0
      '@rollup/rollup-linux-riscv64-musl': 4.40.0
      '@rollup/rollup-linux-s390x-gnu': 4.40.0
      '@rollup/rollup-linux-x64-gnu': 4.40.0
      '@rollup/rollup-linux-x64-musl': 4.40.0
      '@rollup/rollup-win32-arm64-msvc': 4.40.0
      '@rollup/rollup-win32-ia32-msvc': 4.40.0
      '@rollup/rollup-win32-x64-msvc': 4.40.0
      fsevents: 2.3.3

  rrweb-cssom@0.7.1: {}

  rrweb-cssom@0.8.0: {}

  run-parallel@1.2.0:
    dependencies:
      queue-microtask: 1.2.3

  rxjs@7.8.2:
    dependencies:
      tslib: 2.8.1

  safe-array-concat@1.1.3:
    dependencies:
      call-bind: 1.0.8
      call-bound: 1.0.4
      get-intrinsic: 1.3.0
      has-symbols: 1.1.0
      isarray: 2.0.5

  safe-buffer@5.1.2: {}

  safe-buffer@5.2.1: {}

  safe-push-apply@1.0.0:
    dependencies:
      es-errors: 1.3.0
      isarray: 2.0.5

  safe-regex-test@1.1.0:
    dependencies:
      call-bound: 1.0.4
      es-errors: 1.3.0
      is-regex: 1.2.1

  safer-buffer@2.1.2: {}

  sax@1.2.4: {}

  sax@1.4.1: {}

  saxes@6.0.0:
    dependencies:
      xmlchars: 2.2.0

  scheduler@0.20.2:
    dependencies:
      loose-envify: 1.4.0
      object-assign: 4.1.1

  schema-utils@3.3.0:
    dependencies:
      '@types/json-schema': 7.0.15
      ajv: 6.12.6
      ajv-keywords: 3.5.2(ajv@6.12.6)

  schema-utils@4.3.0:
    dependencies:
      '@types/json-schema': 7.0.15
      ajv: 8.17.1
      ajv-formats: 2.1.1(ajv@8.17.1)
      ajv-keywords: 5.1.0(ajv@8.17.1)

  semver@5.7.2: {}

  semver@6.3.1: {}

  semver@7.7.2: {}

  serialize-javascript@6.0.2:
    dependencies:
      randombytes: 2.1.0

  set-function-length@1.2.2:
    dependencies:
      define-data-property: 1.1.4
      es-errors: 1.3.0
      function-bind: 1.1.2
      get-intrinsic: 1.3.0
      gopd: 1.2.0
      has-property-descriptors: 1.0.2

  set-function-name@2.0.2:
    dependencies:
      define-data-property: 1.1.4
      es-errors: 1.3.0
      functions-have-names: 1.2.3
      has-property-descriptors: 1.0.2

  set-proto@1.0.0:
    dependencies:
      dunder-proto: 1.0.1
      es-errors: 1.3.0
      es-object-atoms: 1.1.1

  sha.js@2.4.11:
    dependencies:
      inherits: 2.0.4
      safe-buffer: 5.2.1

  shallow-clone@3.0.1:
    dependencies:
      kind-of: 6.0.3

  shebang-command@2.0.0:
    dependencies:
      shebang-regex: 3.0.0

  shebang-regex@3.0.0: {}

  side-channel-list@1.0.0:
    dependencies:
      es-errors: 1.3.0
      object-inspect: 1.13.4

  side-channel-map@1.0.1:
    dependencies:
      call-bound: 1.0.4
      es-errors: 1.3.0
      get-intrinsic: 1.3.0
      object-inspect: 1.13.4

  side-channel-weakmap@1.0.2:
    dependencies:
      call-bound: 1.0.4
      es-errors: 1.3.0
      get-intrinsic: 1.3.0
      object-inspect: 1.13.4
      side-channel-map: 1.0.1

  side-channel@1.1.0:
    dependencies:
      es-errors: 1.3.0
      object-inspect: 1.13.4
      side-channel-list: 1.0.0
      side-channel-map: 1.0.1
      side-channel-weakmap: 1.0.2

  siginfo@2.0.0: {}

  sigmund@1.0.1: {}

  signal-exit@3.0.7: {}

  signal-exit@4.1.0: {}

  sinon-chrome@3.0.1:
    dependencies:
      lodash: 4.17.21
      sinon: 7.5.0
      urijs: 1.19.11

  sinon@19.0.2:
    dependencies:
      '@sinonjs/commons': 3.0.1
      '@sinonjs/fake-timers': 13.0.5
      '@sinonjs/samsam': 8.0.2
      diff: 7.0.0
      nise: 6.1.1
      supports-color: 7.2.0

  sinon@7.5.0:
    dependencies:
      '@sinonjs/commons': 1.8.6
      '@sinonjs/formatio': 3.2.2
      '@sinonjs/samsam': 3.3.3
      diff: 3.5.0
      lolex: 4.2.0
      nise: 1.5.3
      supports-color: 5.5.0

  sirv@2.0.4:
    dependencies:
      '@polka/url': 1.0.0-next.29
      mrmime: 2.0.1
      totalist: 3.0.1

  slash@3.0.0: {}

  slash@4.0.0: {}

  slash@5.1.0: {}

  slashes@3.0.12: {}

  slice-ansi@3.0.0:
    dependencies:
      ansi-styles: 4.3.0
      astral-regex: 2.0.0
      is-fullwidth-code-point: 3.0.0

  slice-ansi@4.0.0:
    dependencies:
      ansi-styles: 4.3.0
      astral-regex: 2.0.0
      is-fullwidth-code-point: 3.0.0

  slice-ansi@5.0.0:
    dependencies:
      ansi-styles: 6.2.1
      is-fullwidth-code-point: 4.0.0

  source-map-js@1.2.1: {}

  source-map-loader@3.0.2(webpack@5.97.1(@swc/core@1.11.21)):
    dependencies:
      abab: 2.0.6
      iconv-lite: 0.6.3
      source-map-js: 1.2.1
      webpack: 5.97.1(@swc/core@1.11.21)

  source-map-support@0.5.21:
    dependencies:
      buffer-from: 1.1.2
      source-map: 0.6.1

  source-map@0.6.1: {}

  source-map@0.7.4: {}

  spdx-exceptions@2.5.0: {}

  spdx-expression-parse@4.0.0:
    dependencies:
      spdx-exceptions: 2.5.0
      spdx-license-ids: 3.0.21

  spdx-license-ids@3.0.21: {}

  sprintf-js@1.0.3: {}

  sprintf-js@1.1.3: {}

  stable@0.1.8: {}

  stackback@0.0.2: {}

  std-env@3.9.0: {}

  stream-browserify@3.0.0:
    dependencies:
      inherits: 2.0.4
      readable-stream: 3.6.2

  string-argv@0.3.2: {}

  string-natural-compare@3.0.1: {}

  string-width@4.2.3:
    dependencies:
      emoji-regex: 8.0.0
      is-fullwidth-code-point: 3.0.0
      strip-ansi: 6.0.1

  string-width@5.1.2:
    dependencies:
      eastasianwidth: 0.2.0
      emoji-regex: 9.2.2
      strip-ansi: 7.1.0

  string.prototype.matchall@4.0.12:
    dependencies:
      call-bind: 1.0.8
      call-bound: 1.0.4
      define-properties: 1.2.1
      es-abstract: 1.23.9
      es-errors: 1.3.0
      es-object-atoms: 1.1.1
      get-intrinsic: 1.3.0
      gopd: 1.2.0
      has-symbols: 1.1.0
      internal-slot: 1.1.0
      regexp.prototype.flags: 1.5.4
      set-function-name: 2.0.2
      side-channel: 1.1.0

  string.prototype.trim@1.2.10:
    dependencies:
      call-bind: 1.0.8
      call-bound: 1.0.4
      define-data-property: 1.1.4
      define-properties: 1.2.1
      es-abstract: 1.23.9
      es-object-atoms: 1.1.1
      has-property-descriptors: 1.0.2

  string.prototype.trimend@1.0.9:
    dependencies:
      call-bind: 1.0.8
      call-bound: 1.0.4
      define-properties: 1.2.1
      es-object-atoms: 1.1.1

  string.prototype.trimstart@1.0.8:
    dependencies:
      call-bind: 1.0.8
      define-properties: 1.2.1
      es-object-atoms: 1.1.1

  string_decoder@1.1.1:
    dependencies:
      safe-buffer: 5.1.2

  string_decoder@1.3.0:
    dependencies:
      safe-buffer: 5.2.1

  strip-ansi@6.0.1:
    dependencies:
      ansi-regex: 5.0.1

  strip-ansi@7.1.0:
    dependencies:
      ansi-regex: 6.1.0

  strip-bom@3.0.0: {}

  strip-final-newline@3.0.0: {}

  strip-json-comments@3.1.1: {}

  strip-literal@3.0.0:
    dependencies:
      js-tokens: 9.0.1

  style-loader@3.3.2(webpack@5.97.1(@swc/core@1.11.21)):
    dependencies:
      webpack: 5.97.1(@swc/core@1.11.21)

  superjson@2.2.1:
    dependencies:
      copy-anything: 3.0.5

  supports-color@5.5.0:
    dependencies:
      has-flag: 3.0.0

  supports-color@7.2.0:
    dependencies:
      has-flag: 4.0.0

  supports-color@8.1.1:
    dependencies:
      has-flag: 4.0.0

  supports-preserve-symlinks-flag@1.0.0: {}

  svgo@1.3.2:
    dependencies:
      chalk: 2.4.2
      coa: 2.0.2
      css-select: 2.1.0
      css-select-base-adapter: 0.1.1
      css-tree: 1.0.0-alpha.37
      csso: 4.2.0
      js-yaml: 3.14.1
      mkdirp: 0.5.6
      object.values: 1.2.1
      sax: 1.2.4
      stable: 0.1.8
      unquote: 1.1.1
      util.promisify: 1.0.1

  swc-loader@0.2.3(@swc/core@1.11.21)(webpack@5.97.1(@swc/core@1.11.21)):
    dependencies:
      '@swc/core': 1.11.21
      webpack: 5.97.1(@swc/core@1.11.21)

  symbol-tree@3.2.4: {}

  synckit@0.8.8:
    dependencies:
      '@pkgr/core': 0.1.2
      tslib: 2.8.1

  synckit@0.9.2:
    dependencies:
      '@pkgr/core': 0.1.2
      tslib: 2.8.1

  tapable@2.2.1: {}

  tar-stream@2.2.0:
    dependencies:
      bl: 4.1.0
      end-of-stream: 1.4.4
      fs-constants: 1.0.0
      inherits: 2.0.4
      readable-stream: 3.6.2

  terser-webpack-plugin@5.3.14(@swc/core@1.11.21)(webpack@5.97.1(@swc/core@1.11.21)):
    dependencies:
      '@jridgewell/trace-mapping': 0.3.25
      jest-worker: 27.5.1
      schema-utils: 4.3.0
      serialize-javascript: 6.0.2
      terser: 5.37.0
      webpack: 5.97.1(@swc/core@1.11.21)
    optionalDependencies:
      '@swc/core': 1.11.21

  terser@5.37.0:
    dependencies:
      '@jridgewell/source-map': 0.3.6
      acorn: 8.14.1
      commander: 2.20.3
      source-map-support: 0.5.21

  text-table@0.2.0: {}

  through@2.3.8: {}

  tinybench@2.9.0: {}

  tinyexec@0.3.2: {}

  tinyglobby@0.2.14:
    dependencies:
      fdir: 6.4.6(picomatch@4.0.3)
      picomatch: 4.0.3

  tinypool@1.1.1: {}

  tinyrainbow@2.0.0: {}

  tinyspy@4.0.3: {}

  tldts-core@5.7.112: {}

  tldts-core@6.1.86: {}

  tldts@5.7.112:
    dependencies:
      tldts-core: 5.7.112

  tldts@6.1.86:
    dependencies:
      tldts-core: 6.1.86

  to-regex-range@5.0.1:
    dependencies:
      is-number: 7.0.0

  totalist@3.0.1: {}

  tough-cookie@5.1.2:
    dependencies:
      tldts: 6.1.86

  tr46@0.0.3: {}

  tr46@5.1.0:
    dependencies:
      punycode: 2.3.1

  ts-api-utils@1.4.3(typescript@5.6.3):
    dependencies:
      typescript: 5.6.3

  ts-node@10.9.1(@swc/core@1.11.21)(@types/node@22.14.1)(typescript@5.6.3):
    dependencies:
      '@cspotcode/source-map-support': 0.8.1
      '@tsconfig/node10': 1.0.11
      '@tsconfig/node12': 1.0.11
      '@tsconfig/node14': 1.0.3
      '@tsconfig/node16': 1.0.4
      '@types/node': 22.14.1
      acorn: 8.14.1
      acorn-walk: 8.3.4
      arg: 4.1.3
      create-require: 1.1.1
      diff: 4.0.2
      make-error: 1.3.6
      typescript: 5.6.3
      v8-compile-cache-lib: 3.0.1
      yn: 3.1.1
    optionalDependencies:
      '@swc/core': 1.11.21

  tsconfck@3.1.5(typescript@5.6.3):
    optionalDependencies:
      typescript: 5.6.3

  tsconfig-paths@3.15.0:
    dependencies:
      '@types/json5': 0.0.29
      json5: 1.0.2
      minimist: 1.2.8
      strip-bom: 3.0.0

  tslib@2.8.1: {}

  tsx@4.19.2:
    dependencies:
      esbuild: 0.23.1
      get-tsconfig: 4.10.0
    optionalDependencies:
      fsevents: 2.3.3

  type-check@0.4.0:
    dependencies:
      prelude-ls: 1.2.1

  type-detect@4.0.8: {}

  type-detect@4.1.0: {}

  type-fest@0.20.2: {}

  type-fest@0.21.3: {}

  type-fest@1.4.0: {}

  typed-array-buffer@1.0.3:
    dependencies:
      call-bound: 1.0.4
      es-errors: 1.3.0
      is-typed-array: 1.1.15

  typed-array-byte-length@1.0.3:
    dependencies:
      call-bind: 1.0.8
      for-each: 0.3.5
      gopd: 1.2.0
      has-proto: 1.2.0
      is-typed-array: 1.1.15

  typed-array-byte-offset@1.0.4:
    dependencies:
      available-typed-arrays: 1.0.7
      call-bind: 1.0.8
      for-each: 0.3.5
      gopd: 1.2.0
      has-proto: 1.2.0
      is-typed-array: 1.1.15
      reflect.getprototypeof: 1.0.10

  typed-array-length@1.0.7:
    dependencies:
      call-bind: 1.0.8
      for-each: 0.3.5
      gopd: 1.2.0
      is-typed-array: 1.1.15
      possible-typed-array-names: 1.1.0
      reflect.getprototypeof: 1.0.10

  typescript@5.6.3: {}

  ua-parser-js@1.0.36: {}

  unbox-primitive@1.1.0:
    dependencies:
      call-bound: 1.0.4
      has-bigints: 1.1.0
      has-symbols: 1.1.0
      which-boxed-primitive: 1.1.1

  undici-types@5.26.5: {}

  undici-types@6.21.0: {}

  unicorn-magic@0.3.0: {}

  uniq@1.0.1: {}

  universalify@2.0.1: {}

  unquote@1.1.1: {}

  unzipper@0.12.3:
    dependencies:
      bluebird: 3.7.2
      duplexer2: 0.1.4
      fs-extra: 11.3.0
      graceful-fs: 4.2.11
      node-int64: 0.4.0

  update-browserslist-db@1.1.3(browserslist@4.24.4):
    dependencies:
      browserslist: 4.24.4
      escalade: 3.2.0
      picocolors: 1.1.1

  uri-js@4.4.1:
    dependencies:
      punycode: 2.3.1

  urijs@1.19.11: {}

  use-isomorphic-layout-effect@1.2.0(@types/react@17.0.83)(react@17.0.2):
    dependencies:
      react: 17.0.2
    optionalDependencies:
      '@types/react': 17.0.83

  use-sync-external-store@1.5.0(react@17.0.2):
    dependencies:
      react: 17.0.2

  util-deprecate@1.0.2: {}

  util.promisify@1.0.1:
    dependencies:
      define-properties: 1.2.1
      es-abstract: 1.23.9
      has-symbols: 1.1.0
      object.getownpropertydescriptors: 2.1.8

  util@0.12.5:
    dependencies:
      inherits: 2.0.4
      is-arguments: 1.2.0
      is-generator-function: 1.1.0
      is-typed-array: 1.1.15
      which-typed-array: 1.1.19

  utila@0.4.0: {}

  v8-compile-cache-lib@3.0.1: {}

  vite-node@3.2.4(@types/node@22.14.1)(terser@5.37.0):
    dependencies:
      cac: 6.7.14
      debug: 4.4.1
      es-module-lexer: 1.7.0
      pathe: 2.0.3
      vite: 5.4.18(@types/node@22.14.1)(terser@5.37.0)
    transitivePeerDependencies:
      - '@types/node'
      - less
      - lightningcss
      - sass
      - sass-embedded
      - stylus
      - sugarss
      - supports-color
      - terser

  vite-tsconfig-paths@5.1.4(typescript@5.6.3)(vite@5.4.18(@types/node@22.14.1)(terser@5.37.0)):
    dependencies:
      debug: 4.4.0
      globrex: 0.1.2
      tsconfck: 3.1.5(typescript@5.6.3)
    optionalDependencies:
      vite: 5.4.18(@types/node@22.14.1)(terser@5.37.0)
    transitivePeerDependencies:
      - supports-color
      - typescript

  vite@5.4.18(@types/node@22.14.1)(terser@5.37.0):
    dependencies:
      esbuild: 0.21.5
      postcss: 8.4.49
      rollup: 4.40.0
    optionalDependencies:
      '@types/node': 22.14.1
      fsevents: 2.3.3
      terser: 5.37.0

  vitest@3.2.4(@types/node@22.14.1)(jsdom@25.0.1)(terser@5.37.0):
    dependencies:
      '@types/chai': 5.2.2
      '@vitest/expect': 3.2.4
      '@vitest/mocker': 3.2.4(vite@5.4.18(@types/node@22.14.1)(terser@5.37.0))
      '@vitest/pretty-format': 3.2.4
      '@vitest/runner': 3.2.4
      '@vitest/snapshot': 3.2.4
      '@vitest/spy': 3.2.4
      '@vitest/utils': 3.2.4
      chai: 5.2.0
      debug: 4.4.1
      expect-type: 1.2.1
      magic-string: 0.30.17
      pathe: 2.0.3
      picomatch: 4.0.3
      std-env: 3.9.0
      tinybench: 2.9.0
      tinyexec: 0.3.2
      tinyglobby: 0.2.14
      tinypool: 1.1.1
      tinyrainbow: 2.0.0
      vite: 5.4.18(@types/node@22.14.1)(terser@5.37.0)
      vite-node: 3.2.4(@types/node@22.14.1)(terser@5.37.0)
      why-is-node-running: 2.3.0
    optionalDependencies:
      '@types/node': 22.14.1
      jsdom: 25.0.1
    transitivePeerDependencies:
      - less
      - lightningcss
      - msw
      - sass
      - sass-embedded
      - stylus
      - sugarss
      - supports-color
      - terser

  vm-browserify@1.1.2: {}

  w3c-xmlserializer@5.0.0:
    dependencies:
      xml-name-validator: 5.0.0

  wait-for-expect@3.0.2: {}

  warning@4.0.3:
    dependencies:
      loose-envify: 1.4.0

  watchpack@2.4.2:
    dependencies:
      glob-to-regexp: 0.4.1
      graceful-fs: 4.2.11

  web-streams-polyfill@3.3.3: {}

  web-streams-polyfill@4.0.0-beta.3: {}

  webextension-polyfill@0.12.0: {}

  webidl-conversions@3.0.1: {}

  webidl-conversions@7.0.0: {}

  webpack-bundle-analyzer@4.10.2:
    dependencies:
      '@discoveryjs/json-ext': 0.5.7
      acorn: 8.14.1
      acorn-walk: 8.3.4
      commander: 7.2.0
      debounce: 1.2.1
      escape-string-regexp: 4.0.0
      gzip-size: 6.0.0
      html-escaper: 2.0.2
      opener: 1.5.2
      picocolors: 1.1.1
      sirv: 2.0.4
      ws: 7.5.10
    transitivePeerDependencies:
      - bufferutil
      - utf-8-validate

  webpack-merge@5.10.0:
    dependencies:
      clone-deep: 4.0.1
      flat: 5.0.2
      wildcard: 2.0.1

  webpack-sources@3.2.3: {}

  webpack@5.97.1(@swc/core@1.11.21):
    dependencies:
      '@types/eslint-scope': 3.7.7
      '@types/estree': 1.0.7
      '@webassemblyjs/ast': 1.14.1
      '@webassemblyjs/wasm-edit': 1.14.1
      '@webassemblyjs/wasm-parser': 1.14.1
      acorn: 8.14.1
      browserslist: 4.24.4
      chrome-trace-event: 1.0.4
      enhanced-resolve: 5.18.1
      es-module-lexer: 1.6.0
      eslint-scope: 5.1.1
      events: 3.3.0
      glob-to-regexp: 0.4.1
      graceful-fs: 4.2.11
      json-parse-even-better-errors: 2.3.1
      loader-runner: 4.3.0
      mime-types: 2.1.35
      neo-async: 2.6.2
      schema-utils: 3.3.0
      tapable: 2.2.1
      terser-webpack-plugin: 5.3.14(@swc/core@1.11.21)(webpack@5.97.1(@swc/core@1.11.21))
      watchpack: 2.4.2
      webpack-sources: 3.2.3
    transitivePeerDependencies:
      - '@swc/core'
      - esbuild
      - uglify-js

  whatwg-encoding@3.1.1:
    dependencies:
      iconv-lite: 0.6.3

  whatwg-mimetype@4.0.0: {}

  whatwg-url@14.2.0:
    dependencies:
      tr46: 5.1.0
      webidl-conversions: 7.0.0

  whatwg-url@5.0.0:
    dependencies:
      tr46: 0.0.3
      webidl-conversions: 3.0.1

  which-boxed-primitive@1.1.1:
    dependencies:
      is-bigint: 1.1.0
      is-boolean-object: 1.2.2
      is-number-object: 1.1.1
      is-string: 1.1.1
      is-symbol: 1.1.1

  which-builtin-type@1.2.1:
    dependencies:
      call-bound: 1.0.4
      function.prototype.name: 1.1.8
      has-tostringtag: 1.0.2
      is-async-function: 2.1.1
      is-date-object: 1.1.0
      is-finalizationregistry: 1.1.1
      is-generator-function: 1.1.0
      is-regex: 1.2.1
      is-weakref: 1.1.1
      isarray: 2.0.5
      which-boxed-primitive: 1.1.1
      which-collection: 1.0.2
      which-typed-array: 1.1.19

  which-collection@1.0.2:
    dependencies:
      is-map: 2.0.3
      is-set: 2.0.3
      is-weakmap: 2.0.2
      is-weakset: 2.0.4

  which-typed-array@1.1.19:
    dependencies:
      available-typed-arrays: 1.0.7
      call-bind: 1.0.8
      call-bound: 1.0.4
      for-each: 0.3.5
      get-proto: 1.0.1
      gopd: 1.2.0
      has-tostringtag: 1.0.2

  which@2.0.2:
    dependencies:
      isexe: 2.0.0

  why-is-node-running@2.3.0:
    dependencies:
      siginfo: 2.0.0
      stackback: 0.0.2

  wildcard@2.0.1: {}

  word-wrap@1.2.5: {}

  wrap-ansi@6.2.0:
    dependencies:
      ansi-styles: 4.3.0
      string-width: 4.2.3
      strip-ansi: 6.0.1

  wrap-ansi@7.0.0:
    dependencies:
      ansi-styles: 4.3.0
      string-width: 4.2.3
      strip-ansi: 6.0.1

  wrap-ansi@8.1.0:
    dependencies:
      ansi-styles: 6.2.1
      string-width: 5.1.2
      strip-ansi: 7.1.0

  wrappy@1.0.2: {}

  ws@7.5.10: {}

  ws@8.18.1: {}

  xml-name-validator@5.0.0: {}

  xmlbuilder@15.1.1: {}

  xmlchars@2.2.0: {}

  xmldoc@1.3.0:
    dependencies:
      sax: 1.4.1

  xregexp@3.1.0: {}

  xregexp@5.1.2:
    dependencies:
      '@babel/runtime-corejs3': 7.28.3

  xstate@5.19.0: {}

  yallist@2.1.2: {}

  yaml@2.7.1: {}

  yazl@2.5.1:
    dependencies:
      buffer-crc32: 0.2.13

  yn@3.1.1: {}

  yocto-queue@0.1.0: {}

  zip-stream@2.1.3:
    dependencies:
      archiver-utils: 2.1.0
      compress-commons: 2.1.1
      readable-stream: 3.6.2

  zip-webpack-plugin@4.0.3(webpack-sources@3.2.3)(webpack@5.97.1(@swc/core@1.11.21)):
    dependencies:
      webpack: 5.97.1(@swc/core@1.11.21)
      webpack-sources: 3.2.3
      yazl: 2.5.1

  zod-validation-error@3.4.0(zod@3.24.4):
    dependencies:
      zod: 3.24.4

  zod@3.24.4: {}<|MERGE_RESOLUTION|>--- conflicted
+++ resolved
@@ -30,8 +30,8 @@
         specifier: 3.4.6
         version: 3.4.6(@adguard/re2-wasm@1.2.0)
       '@adguard/tswebextension':
-        specifier: 3.2.13
-        version: 3.2.13(@adguard/re2-wasm@1.2.0)
+        specifier: 3.2.11
+        version: 3.2.11(@adguard/re2-wasm@1.2.0)
       '@date-fns/utc':
         specifier: ^2.1.0
         version: 2.1.0
@@ -146,11 +146,7 @@
     devDependencies:
       '@adguard/dnr-rulesets':
         specifier: ~3.2
-<<<<<<< HEAD
-        version: 3.2.20251017190034
-=======
         version: 3.2.20251020090038
->>>>>>> 784249c8
       '@adguard/eslint-plugin-logger-context':
         specifier: ^1.0.1
         version: 1.0.1
@@ -412,13 +408,8 @@
     engines: {node: '>=18.13.0'}
     hasBin: true
 
-<<<<<<< HEAD
-  '@adguard/dnr-rulesets@3.2.20251017190034':
-    resolution: {integrity: sha512-WQOsiu7DWqxD+nCKy5FLcodLFJ4+vVMzjs7Yv00P+KJf4ilNjzz65swDGxtkHI70EgXYuvyk4be6cF+wXhmsZA==}
-=======
   '@adguard/dnr-rulesets@3.2.20251020090038':
     resolution: {integrity: sha512-qQxMu6DdvUKxkPLc8NqlqbmJs1iizjqlOGzWLJTMl27EIH7+r3T1H5XB5yjX8z8clK90127hNtvmWTncBF6F7w==}
->>>>>>> 784249c8
     hasBin: true
 
   '@adguard/eslint-plugin-logger-context@1.0.1':
@@ -456,8 +447,8 @@
     peerDependencies:
       '@adguard/re2-wasm': 1.2.0
 
-  '@adguard/tswebextension@3.2.13':
-    resolution: {integrity: sha512-umL4CCzzsRN9v6SDXkfwegc6gVB7KezD3Tr/Xp3sTIc9M99+LfJRieiyuwNp+skCvcSrasP6cwhLdwUGX9OLyQ==}
+  '@adguard/tswebextension@3.2.11':
+    resolution: {integrity: sha512-Ie68C5MZ1DvrplgzEul344oN6tfR9QTpNhemHkQ5dORgtz0TfBPnxaUfyTzEA7zsNVIUN1OqxdATh1Ev7zK7eQ==}
     engines: {node: '>=22'}
     hasBin: true
 
@@ -5157,11 +5148,7 @@
       commander: 11.1.0
       crypto-js: 4.2.0
 
-<<<<<<< HEAD
-  '@adguard/dnr-rulesets@3.2.20251017190034':
-=======
   '@adguard/dnr-rulesets@3.2.20251020090038':
->>>>>>> 784249c8
     dependencies:
       '@adguard/agtree': 3.2.3
       '@adguard/logger': 2.0.0
@@ -5219,7 +5206,7 @@
       zod: 3.24.4
       zod-validation-error: 3.4.0(zod@3.24.4)
 
-  '@adguard/tswebextension@3.2.13(@adguard/re2-wasm@1.2.0)':
+  '@adguard/tswebextension@3.2.11(@adguard/re2-wasm@1.2.0)':
     dependencies:
       '@adguard/agtree': 3.2.3
       '@adguard/assistant': 4.3.75
