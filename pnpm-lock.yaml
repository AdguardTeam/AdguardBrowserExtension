--- conflicted
+++ resolved
@@ -151,16 +151,11 @@
         version: 3.4.0(zod@3.24.4)
     devDependencies:
       '@adguard/dnr-rulesets':
-<<<<<<< HEAD
         specifier: https://github.com/AdguardTeam/tsurlfilter/raw/69c9db79c37053ad2a574c358694f7f453c67479/packages/dnr-rulesets/dnr-rulesets.tgz
         version: https://raw.githubusercontent.com/AdguardTeam/tsurlfilter/69c9db79c37053ad2a574c358694f7f453c67479/packages/dnr-rulesets/dnr-rulesets.tgz
       '@adguard/eslint-plugin-logger-context':
         specifier: ^1.0.1
         version: 1.0.1
-=======
-        specifier: 3.0.0-alpha.14
-        version: 3.0.0-alpha.14
->>>>>>> 93bc4e99
       '@adguard/re2-wasm':
         specifier: 1.2.0
         version: 1.2.0
@@ -413,14 +408,9 @@
     resolution: {integrity: sha512-pKM8oUQcl8IrVyJIlqwiAUMX4manZrfe2S/a9Np3VDbnaQFbGTwW1cmQoKffmdFUwk7dEKzQ83ILm1OuOu6kZw==}
     hasBin: true
 
-<<<<<<< HEAD
   '@adguard/dnr-rulesets@https://raw.githubusercontent.com/AdguardTeam/tsurlfilter/69c9db79c37053ad2a574c358694f7f453c67479/packages/dnr-rulesets/dnr-rulesets.tgz':
     resolution: {tarball: https://raw.githubusercontent.com/AdguardTeam/tsurlfilter/69c9db79c37053ad2a574c358694f7f453c67479/packages/dnr-rulesets/dnr-rulesets.tgz}
     version: 3.0.0-alpha.2
-=======
-  '@adguard/dnr-rulesets@3.0.0-alpha.14':
-    resolution: {integrity: sha512-kuBKWWgDTgrLYegUz+aFOS8r5ONXYPW3/2X0J/8fwT/+HTBEy0grjlCBToLEcVNi8sI4cYWtsN8JXHy+yt7Dfw==}
->>>>>>> 93bc4e99
     hasBin: true
 
   '@adguard/eslint-plugin-logger-context@1.0.1':
@@ -1970,8 +1960,8 @@
     resolution: {integrity: sha512-rNjApaLzuwaOTjCiT8lSDdGN1APCiqkChLMJxJPWLunPAt5fy8xgU9/jNOchV84wfIxrA0lRQB7oCT8jrn/wrQ==}
     engines: {node: '>=6.0'}
 
-  chrome-types@0.1.352:
-    resolution: {integrity: sha512-JNrgGm9fm/9yZP38/aOO37zrx+c8L+jTaJgrPhnFMvf/3KYySJISvCYouQCLSAjKNC3Kv/6lAKgidquUOzyxzg==}
+  chrome-types@0.1.347:
+    resolution: {integrity: sha512-c8lbQnYfghYJ8hQ6XivJzex3NJS7RAdcD81uGylnvrRqzF2QMei/wVhsE6+PsZDOipNxbFMxjhf242ZuGhYZzQ==}
 
   cidr-regex@3.1.1:
     resolution: {integrity: sha512-RBqYd32aDwbCMFJRL6wHOlDNYJsPNTt8vC82ErHF5vKt8QQzxm1FrkW8s/R5pVrXMf17sba09Uoy91PKiddAsw==}
@@ -5119,11 +5109,7 @@
       crypto-js: 4.2.0
       diff: https://codeload.github.com/105th/jsdiff/tar.gz/2be2e7df90e8eebd99f0385c7b1dc16c2f4dcc1a
 
-<<<<<<< HEAD
   '@adguard/dnr-rulesets@https://raw.githubusercontent.com/AdguardTeam/tsurlfilter/69c9db79c37053ad2a574c358694f7f453c67479/packages/dnr-rulesets/dnr-rulesets.tgz':
-=======
-  '@adguard/dnr-rulesets@3.0.0-alpha.14':
->>>>>>> 93bc4e99
     dependencies:
       '@adguard/logger': https://raw.githubusercontent.com/AdguardTeam/tsurlfilter/7c0abe7e1aa9b45ffaaca0ec81a6b1ecb906f803/packages/logger/logger.tgz
       commander: 12.1.0
@@ -5184,7 +5170,7 @@
       '@adguard/text-encoding': 0.8.3
       '@adguard/tsurlfilter': https://raw.githubusercontent.com/AdguardTeam/tsurlfilter/8d55043d139d86caa37b7e00e5432d2a6aaa4404/packages/tsurlfilter/tsurlfilter.tgz(@adguard/re2-wasm@1.2.0)
       bowser: 2.11.0
-      chrome-types: 0.1.352
+      chrome-types: 0.1.347
       commander: 12.1.0
       fs-extra: 11.3.0
       idb: 8.0.2
@@ -6650,7 +6636,7 @@
 
   chrome-trace-event@1.0.4: {}
 
-  chrome-types@0.1.352: {}
+  chrome-types@0.1.347: {}
 
   cidr-regex@3.1.1:
     dependencies:
