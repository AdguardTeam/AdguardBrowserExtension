/**
 * @file
 * This file is part of AdGuard Browser Extension (https://github.com/AdguardTeam/AdguardBrowserExtension).
 *
 * AdGuard Browser Extension is free software: you can redistribute it and/or modify
 * it under the terms of the GNU General Public License as published by
 * the Free Software Foundation, either version 3 of the License, or
 * (at your option) any later version.
 *
 * AdGuard Browser Extension is distributed in the hope that it will be useful,
 * but WITHOUT ANY WARRANTY; without even the implied warranty of
 * MERCHANTABILITY or FITNESS FOR A PARTICULAR PURPOSE.
 * See the GNU General Public License for more details.
 *
 * You should have received a copy of the GNU General Public License
 * along with AdGuard Browser Extension. If not, see <http://www.gnu.org/licenses/>.
 */
import { readFile } from 'fs/promises';

import { METADATA_RULESET_ID, MetadataRuleSet } from '@adguard/tsurlfilter/es/declarative-converter';
import { getRuleSetPath } from '@adguard/tsurlfilter/es/declarative-converter-utils';
<<<<<<< HEAD
import { type ByteRange } from '@adguard/tsurlfilter';

/**
 * Reads a specific byte range from a file.
 *
 * @param filePath The path to the file to read from.
 * @param byteRange The byte range to read, with start and end properties.
 *
 * @returns A Promise that resolves to the string content of the byte range.
 *
 * @throws If the byte range is invalid.
 */
const readByteRangeFromFile = async (filePath: string, byteRange: ByteRange): Promise<string> => {
    const { start, end } = byteRange;

    if (start < 0 || end < start) {
        throw new Error(
            'Invalid byte range: start must be non-negative, and end must be greater than or equal to start.',
        );
    }

    const fileHandle = await openFile(filePath, 'r');

    try {
        const bufferSize = end - start + 1;
        const buffer = new Uint8Array(bufferSize);

        await fileHandle.read(buffer, 0, bufferSize, start);

        return new TextDecoder().decode(buffer);
    } finally {
        // Ensure the file is closed
        await fileHandle.close();
    }
};
=======
>>>>>>> 3880d9c8

/**
 * Reads a metadata rule set from a folder.
 *
 * @param folder The folder to read the metadata rule set from.
 *
 * @returns A Promise that resolves to the metadata rule set.
 */
export const readMetadataRuleSet = async (folder: string): Promise<MetadataRuleSet> => {
    const metadataRuleSetPath = getRuleSetPath(METADATA_RULESET_ID, folder);
    const content = await readFile(metadataRuleSetPath, 'utf-8');
    return MetadataRuleSet.deserialize(content);
};

/**
 * Extracts the original raw filter list from a rule set.
 *
 * @param ruleSetId The path to the rule set.
 * @param folder The folder containing the rule set.
 *
 * @returns A Promise that resolves to the original raw filter list.
 */
export const extractPreprocessedRawFilterList = async (
    ruleSetId: string,
    folder: string,
): Promise<string> => {
    const ruleSetPath = getRuleSetPath(ruleSetId, folder);
    const rawRuleSetContent = await readFile(ruleSetPath, 'utf-8');
    const ruleSetContent = JSON.parse(rawRuleSetContent);

    return ruleSetContent[0].metadata.rawFilterList;
};<|MERGE_RESOLUTION|>--- conflicted
+++ resolved
@@ -19,44 +19,6 @@
 
 import { METADATA_RULESET_ID, MetadataRuleSet } from '@adguard/tsurlfilter/es/declarative-converter';
 import { getRuleSetPath } from '@adguard/tsurlfilter/es/declarative-converter-utils';
-<<<<<<< HEAD
-import { type ByteRange } from '@adguard/tsurlfilter';
-
-/**
- * Reads a specific byte range from a file.
- *
- * @param filePath The path to the file to read from.
- * @param byteRange The byte range to read, with start and end properties.
- *
- * @returns A Promise that resolves to the string content of the byte range.
- *
- * @throws If the byte range is invalid.
- */
-const readByteRangeFromFile = async (filePath: string, byteRange: ByteRange): Promise<string> => {
-    const { start, end } = byteRange;
-
-    if (start < 0 || end < start) {
-        throw new Error(
-            'Invalid byte range: start must be non-negative, and end must be greater than or equal to start.',
-        );
-    }
-
-    const fileHandle = await openFile(filePath, 'r');
-
-    try {
-        const bufferSize = end - start + 1;
-        const buffer = new Uint8Array(bufferSize);
-
-        await fileHandle.read(buffer, 0, bufferSize, start);
-
-        return new TextDecoder().decode(buffer);
-    } finally {
-        // Ensure the file is closed
-        await fileHandle.close();
-    }
-};
-=======
->>>>>>> 3880d9c8
 
 /**
  * Reads a metadata rule set from a folder.
