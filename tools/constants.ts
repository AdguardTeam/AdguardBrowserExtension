/**
 * @file
 * This file is part of AdGuard Browser Extension (https://github.com/AdguardTeam/AdguardBrowserExtension).
 *
 * AdGuard Browser Extension is free software: you can redistribute it and/or modify
 * it under the terms of the GNU General Public License as published by
 * the Free Software Foundation, either version 3 of the License, or
 * (at your option) any later version.
 *
 * AdGuard Browser Extension is distributed in the hope that it will be useful,
 * but WITHOUT ANY WARRANTY; without even the implied warranty of
 * MERCHANTABILITY or FITNESS FOR A PARTICULAR PURPOSE.
 * See the GNU General Public License for more details.
 *
 * You should have received a copy of the GNU General Public License
 * along with AdGuard Browser Extension. If not, see <http://www.gnu.org/licenses/>.
 */

import path from 'node:path';
import { fileURLToPath } from 'node:url';

import { REMOTE_METADATA_FILE_NAME, REMOTE_I18N_METADATA_FILE_NAME } from '../constants';

/* eslint-disable @typescript-eslint/naming-convention */
const __filename = fileURLToPath(import.meta.url);
const __dirname = path.dirname(__filename);
/* eslint-enable @typescript-eslint/naming-convention */

/**
 * Environment types for build target.
 */
export enum BuildTargetEnv {
    Dev = 'dev',
    Beta = 'beta',
    Release = 'release',
}

/**
 * Environment types for manifest version.
 */
export enum ManifestVersionEnv {
    Second = '2',
    Third = '3',
}

const isValidBuildEnv = (buildEnv: any): buildEnv is BuildTargetEnv => {
    return Object.values(BuildTargetEnv).includes(buildEnv as BuildTargetEnv);
};

export const BUILD_ENV = process.env.BUILD_ENV as BuildTargetEnv || BuildTargetEnv.Dev;

// By default we use the third version of the manifest.
export const MANIFEST_ENV = process.env.MANIFEST_ENV as ManifestVersionEnv || ManifestVersionEnv.Third;

if (!isValidBuildEnv(BUILD_ENV)) {
    throw new Error(`Invalid BUILD_ENV: ${BUILD_ENV}`);
}

export type EnvConfig = {
    outputPath: string;
    mode: 'development' | 'production';
};

export const ENV_CONF: Record<BuildTargetEnv, EnvConfig> = {
    [BuildTargetEnv.Dev]: {
        outputPath: 'dev',
        mode: 'development',
    },
    [BuildTargetEnv.Beta]: {
        outputPath: 'beta',
        mode: 'production',
    },
    [BuildTargetEnv.Release]: {
        outputPath: 'release',
        mode: 'production',
    },
};

export const enum Browser {
    Chrome = 'chrome',
    ChromeMv3 = 'chrome-mv3',
    FirefoxAmo = 'firefox-amo',
    FirefoxStandalone = 'firefox-standalone',
    Opera = 'opera',
    Edge = 'edge',
}

/**
 * List of browsers which has its own filters assets directory.
 */
export const enum AssetsFiltersBrowser {
    Chromium = 'chromium',
    ChromiumMv3 = 'chromium-mv3',
    Edge = 'edge',
    Firefox = 'firefox',
    Opera = 'opera',
}

export const FIREFOX_APP_IDS_MAP: Record<BuildTargetEnv, string> = {
    [BuildTargetEnv.Dev]: 'adguardadblockerdev@adguard.com',
    [BuildTargetEnv.Beta]: 'adguardadblockerbeta@adguard.com',
    [BuildTargetEnv.Release]: 'adguardadblocker@adguard.com',
};

export const BUILD_PATH = path.resolve(__dirname, '../build');

/* eslint-disable max-len */
// filters constants
export const EXTENSION_FILTERS_SERVER_URL_FORMAT = 'https://filters.adtidy.org/extension/%browser';
export const METADATA_DOWNLOAD_URL_FORMAT = `${EXTENSION_FILTERS_SERVER_URL_FORMAT}/${REMOTE_METADATA_FILE_NAME}`;
export const FILTERS_DEST = 'Extension/filters/%browser';
export const DECLARATIVE_FILTERS_DEST = 'Extension/filters/%browser/declarative';
export const METADATA_I18N_DOWNLOAD_URL_FORMAT = `${EXTENSION_FILTERS_SERVER_URL_FORMAT}/${REMOTE_I18N_METADATA_FILE_NAME}`;
export const FILTER_DOWNLOAD_URL_FORMAT = `${EXTENSION_FILTERS_SERVER_URL_FORMAT}/filters/%filter.txt`;
export const OPTIMIZED_FILTER_DOWNLOAD_URL_FORMAT = `${EXTENSION_FILTERS_SERVER_URL_FORMAT}/filters/%s_optimized.txt`;
export const LOCAL_SCRIPT_RULES_COMMENT = `By the rules of AMO, we cannot use remote scripts (and our JS rules can be counted as such).
Because of that, we use the following approach (that was accepted by AMO reviewers):

1. We pre-build JS rules from AdGuard filters into the add-on (see the file called "local_script_rules.json").
<<<<<<< HEAD
2. At runtime we check every JS rule if it's included into "local_script_rules.json". If it is included we allow this rule to work since it's pre-built. Other rules are discarded.
3. We also allow "User rules" to work since those rules are added manually by the user. This way filters maintainers can test new rules before including them in the filters.`;
/* eslint-enable max-len */
=======
2. At runtime we check every JS rule if it is included into "local_script_rules.json".
   If it is included we allow this rule to work since it is pre-built. Other rules are discarded.
3. We also allow "User rules" and "Custom filters" to work since those rules are added manually by the user.
   This way filters maintainers can test new rules before including them in the filters.`;

// FIXME (Slava) (in another PR): update the url after the merge
export const LOCAL_SCRIPT_RULES_COMMENT_CHROME_MV3 = `By the rules of Chrome Web Store, we cannot use remote scripts (and our JS rules can be counted as such).
   Because of that, we use the following approach
   (you can search the described steps by 'JS_RULES_EXECUTION' in the bundled background.js):

1. We collect and pre-build JS rules from the filters (which are pre-built into the extension)
   into the add-on (step 1). See 'updateLocalScriptRulesForChromiumMv3' in
   https://github.com/AdguardTeam/AdguardBrowserExtension/blob/fix/AG-38557-001/tools/resources/update-local-script-rules.ts
   and the file called "local_script_rules.js".
2. Collected local script rules are passed to the engine (step 2.1 and 2.2).
3. At runtime we check every JS rule whether it is included in "local_script_rules.js" (step 3).
4. Execution of JS rules:
    - If the rule is included, we allow this rule to work since it is pre-built.
      Such rules are executed by chrome.scripting API (step 4.1). Other rules are discarded.
    - If the rule is added manually by the user (rules from "User rules" and "Custom filters"),
      we allow it to work as well. This way filters maintainers can test new rules before including them in the filters.
      Such rules are executed by script tag injection (step 4.2) as they are local because they were added by the user.`;
>>>>>>> 2ca31444

// artifacts constants
export const CHROME_UPDATE_URL = 'https://static.adtidy.org/extensions/adguardadblocker/beta/update.xml';
export const CHROME_CERT = path.resolve(__dirname, '../private/AdguardBrowserExtension/certificate.pem');
export const CHROME_CODEBASE_URL = 'https://static.adtidy.org/extensions/adguardadblocker/beta/chrome.crx';
export const FIREFOX_UPDATE_TEMPLATE = path.resolve(__dirname, './bundle/firefox/update_template.json');
export const FIREFOX_WEBEXT_UPDATE_URL = 'https://static.adtidy.org/extensions/adguardadblocker/beta/update.json';<|MERGE_RESOLUTION|>--- conflicted
+++ resolved
@@ -117,11 +117,6 @@
 Because of that, we use the following approach (that was accepted by AMO reviewers):
 
 1. We pre-build JS rules from AdGuard filters into the add-on (see the file called "local_script_rules.json").
-<<<<<<< HEAD
-2. At runtime we check every JS rule if it's included into "local_script_rules.json". If it is included we allow this rule to work since it's pre-built. Other rules are discarded.
-3. We also allow "User rules" to work since those rules are added manually by the user. This way filters maintainers can test new rules before including them in the filters.`;
-/* eslint-enable max-len */
-=======
 2. At runtime we check every JS rule if it is included into "local_script_rules.json".
    If it is included we allow this rule to work since it is pre-built. Other rules are discarded.
 3. We also allow "User rules" and "Custom filters" to work since those rules are added manually by the user.
@@ -144,7 +139,6 @@
     - If the rule is added manually by the user (rules from "User rules" and "Custom filters"),
       we allow it to work as well. This way filters maintainers can test new rules before including them in the filters.
       Such rules are executed by script tag injection (step 4.2) as they are local because they were added by the user.`;
->>>>>>> 2ca31444
 
 // artifacts constants
 export const CHROME_UPDATE_URL = 'https://static.adtidy.org/extensions/adguardadblocker/beta/update.xml';
