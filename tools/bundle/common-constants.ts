/**
 * Copyright (c) 2015-2025 Adguard Software Ltd.
 *
 * @file
 * This file is part of AdGuard Browser Extension (https://github.com/AdguardTeam/AdguardBrowserExtension).
 *
 * AdGuard Browser Extension is free software: you can redistribute it and/or modify
 * it under the terms of the GNU General Public License as published by
 * the Free Software Foundation, either version 3 of the License, or
 * (at your option) any later version.
 *
 * AdGuard Browser Extension is distributed in the hope that it will be useful,
 * but WITHOUT ANY WARRANTY; without even the implied warranty of
 * MERCHANTABILITY or FITNESS FOR A PARTICULAR PURPOSE.
 * See the GNU General Public License for more details.
 *
 * You should have received a copy of the GNU General Public License
 * along with AdGuard Browser Extension. If not, see <http://www.gnu.org/licenses/>.
 */

import path from 'node:path';
import { fileURLToPath } from 'node:url';

import type { HtmlRspackPluginOptions } from '@rspack/core';

import { Browser } from '../constants';

/* eslint-disable @typescript-eslint/naming-convention */
const __filename = fileURLToPath(import.meta.url);
const __dirname = path.dirname(__filename);
/* eslint-enable @typescript-eslint/naming-convention */

export const BACKGROUND_PATH = path.resolve(__dirname, '../../Extension/pages/background');
export const OPTIONS_PATH = path.resolve(__dirname, '../../Extension/pages/options');
export const POPUP_PATH = path.resolve(__dirname, '../../Extension/pages/popup');
export const FILTERING_LOG_PATH = path.resolve(__dirname, '../../Extension/pages/filtering-log');
export const POST_INSTALL_PATH = path.resolve(__dirname, '../../Extension/pages/post-install');
export const CONTENT_SCRIPT_START_PATH = path.resolve(__dirname, '../../Extension/pages/content-script-start');
export const ASSISTANT_INJECT_PATH = path.resolve(__dirname, '../../Extension/pages/assistant-inject');
export const CONTENT_SCRIPT_END_PATH = path.resolve(__dirname, '../../Extension/pages/content-script-end');
export const SUBSCRIBE_PATH = path.resolve(__dirname, '../../Extension/pages/subscribe');
export const THANKYOU_PATH = path.resolve(__dirname, '../../Extension/pages/thankyou');
export const FULLSCREEN_USER_RULES_PATH = path.resolve(__dirname, '../../Extension/pages/fullscreen-user-rules');
export const BLOCKING_SAFEBROWSING_PATH = path.resolve(__dirname, '../../Extension/pages/blocking/safebrowsing');
export const BLOCKING_BLOCKED_PATH = path.resolve(__dirname, '../../Extension/pages/blocking/blocked');
export const EDITOR_PATH = path.resolve(__dirname, '../../Extension/src/pages/common/components/Editor');

export const htmlTemplatePluginCommonOptions: Partial<HtmlRspackPluginOptions> = {
    scriptLoading: 'blocking',
};

export type BrowserConfig = {
    browser: Browser;
    devtools: boolean;
    buildDir: string;
    zipName: string;
};

/**
 * Build options passed from CLI to rspack configuration.
 */
export interface BuildOptions {
    /**
     * Whether to run in watch mode.
     */
    isWatchMode?: boolean;

    /**
     * Whether to create zip archives after build.
     * Defaults to false, use --zip flag to enable.
     */
    zip?: boolean;
}

export const BROWSERS_CONF: Record<Exclude<Browser, Browser.ChromeCrx>, BrowserConfig> = {
    [Browser.Chrome]: {
        browser: Browser.Chrome,
        devtools: true,
        buildDir: Browser.Chrome,
        zipName: Browser.Chrome,
    },
    [Browser.ChromeMv3]: {
        browser: Browser.ChromeMv3,
        devtools: true,
        buildDir: Browser.ChromeMv3,
        zipName: Browser.ChromeMv3,
    },
    [Browser.FirefoxStandalone]: {
        browser: Browser.FirefoxStandalone,
        devtools: false,
        buildDir: Browser.FirefoxStandalone,
        zipName: Browser.FirefoxStandalone,
    },
    [Browser.FirefoxAmo]: {
        browser: Browser.FirefoxAmo,
        devtools: false,
        buildDir: Browser.FirefoxAmo,
        zipName: Browser.FirefoxAmo,
    },
    [Browser.Opera]: {
        browser: Browser.Opera,
        devtools: true,
        buildDir: Browser.Opera,
        zipName: Browser.Opera,
    },
    [Browser.Edge]: {
        browser: Browser.Edge,
        devtools: true,
        buildDir: Browser.Edge,
        zipName: Browser.Edge,
    },
<<<<<<< HEAD
};
=======
};

/**
 * List of components that have different implementations for MV2 and MV3.
 * These are resolved using rspack's resolve.alias in rspack.common.ts.
 *
 * Components:
 * - UpdateButton: Different update UI for MV2 vs MV3
 * - FiltersUpdate: Different filter update logic for MV2 vs MV3
 */
export const MV_SPECIFIC_COMPONENTS = [
    'UpdateButton',
    'FiltersUpdate',
] as const;
>>>>>>> 185da5f8
<|MERGE_RESOLUTION|>--- conflicted
+++ resolved
@@ -109,21 +109,4 @@
         buildDir: Browser.Edge,
         zipName: Browser.Edge,
     },
-<<<<<<< HEAD
-};
-=======
-};
-
-/**
- * List of components that have different implementations for MV2 and MV3.
- * These are resolved using rspack's resolve.alias in rspack.common.ts.
- *
- * Components:
- * - UpdateButton: Different update UI for MV2 vs MV3
- * - FiltersUpdate: Different filter update logic for MV2 vs MV3
- */
-export const MV_SPECIFIC_COMPONENTS = [
-    'UpdateButton',
-    'FiltersUpdate',
-] as const;
->>>>>>> 185da5f8
+};