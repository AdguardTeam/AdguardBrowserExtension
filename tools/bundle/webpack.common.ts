--- conflicted
+++ resolved
@@ -345,15 +345,13 @@
                     __dirname,
                     `../../Extension/src/background/services/filter-update/filter-update-mv${manifestVersion}.ts`,
                 ),
-<<<<<<< HEAD
                 'icons-cache': path.resolve(
                     __dirname,
                     `../../Extension/src/common/api/extension/icons-cache/icons-cache-mv${manifestVersion}.ts`,
-=======
+                ),
                 'icons-api': path.resolve(
                     __dirname,
                     `../../Extension/src/background/api/ui/icons/icons-mv${manifestVersion}.ts`,
->>>>>>> 1d6f8743
                 ),
             },
         },
