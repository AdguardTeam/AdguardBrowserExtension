/**
 * @file
 * This file is part of AdGuard Browser Extension (https://github.com/AdguardTeam/AdguardBrowserExtension).
 *
 * AdGuard Browser Extension is free software: you can redistribute it and/or modify
 * it under the terms of the GNU General Public License as published by
 * the Free Software Foundation, either version 3 of the License, or
 * (at your option) any later version.
 *
 * AdGuard Browser Extension is distributed in the hope that it will be useful,
 * but WITHOUT ANY WARRANTY; without even the implied warranty of
 * MERCHANTABILITY or FITNESS FOR A PARTICULAR PURPOSE.
 * See the GNU General Public License for more details.
 *
 * You should have received a copy of the GNU General Public License
 * along with AdGuard Browser Extension. If not, see <http://www.gnu.org/licenses/>.
 */

import path from 'node:path';
import { fileURLToPath } from 'node:url';

import HtmlWebpackPlugin from 'html-webpack-plugin';
import CopyWebpackPlugin from 'copy-webpack-plugin';
import ZipWebpackPlugin from 'zip-webpack-plugin';
import { CleanWebpackPlugin } from 'clean-webpack-plugin';
// webpack.DefinePlugin is not named exported by webpack.
import webpack, { Configuration, type EntryObject } from 'webpack';

import {
    BUILD_PATH,
    BuildTargetEnv,
    Browser,
    BUILD_ENV,
} from '../constants';
import { updateLocalesMSGName } from '../helpers';
import {
    WEB_ACCESSIBLE_RESOURCES_OUTPUT,
    CONTENT_SCRIPT_END_OUTPUT,
    OPTIONS_OUTPUT,
    POST_INSTALL_OUTPUT,
    FULLSCREEN_USER_RULES_OUTPUT,
    POPUP_OUTPUT,
    THANKYOU_OUTPUT,
    SHARED_EDITOR_OUTPUT,
    REACT_VENDOR_OUTPUT,
    MOBX_VENDOR_OUTPUT,
    XSTATE_VENDOR_OUTPUT,
    ASSISTANT_INJECT_OUTPUT,
    SCRIPTLETS_VENDOR_OUTPUT,
    TSURLFILTER_VENDOR_OUTPUT,
    TSWEBEXTENSION_VENDOR_OUTPUT,
    FILTERING_LOG_OUTPUT,
    DEVTOOLS_ELEMENT_SIDEBAR_OUTPUT,
    DEVTOOLS_OUTPUT,
    AGTREE_VENDOR_OUTPUT,
    CSS_TOKENIZER_VENDOR_OUTPUT,
    TEXT_ENCODING_POLYFILL_VENDOR_OUTPUT,
<<<<<<< HEAD
    MIN_SUPPORTED_VERSION,
=======
    BACKGROUND_OUTPUT,
>>>>>>> 0e2a50e3
} from '../../constants';

import {
    ASSISTANT_INJECT_PATH,
    type BrowserConfig,
    CONTENT_SCRIPT_END_PATH,
    EDITOR_PATH,
    FILTERING_LOG_PATH,
    FULLSCREEN_USER_RULES_PATH,
    htmlTemplatePluginCommonOptions,
    OPTIONS_PATH,
    POPUP_PATH,
    POST_INSTALL_PATH,
    THANKYOU_PATH,
} from './common-constants';
import { getEnvConf } from './helpers';

/* eslint-disable @typescript-eslint/naming-convention */
const __filename = fileURLToPath(import.meta.url);
const __dirname = path.dirname(__filename);
/* eslint-enable @typescript-eslint/naming-convention */

const config = getEnvConf(BUILD_ENV);

const OUTPUT_PATH = config.outputPath;

/**
 * Separately described chunks for large entry points to avoid missing some
 * chunk dependencies in the final bundle, because we list chunks in two places:
 * - `entry.dependOn` option,
 * - `HtmlWebpackPlugin.chunks` option.
 */
export const ENTRY_POINTS_CHUNKS = {
    [BACKGROUND_OUTPUT]: [
        TSWEBEXTENSION_VENDOR_OUTPUT,
        TSURLFILTER_VENDOR_OUTPUT,
        SCRIPTLETS_VENDOR_OUTPUT,
        AGTREE_VENDOR_OUTPUT,
        CSS_TOKENIZER_VENDOR_OUTPUT,
        TEXT_ENCODING_POLYFILL_VENDOR_OUTPUT,
    ],
    [OPTIONS_OUTPUT]: [
        SCRIPTLETS_VENDOR_OUTPUT,
        TSURLFILTER_VENDOR_OUTPUT,
        CSS_TOKENIZER_VENDOR_OUTPUT,
        AGTREE_VENDOR_OUTPUT,
        REACT_VENDOR_OUTPUT,
        MOBX_VENDOR_OUTPUT,
        XSTATE_VENDOR_OUTPUT,
        SHARED_EDITOR_OUTPUT,
    ],
    [FILTERING_LOG_OUTPUT]: [
        SCRIPTLETS_VENDOR_OUTPUT,
        TSURLFILTER_VENDOR_OUTPUT,
        AGTREE_VENDOR_OUTPUT,
        CSS_TOKENIZER_VENDOR_OUTPUT,
        TSWEBEXTENSION_VENDOR_OUTPUT,
        TEXT_ENCODING_POLYFILL_VENDOR_OUTPUT,
        REACT_VENDOR_OUTPUT,
        MOBX_VENDOR_OUTPUT,
        XSTATE_VENDOR_OUTPUT,
    ],
    [FULLSCREEN_USER_RULES_OUTPUT]: [
        CSS_TOKENIZER_VENDOR_OUTPUT,
        AGTREE_VENDOR_OUTPUT,
        REACT_VENDOR_OUTPUT,
        MOBX_VENDOR_OUTPUT,
        XSTATE_VENDOR_OUTPUT,
        SHARED_EDITOR_OUTPUT,
    ],
};

export const genCommonConfig = (browserConfig: BrowserConfig, isWatchMode = false): Configuration => {
    const isDev = BUILD_ENV === BuildTargetEnv.Dev;
    const manifestVersion = browserConfig.browser === Browser.ChromeMv3 ? 3 : 2;

    const configuration: Configuration = {
        mode: config.mode,
        target: 'web',
        stats: 'verbose',
        optimization: {
            minimize: false,
            runtimeChunk: 'single',
            usedExports: true,
            sideEffects: true,
        },
        cache: isDev,
        devtool: isDev ? 'eval-source-map' : false,
        entry: {
            [OPTIONS_OUTPUT]: {
                import: OPTIONS_PATH,
                dependOn: ENTRY_POINTS_CHUNKS[OPTIONS_OUTPUT],
            },
            [POPUP_OUTPUT]: {
                import: POPUP_PATH,
                dependOn: [
                    REACT_VENDOR_OUTPUT,
                    MOBX_VENDOR_OUTPUT,
                ],
            },
            [POST_INSTALL_OUTPUT]: {
                import: POST_INSTALL_PATH,
                runtime: false,
            },
            [ASSISTANT_INJECT_OUTPUT]: {
                import: ASSISTANT_INJECT_PATH,
                runtime: false,
            },
            [CONTENT_SCRIPT_END_OUTPUT]: {
                import: CONTENT_SCRIPT_END_PATH,
                runtime: false,
            },
            [THANKYOU_OUTPUT]: {
                import: THANKYOU_PATH,
                runtime: false,
            },
            [FULLSCREEN_USER_RULES_OUTPUT]: {
                import: FULLSCREEN_USER_RULES_PATH,
                dependOn: ENTRY_POINTS_CHUNKS[FULLSCREEN_USER_RULES_OUTPUT],
            },
            [FILTERING_LOG_OUTPUT]: {
                import: FILTERING_LOG_PATH,
                dependOn: ENTRY_POINTS_CHUNKS[FILTERING_LOG_OUTPUT],
            },
            [SHARED_EDITOR_OUTPUT]: {
                import: EDITOR_PATH,
                dependOn: [
                    REACT_VENDOR_OUTPUT,
                ],
            },
            // Library vendors
            [TSURLFILTER_VENDOR_OUTPUT]: {
                import: '@adguard/tsurlfilter',
                dependOn: [
                    AGTREE_VENDOR_OUTPUT,
                    CSS_TOKENIZER_VENDOR_OUTPUT,
                    SCRIPTLETS_VENDOR_OUTPUT,
                ],
            },
            [TSWEBEXTENSION_VENDOR_OUTPUT]: {
                import: '@adguard/tswebextension',
                dependOn: [
                    SCRIPTLETS_VENDOR_OUTPUT,
                    TSURLFILTER_VENDOR_OUTPUT,
                    TEXT_ENCODING_POLYFILL_VENDOR_OUTPUT,
                ],
            },
            [SCRIPTLETS_VENDOR_OUTPUT]: ['@adguard/scriptlets'],
            [AGTREE_VENDOR_OUTPUT]: ['@adguard/agtree'],
            [CSS_TOKENIZER_VENDOR_OUTPUT]: ['@adguard/css-tokenizer'],
            [TEXT_ENCODING_POLYFILL_VENDOR_OUTPUT]: ['text-encoding'],
            [REACT_VENDOR_OUTPUT]: ['react', 'react-dom'],
            [MOBX_VENDOR_OUTPUT]: ['mobx'],
            [XSTATE_VENDOR_OUTPUT]: ['xstate'],
        },
        output: {
            path: path.join(BUILD_PATH, OUTPUT_PATH),
            filename: '[name].js',
        },
        resolve: {
            modules: [
                'node_modules',

                /**
                 * By default, package managers like Yarn and NPM create a flat structure in the `node_modules` folder,
                 * placing all dependencies directly in the root `node_modules`.
                 * For instance, when we install `@adguard/agtree` in this project, both it and its dependency,
                 * `@adguard/css-tokenizer`, are typically placed in the root `node_modules` folder.
                 *
                 * However, pnpm follows a different, nested structure where dependencies are stored
                 * under `node_modules/.pnpm/node_modules`.
                 * This structure helps reduce duplication but also means that dependencies of dependencies
                 * are not directly accessible in the root.
                 *
                 * As a result, Webpack may fail to resolve these "nested" dependencies in pnpm's setup,
                 * since they are not in the root `node_modules`.
                 * To ensure Webpack can locate dependencies correctly in a pnpm project,
                 * we add `node_modules/.pnpm/node_modules` to the module resolution path as a fallback.
                 */
                'node_modules/.pnpm/node_modules',
            ],
            fallback: {
                crypto: 'crypto-browserify',
                stream: 'stream-browserify',
                vm: 'vm-browserify',
            },
            extensions: ['.ts', '.js', '.tsx', '.jsx'],
            // pnpm uses symlinks to manage dependencies, so we need to resolve them
            symlinks: true,
            alias: {
                'tswebextension': path.resolve(
                    __dirname,
                    `../../Extension/src/background/tswebextension/tswebextension-mv${manifestVersion}.ts`,
                ),
                'app': path.resolve(
                    __dirname,
                    `../../Extension/src/background/app/app-mv${manifestVersion}.ts`,
                ),
                'engine': path.resolve(
                    __dirname,
                    `../../Extension/src/background/engine/engine-mv${manifestVersion}.ts`,
                ),
                'scripting-service': path.resolve(
                    __dirname,
                    `../../Extension/src/background/services/scripting/scripting-service-mv${manifestVersion}.ts`,
                ),
                'settings-service': path.resolve(
                    __dirname,
                    `../../Extension/src/background/services/settings/settings-service-mv${manifestVersion}.ts`,
                ),
                'filters-service': path.resolve(
                    __dirname,
                    `../../Extension/src/background/services/filters/filters-service-mv${manifestVersion}.ts`,
                ),
                'custom-filters-service': path.resolve(
                    __dirname,
                    // eslint-disable-next-line max-len
                    `../../Extension/src/background/services/custom-filters/custom-filters-service-mv${manifestVersion}.ts`,
                ),
                'rules-limits-service': path.resolve(
                    __dirname,
                    `../../Extension/src/background/services/rules-limits/rules-limits-service-mv${manifestVersion}.ts`,
                ),
                'content-script': path.resolve(
                    __dirname,
                    `../../Extension/pages/content-script-start/mv${manifestVersion}.ts`,
                ),
            },
        },
        module: {
            rules: [
                {
                    include: [
                        path.resolve(__dirname, '../../Extension/src/background/filter/request-filter.js'),
                        path.resolve(__dirname, '../../Extension/pages/content-script-end/index.js'),
                    ],
                    use: [{
                        loader: 'preprocess-loader',
                        options: {
                            devtools: browserConfig.devtools,
                            ppOptions: {
                                type: 'js',
                            },
                        },
                    }],
                },
                /*
                 * Prevent browser console warnings with source map issue
                 * by deleting source map url comments in production build
                 */
                {
                    test: /\.(js|ts)x?$/,
                    enforce: 'pre',
                    use: [
                        {
                            loader: 'source-map-loader',
                            options: {
                                filterSourceMappingUrl: () => (isDev ? 'skip' : 'remove'),
                            },
                        },
                    ],
                },
                {
                    test: /\.(js|ts)x?$/,
                    exclude: /node_modules\/(?!@adguard\/tswebextension)/,
                    use: [
                        {
                            loader: 'swc-loader',
                            options: {
                                env: {
                                    targets: {
                                        chrome: MIN_SUPPORTED_VERSION.CHROMIUM,
                                        firefox: MIN_SUPPORTED_VERSION.FIREFOX,
                                        opera: MIN_SUPPORTED_VERSION.OPERA,
                                    },
                                    mode: 'usage',
                                    coreJs: '3.32',
                                },
                            },
                        },
                    ],
                    resolve: {
                        // Needed to ignore extensions in the import statements
                        fullySpecified: false,
                    },
                },
                {
                    test: /\.(css|pcss)$/,
                    use: [
                        'style-loader',
                        {
                            loader: 'css-loader',
                            options: {
                                importLoaders: 1,
                                url: false,
                            },
                        },
                        'postcss-loader',
                    ],
                },
                {
                    test: /\.(woff|woff2|eot|ttf|otf)$/,
                    type: 'asset/resource',
                },
            ],
        },
        plugins: [
            new CleanWebpackPlugin(),
            new HtmlWebpackPlugin({
                ...htmlTemplatePluginCommonOptions,
                template: path.join(OPTIONS_PATH, 'index.html'),
                filename: `${OPTIONS_OUTPUT}.html`,
                chunks: [
                    ...ENTRY_POINTS_CHUNKS[OPTIONS_OUTPUT],
                    OPTIONS_OUTPUT,
                ],
            }),
            new HtmlWebpackPlugin({
                ...htmlTemplatePluginCommonOptions,
                template: path.join(POPUP_PATH, 'index.html'),
                filename: `${POPUP_OUTPUT}.html`,
                chunks: [REACT_VENDOR_OUTPUT, MOBX_VENDOR_OUTPUT, POPUP_OUTPUT],
            }),
            new HtmlWebpackPlugin({
                ...htmlTemplatePluginCommonOptions,
                template: path.join(POST_INSTALL_PATH, 'index.html'),
                filename: `${POST_INSTALL_OUTPUT}.html`,
                chunks: [POST_INSTALL_OUTPUT],
            }),
            new HtmlWebpackPlugin({
                ...htmlTemplatePluginCommonOptions,
                template: path.join(FULLSCREEN_USER_RULES_PATH, 'index.html'),
                filename: `${FULLSCREEN_USER_RULES_OUTPUT}.html`,
                chunks: [
                    ...ENTRY_POINTS_CHUNKS[FULLSCREEN_USER_RULES_OUTPUT],
                    FULLSCREEN_USER_RULES_OUTPUT,
                ],
            }),
            new HtmlWebpackPlugin({
                ...htmlTemplatePluginCommonOptions,
                template: path.join(FILTERING_LOG_PATH, 'index.html'),
                filename: `${FILTERING_LOG_OUTPUT}.html`,
                chunks: [
                    ...ENTRY_POINTS_CHUNKS[FILTERING_LOG_OUTPUT],
                    FILTERING_LOG_OUTPUT,
                ],
            }),
            new CopyWebpackPlugin({
                patterns: [
                    {
                        context: 'Extension',
                        from: 'assets',
                        to: 'assets',
                    },
                    {
                        context: 'Extension',
                        from: '_locales',
                        to: '_locales',
                        transform: (content) => {
                            return updateLocalesMSGName(content, BUILD_ENV, browserConfig.browser);
                        },
                    },
                    {
                        context: 'Extension',
                        from: 'web-accessible-resources',
                        to: WEB_ACCESSIBLE_RESOURCES_OUTPUT,
                    },
                ],
            }),
            new webpack.DefinePlugin({
                // We are doing stricter JS rule checking for Firefox AMO, so we
                // need to determine if the Firefox browser is AMO or not.
                // TODO consider making this variable to be less common used
                //  (e.g., make it to be __IS_FIREFOX_AMO__ instead of IS_FIREFOX_AMO)
                IS_FIREFOX_AMO: browserConfig.browser === Browser.FirefoxAmo,
                // TODO consider making this variable to be less common used
                //  (e.g., make it to be __IS_RELEASE__ instead of IS_RELEASE)
                IS_RELEASE: BUILD_ENV === BuildTargetEnv.Release,
                IS_BETA: BUILD_ENV === BuildTargetEnv.Beta,
                __IS_MV3__: browserConfig.browser === Browser.ChromeMv3,
            }),
        ],
    };

    // Run the archive only if it is not a watch mode to reduce the build time.
    // Also, we have special handler for ZipWebpackPlugin only for Firefox builds.
    const isNotFirefoxBuild = browserConfig.browser !== Browser.FirefoxAmo
        && browserConfig.browser !== Browser.FirefoxStandalone;
    if (!isWatchMode && configuration.plugins && isNotFirefoxBuild) {
        configuration.plugins.push(new ZipWebpackPlugin({
            path: '../',
            filename: `${browserConfig.browser}.zip`,
        }));
    }

    return configuration;
};

const DEVTOOLS_PATH = path.resolve(__dirname, '../../Extension/pages/devtools');

const DEVTOOLS_ENTRY = path.join(DEVTOOLS_PATH, 'devtools.js');
const DEVTOOLS_ELEMENTS_SIDEBAR_ENTRY = path.join(DEVTOOLS_PATH, 'devtools-elements-sidebar.js');

export const CHROMIUM_DEVTOOLS_ENTRIES: EntryObject = {
    [DEVTOOLS_OUTPUT]: DEVTOOLS_ENTRY,
    [DEVTOOLS_ELEMENT_SIDEBAR_OUTPUT]: DEVTOOLS_ELEMENTS_SIDEBAR_ENTRY,
};

export const CHROMIUM_DEVTOOLS_PAGES_PLUGINS = [
    new HtmlWebpackPlugin({
        template: path.join(DEVTOOLS_PATH, 'devtools.html'),
        filename: `${DEVTOOLS_OUTPUT}.html`,
        chunks: [DEVTOOLS_OUTPUT],
    }),
    new HtmlWebpackPlugin({
        template: path.join(DEVTOOLS_PATH, 'devtools-elements-sidebar.html'),
        filename: `${DEVTOOLS_ELEMENT_SIDEBAR_OUTPUT}.html`,
        chunks: [DEVTOOLS_ELEMENT_SIDEBAR_OUTPUT],
    }),
];<|MERGE_RESOLUTION|>--- conflicted
+++ resolved
@@ -55,11 +55,8 @@
     AGTREE_VENDOR_OUTPUT,
     CSS_TOKENIZER_VENDOR_OUTPUT,
     TEXT_ENCODING_POLYFILL_VENDOR_OUTPUT,
-<<<<<<< HEAD
+    BACKGROUND_OUTPUT,
     MIN_SUPPORTED_VERSION,
-=======
-    BACKGROUND_OUTPUT,
->>>>>>> 0e2a50e3
 } from '../../constants';
 
 import {
