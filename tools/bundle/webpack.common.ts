--- conflicted
+++ resolved
@@ -165,6 +165,7 @@
         'filter-categories-api': path.resolve(__dirname, `../../Extension/src/background/api/filters/categories/categories-mv${manifestVersion}.ts`),
         'settings-api': path.resolve(__dirname, `../../Extension/src/background/api/settings/settings-mv${manifestVersion}.ts`),
         'filter-update-service': path.resolve(__dirname, `../../Extension/src/background/services/filter-update/filter-update-mv${manifestVersion}.ts`),
+        'browser-action-api': path.resolve(__dirname, `../../Extension/src/background/api/ui/browser-action/browser-action-mv${manifestVersion}.ts`),
         'context-menu-api': path.resolve(__dirname, `../../Extension/src/background/api/ui/context-menu/context-menu-mv${manifestVersion}.ts`),
         'icons-cache': path.resolve(__dirname, `../../Extension/src/common/api/extension/icons-cache/icons-cache-mv${manifestVersion}.ts`),
         'icons-api': path.resolve(__dirname, `../../Extension/src/background/api/ui/icons/icons-mv${manifestVersion}.ts`),
@@ -298,85 +299,7 @@
             extensions: ['.ts', '.js', '.tsx', '.jsx'],
             // pnpm uses symlinks to manage dependencies, so we need to resolve them
             symlinks: true,
-<<<<<<< HEAD
-            alias: {
-                'tswebextension': path.resolve(
-                    __dirname,
-                    `../../Extension/src/background/tswebextension/tswebextension-mv${manifestVersion}.ts`,
-                ),
-                'app': path.resolve(
-                    __dirname,
-                    `../../Extension/src/background/app/app-mv${manifestVersion}.ts`,
-                ),
-                'engine': path.resolve(
-                    __dirname,
-                    `../../Extension/src/background/engine/engine-mv${manifestVersion}.ts`,
-                ),
-                'scripting-service': path.resolve(
-                    __dirname,
-                    `../../Extension/src/background/services/scripting/scripting-service-mv${manifestVersion}.ts`,
-                ),
-                'settings-service': path.resolve(
-                    __dirname,
-                    `../../Extension/src/background/services/settings/settings-service-mv${manifestVersion}.ts`,
-                ),
-                'filters-service': path.resolve(
-                    __dirname,
-                    `../../Extension/src/background/services/filters/filters-service-mv${manifestVersion}.ts`,
-                ),
-                'custom-filters-service': path.resolve(
-                    __dirname,
-                    // eslint-disable-next-line max-len
-                    `../../Extension/src/background/services/custom-filters/custom-filters-service-mv${manifestVersion}.ts`,
-                ),
-                'extension-update-service': path.resolve(
-                    __dirname,
-                    `../../Extension/src/background/services/extension-update/extension-update-service-mv${manifestVersion}.ts`,
-                ),
-                'rules-limits-service': path.resolve(
-                    __dirname,
-                    `../../Extension/src/background/services/rules-limits/rules-limits-service-mv${manifestVersion}.ts`,
-                ),
-                'content-script': path.resolve(
-                    __dirname,
-                    `../../Extension/pages/content-script-start/mv${manifestVersion}.ts`,
-                ),
-                'network-api': path.resolve(
-                    __dirname,
-                    `../../Extension/src/background/api/network/network-mv${manifestVersion}.ts`,
-                ),
-                'network-api-settings': path.resolve(
-                    __dirname,
-                    `../../Extension/src/background/api/network/settings-mv${manifestVersion}.ts`,
-                ),
-                'filters-update-api': path.resolve(
-                    __dirname,
-                    `../../Extension/src/background/api/filters/update/update-mv${manifestVersion}.ts`,
-                ),
-                'common-filter-api': path.resolve(
-                    __dirname,
-                    `../../Extension/src/background/api/filters/common/common-mv${manifestVersion}.ts`,
-                ),
-                'filter-categories-api': path.resolve(
-                    __dirname,
-                    `../../Extension/src/background/api/filters/categories/categories-mv${manifestVersion}.ts`,
-                ),
-                'settings-api': path.resolve(
-                    __dirname,
-                    `../../Extension/src/background/api/settings/settings-mv${manifestVersion}.ts`,
-                ),
-                'filter-update-service': path.resolve(
-                    __dirname,
-                    `../../Extension/src/background/services/filter-update/filter-update-mv${manifestVersion}.ts`,
-                ),
-                'browser-action-api': path.resolve(
-                    __dirname,
-                    `../../Extension/src/background/api/ui/browser-action/browser-action-mv${manifestVersion}.ts`,
-                ),
-            },
-=======
             alias,
->>>>>>> ce13a8d5
         },
         module: {
             rules: [
