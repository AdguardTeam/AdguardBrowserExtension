.DS_Store
build/
.idea/
.vscode/
.pnpm-store/
pnpm-debug.log
node_modules
coverage/
.eslintcache
Makefile
.env

# Contains integration test run files.
tools/tmp

# Contains integration and unit tests reports for better bamboo view.
<<<<<<< HEAD
tests-reports/
=======
tests-reports/

# Do not push bamboo artifacts to the git.
artifacts/
>>>>>>> 2ca31444
<|MERGE_RESOLUTION|>--- conflicted
+++ resolved
@@ -14,11 +14,7 @@
 tools/tmp
 
 # Contains integration and unit tests reports for better bamboo view.
-<<<<<<< HEAD
-tests-reports/
-=======
 tests-reports/
 
 # Do not push bamboo artifacts to the git.
-artifacts/
->>>>>>> 2ca31444
+artifacts/